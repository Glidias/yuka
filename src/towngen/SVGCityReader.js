import { Vector3 } from "../math/Vector3.js";
import { Polygon } from "../math/Polygon.js";
import { AABB } from "../math/AABB.js";
import { LineSegment } from "../math/LineSegment.js";
import {Delaunay} from "d3-delaunay";

import cdt2d from "cdt2d";
import cleanPSLG from "clean-pslg";

import {NavMesh} from "../navigation/navmesh/NavMesh.js";
import {NavMeshUtils} from "../navigation/navmesh/NavMeshUtils.js";

import {MathUtils} from "../math/MathUtils.js";

import {Dijkstra} from "../graph/search/Dijkstra.js";
import { NavEdge } from "../navigation/core/NavEdge.js";

const lineSegment = new LineSegment();
const pointOnLineSegment = new Vector3();

const CITADEL_WARD_INDEX = -1;
const PLAZA_WARD_INDEX = -2;
const T_EPSILON =  1e-7;

// City wall/Citadel bits
const BIT_TOWER = 1;
const BIT_ENTRANCE = 2;
const BIT_CITADEL_TOWER = 4;
const BIT_CITADEL_ENTRANCE = 8;
const BIT_CITADEL_WALL = 16;
// const BIT_IS_AT_ENTRANCE = 16;

// Road bits
const BIT_HIGHWAY = 1;
const BIT_WARD_ROAD = 2;
const BIT_HIGHWAY_RAMP = 4;
// const BIT_INNER_ROAD = 4;


/*
For Kralchester3D

SVGCityReader identify:

( // kiv later)
- addConnectingPortal(subjectEdge, connectingEdge, setTwinLinks?=false)

*/


function svgLineFromTo(from, to) {
	return "M"+from.x + ","+from.z + "L" + to.x + ","+to.z;
}

function getNewGeometryCollector() {
	return {
		vertices: [],
		indices: [],
		normals: []
	}
}

/**
 *
 * @param {NavMesh} navmesh
 * @param {Vector3} pt
 * @param {Number} mask
 */
function navmeshTagRegionByPt(navmesh, pt, mask=null, errors, lenient=false) {
	let r = navmesh.getRegionForPoint(pt);
	let gotErrors = false;
	if (r) {
		if (mask !== null) r.mask = mask;
		pt.region = r;
	} else {
		if (lenient) {
			if (lenient !== true) {
				r = lenient(r);
			}
			else r = navmesh.getClosestRegion(pt);
			if (r) {
				if (mask !== null) r.mask = mask;
				pt.region = r;
				return r;
			}
		}
		if (!errors) errors = [];
		console.warn("navmeshTagRegionByPt couldn't find region:", pt, mask);
		errors.push(pt);
		return errors;
	}
	return r;
}

/*
function getClosestBorderEdgeToPoint(polygons, pt) {

}
*/

/*
function getClosestPointToEdge(points, edge) {

}
*/

function pointInTriangle(px, py, c, b, a ) {
	return ( ( px - a[0] ) * ( b[1] - a[1] ) ) - ( ( b[0] - a[0] ) * ( py - a[1] ) ) >= 0 &&
	( ( px - b[0] ) * ( c[1] - b[1] ) ) - ( ( c[0] - b[0] ) * ( py - b[1] ) ) >= 0 &&
	( ( px - c[0] ) * ( a[1] - c[1] ) ) - ( ( a[0] - c[0] ) * ( py - c[1] ) ) >= 0;
	/*
	return ( ( p.x - a.x ) * ( b.z - a.z ) ) - ( ( b.x - a.x ) * ( p.z - a.z ) ) >= 0 &&
	( ( p.x - b.x ) * ( c.z - b.z ) ) - ( ( c.x - b.x ) * ( p.z - b.z ) ) >= 0 &&
	( ( p.x - c.x ) * ( a.z - c.z ) ) - ( ( a.x - c.x ) * ( p.z - c.z ) ) >= 0;
	*/
}

function withinVincityOfPointSet(pt, points, dist) {
	dist *= dist;
	let len = points.length;
	for (let i=0; i<len; i++) {
		let p = points[i];
		let dx = p.x - pt.x;
		let dz = p.z - pt.z;
		if (dx*dx + dz*dz <=dist) {
			return true;
		}
	}
	return false;
}

function setsIntersection(a,b) {
	return new Set(
		[...a].filter(x => b.has(x)));
}


function explode2DArray(arr) {
	let newArr = [];
	let len = arr.length;
	for (let i=0; i<len; i++) {
		let a = arr[i];
		let uLen = a.length;
		for (let u=0; u < uLen; u++) {
			newArr.push(a[u]);
		}
	}
	return newArr;
}


function get_side(a , b, c, point1, point2) {
	var s1 = a * point1.x + b * point1.z - c;
	var s1i = s1 > 0 ? 1 : s1 < 0 ? -1 : 0;

	var s2 = a * point2.x + b * point2.z - c;
	var s2i = s2 > 0 ? 1 : s2 < 0 ? -1 : 0;

	var side = s1i * s2i;
	return side < 0 ? -2 : side > 0 ? s1i : s1i == 0 ? s2i : s2i == 0 ? s1i : -2;
}

function insertIntoPathOfPoints(pt, points) {
	///*
	if (Array.isArray(pt)) {
		let len = pt.length;
		for (let i=0;i<len; i++) {
			points.push(pt[i]);
		}
	}
	else points.push(pt);
	//*/
}

function getSegmentPointsFromSVGLinePath(pathString, filteredIndices) {
	let filteredBaseCount = 0;
	let arr = (" " + pathString).split(" M ").slice(0).map((s)=>{
		return s.split(" L ").filter((s)=>{return true}).map((s)=>{
			// todo: critical error NaN and other related
			s = s.trim();
			s = s.split(",");
			let p = [parseFloat(s[0]), parseFloat(s[1])];
			return p;
		});
	})

	//arr = arr.filter((a)=>{return a.length!==0});

	//let firstPoint = arr[0][0];
	//let lastPoint = arr[arr.length-1];
	//lastPoint = lastPoint[lastPoint.length-1];

	//if (segPointEquals(firstPoint, lastPoint)) {
	//	console.log("SEG POINT EQUALS");
		/*
		arr[arr.length-1].pop();
		if (arr[arr.length-1].length === 0) {
			arr.pop();
		}
		*/
	//}
	let lastArr;
	if (filteredIndices) {
		filteredIndices.refArray = arr.slice(0);
	}
	arr = arr.filter((pts, index)=>{
		if (filteredIndices && pts.length <= 1) {
			filteredIndices.push(index);
			return false;
		}
		filteredBaseCount++;
		return pts.length >= 2;
	});
	return arr;
}

function segPointEquals(a, b) {
	return a[0] === b[0] && a[1] === b[1];
}

function segPointToVector3(a) {
	return new Vector3(a[0], 0, a[1]);
}

function chamferEndsOfPointsList(pointsList, radius, wrapAround) {
	let len = pointsList.length;

	wrapAround = false; // wrapAround not working, temp disabled for now, but it seems a certain case already appears to wrap around ?

	for (let i =0;i<len; i++) {
		let newArr = [];
		let curPointsList = pointsList[i];
		let p0;
		let p;
		let p1;

		let prevI = i > 0 ? i - 1 : (wrapAround ? len - 1 : -1);
		let nextI = i < len - 1 ? i + 1 : (wrapAround ? 0 : -1);
		if (prevI >= 0) {
			p = curPointsList[0];
			p1 = curPointsList[1];
			p0 = pointsList[prevI][pointsList[prevI].length-1];
			_chamferInto(newArr, p, p0, p1, radius);
		} else {
			newArr.push(curPointsList[0]);
		}

		newArr = newArr.concat(curPointsList.slice(1, curPointsList.length - 1));



		if (nextI >= 0) {
			p = curPointsList[curPointsList.length - 1];
			p0 = curPointsList[curPointsList.length - 2];
			p1 = pointsList[nextI][0];
			_chamferInto(newArr, p, p0, p1, radius);
		} else {
			newArr.push(curPointsList[curPointsList.length - 1]);
		}

		pointsList[i] = newArr;
	}
}

function _chamferInto(newArr, p, p0, p1, radius) {
	let d;
	let dx = p[0] - p0[0];
	let dy = p[1] - p0[1];

	d = Math.sqrt(dx*dx + dy*dy);
	dx /=d;
	dy /=d;
	let ex = p1[0] - p[0];
	let ey = p1[1] - p[1];
	d = Math.sqrt(ex*ex + ey*ey);
	ex /=d;
	ey /=d;
	let x = (ex + dx) * 0.5;
	let y = (ey + dy) * 0.5;
	d = Math.sqrt(x*x + y*y);
	x /=d;
	y /=d;
	newArr.push([p[0]- x*radius, p[1] - y*radius]);
	newArr.push([p[0] + x*radius, p[1] + y*radius]);
}

function chamferCornersOfPoints(arr, radius) {
	arr = arr.slice(0);
	let len = arr.length - 1;
	let i;
	let newArr = [arr[0]];
	for (i=1; i<len; i++) {
		let d;
		let p = arr[i];
		let p0 = arr[i-1];
		let p1 = arr[i+1]
		_chamferInto(newArr, p, p0, p1, radius);
	}

	newArr.push(arr[arr.length-1]);

	return newArr;
}



function weldArrayOfPoints(arr, weldThreshold) {
	weldThreshold *= weldThreshold;

	let indicesToWeld = new Map();
	let len = arr.length;
	let weldIndex = 0;
	for (let i=1; i<len; i++) {
		let p = arr[i];
		let p0 = arr[i-1];
		let dx = p[0] - p0[0];
		let dy = p[1] - p0[1];
		if (dx*dx + dy*dy <= weldThreshold) {
			if (!indicesToWeld.has(weldIndex)) indicesToWeld.set(weldIndex, [arr[weldIndex]]);
			indicesToWeld.get(weldIndex).push(p);
		} else {
			weldIndex = i;
		}
	}
	let lenReduced = 0;
	indicesToWeld.forEach((points, key)=> {
		let len = points.length;
		let x = 0;
		let y = 0;
		for (let i = 0; i< len; i++) {
			x += points[i][0];
			y += points[i][1];
		}
		x /= len;
		y /= len;

		arr.splice(arr.indexOf(points[0]), len, [x,y]);
		lenReduced += len - 1;

	});

}

function setPolygonAABB(polygon) {
	let edge = polygon.edge;
	polygon.aabb = new AABB();
	do {
		polygon.aabb.expand(edge.vertex);
		edge = edge.next;
	} while(edge !== polygon.edge);
}

function getShortestSqDistanceToEdge(polygon, point, info) {
	let edge = polygon.edge;
	let shortestDistance = Infinity;
	do {
		lineSegment.set(edge.prev.vertex, edge.vertex);
		let t = lineSegment.closestPointToPointParameter( point, true);
		lineSegment.at( t, pointOnLineSegment );
		let distance = pointOnLineSegment.squaredDistanceTo( point );
		if (distance < shortestDistance) {
			shortestDistance = distance;
			if (info) {
				info.edge = edge;
				info.t = t;
			}
		}
		edge = edge.next;
	} while(edge !== polygon.edge);
	return shortestDistance;
}

function polygonWithinDistanceOf(polygon, point, dist) {
	dist *= dist;
	let edge = polygon.edge;

	if (polygon.aabb && !polygon.aabb.containsPoint(point) ) {
		return false;
	}

	do {
		lineSegment.set(edge.prev.vertex, edge.vertex);
		let t = lineSegment.closestPointToPointParameter( point, true);
		lineSegment.at( t, pointOnLineSegment );
		let distance = pointOnLineSegment.squaredDistanceTo( point );
		if (distance <= dist) {
			return true;
		}
		edge = edge.next;
	} while(edge !== polygon.edge);
	return false;
}

function overlapsFaces2D(myFace, face) {
	var v2 = null;
	var w2;
	var v = null;
	var w;

	var a;
	var b;
	var c;

	var lastVertex;
	var lastVertex2;

	w = myFace.edge;

	lastVertex = myFace.edge.prev.vertex;

	w = face.edge;
	lastVertex2 = face.edge.prev.vertex;

	v = lastVertex;
	w = myFace.edge;
	do {
		var v0 = v;
		v = w.vertex;
		var v1 = w.next.vertex;

		v2 = lastVertex2;
		w2 = face.edge;
		do {
			var v2_0 = v2;
			v2 = w2.vertex;
			var v2_1 =  w2.next.vertex;

			a = -(v2.z - (v.z));
			b = (v2.x - v.x);	// the other guy's one have this as negative
			c = a * v.x + b * (v.z);
			var sideA = get_side(a, b, c, v0, v1);
			if (sideA < -1) {
				w2 = w2.next;
				continue;
			}
			var sideB = get_side(a, b, c, v2_0, v2_1);
			if (sideB < -1) {

				w2 = w2.next;
				continue;
			}
			if (sideA * sideB < 0) {
				return false;
			}

			w2 = w2.next;
		} while (w2 !== face.edge)

		w = w.next;
	} while (w !== myFace.edge)

	return true;
}

function mergeCellsNewHull(cellA, cellB) {
	let del =  Delaunay.from(cellB ? cellA.concat(cellB) : cellA);
	return pointsFromDelHull(del);
}

function pointsFromDelHull(del) {
	let points = del.points;
	let hull = del.hull;
	let arr = [];
	let len = hull.length;
	for (let i=0; i<len; i++) {
		let baseI = (hull[i] << 1);
		arr.push([points[baseI],points[baseI+1]]);
	}
	return arr;
}

function isOverlappingCells(cellA, cellB) {
	return overlapsFaces2D(cellToPolygon(cellA) , cellToPolygon(cellB));
}

function getSignedAreaCell(cell) {
	var areaAccum = 0;
	let p = cell[0];
	let len = cell.length - 1;
	let x1 = p[0];
	let y1 = p[1];

	for (let i=0; i<len; i++) {
		let i2 = i < len - 1 ? i + 1 : 0;
		p = cell[i];
		let x2 = p[0];
		let y2 = p[1];
		p = cell[i2];
		let x3 = p[0];
		let y3 = p[1];
		areaAccum += ( x3 - x1 ) * ( y2 - y1 )  -  ( x2 - x1 ) * ( y3 - y1 )
	}
	return areaAccum;
}

function renderTrianglesOf(del) {
	let val = "";
	for ( let i = 0, l = del.triangles.length/3; i < l; i ++ ) {
		val += del.renderTriangle(i);
	}
	return val;
}

function collectWardBuildings(collector, neighborhoods) {
	for ( let i = 0, l = neighborhoods.length; i < l; i ++ ) {
		let nhood = neighborhoods[i];
		for ( let b = 0, bLen = nhood.length; b < bLen; b ++ ) {
			collectBuildingHole(collector, nhood[b]);
		}
	}
}

function collectBuildingHole(collector, buildingLen) {
	let startHullEdgeCount = collector.length;
	let hullEdgeCount = startHullEdgeCount;
	let len = startHullEdgeCount + buildingLen;
	for (let i=startHullEdgeCount; i<len; i++) {
		if (i < len - 1) {
			collector.push([hullEdgeCount, ++hullEdgeCount]);
		} else {
			collector.push([hullEdgeCount++, startHullEdgeCount]);
		}
	}
}

function polygonToCell(polygon) {
	let edge = polygon.edge;
	let arr = [];

	do {
		arr.push([edge.vertex.x, edge.vertex.z]);
		edge = edge.next;
	} while (edge !== polygon.edge);
	return arr;
}


function cellToPolygon(cell) {
	let poly = new Polygon();
	poly.fromContour(cell.map((p)=>{return new Vector3(p[0], 0, p[1])}));
	return poly;
}

function polygonSVGString(polygon) {
	let edge = polygon.edge;
	let str = "";
	str += "M"+edge.vertex.x+","+edge.vertex.z + " ";
	edge = edge.next;
	do {
		str += "L"+edge.vertex.x+","+edge.vertex.z + " ";
		edge = edge.next;
	} while (edge !== polygon.edge);
	str += "Z";

	return str;
}

function lineSegmentSVGStr(v1, v2) {
	let str = "M"+v1.x+","+v1.z + " ";
	str += "L"+v2.x+","+v2.z + " ";
	return str;
}

function edgeSVGString(edge) {
	let str = "M"+edge.prev.vertex.x+","+edge.prev.vertex.z + " ";
	str += "L"+edge.vertex.x+","+edge.vertex.z + " ";
	return str;
}

function cellSVGString(cell) {
	let len = cell.length;
	let str = "";
	let c = cell[0];

	str += "M"+c[0]+","+c[1] + " ";
	for (let i=1; i<len; i++) {
		c = cell[i];
		str += "L"+c[0]+","+c[1] + " ";
	}
	str += "Z";
	return str;
}

function svgPolyStrToContour(str) {
	return str.split(" ").map((s) => {
		s = s.split(",");
		return new Vector3(parseFloat(s[0]), 0, parseFloat(s[1]));
	});
}

function svgPolyStrToPoints(str) {
	return str.split(" ").map((s) => {
		s = s.split(",");
		return [parseFloat(s[0]), parseFloat(s[1])];
	});
}


function getBBoxCenter(rect) {
	return new Vector3(rect.x + rect.width*.5, 0, rect.y + rect.height*.5);
}

function triSVGString(vertSoup, tri) {
	return `M${vertSoup[tri[2]][0]},${vertSoup[tri[2]][1]} L${vertSoup[tri[1]][0]},${vertSoup[tri[1]][1]} L${vertSoup[tri[0]][0]},${vertSoup[tri[0]][1]} Z`;
}
function getTriPolygon(vertSoup, tri) {
	let poly = new Polygon().fromContour([
		new Vector3(vertSoup[tri[2]][0], 0, vertSoup[tri[2]][1]),
		new Vector3(vertSoup[tri[1]][0], 0, vertSoup[tri[1]][1]),
		new Vector3(vertSoup[tri[0]][0], 0, vertSoup[tri[0]][1])
	]);
	return poly;
}

function collinear(p1, p2, p3, threshold) {
	let x1 = p1[0];
	let y1 = p1[1];
	let x2 =  p2[0];
	let y2 = p2[1];
	let x3 = p3[0];
	let y3 =  p3[1];
	let collinear0 = x1 * (y2 - y3) +   x2 * (y3 - y1) +   x3 * (y1 - y2) <= threshold;
	//let collinear0 = ( x3 - x1 ) * ( y2 - y1 )  -  ( x2 - x1 ) * ( y3 - y1 ) <= threshold;
	return collinear0;
}

const samplePt = new Vector3();

/**
 * Analyses city SVG files generated from https://watabou.itch.io/medieval-fantasy-city-generator .
 * Acts as a springboard to generate street map, navigation graphs, etc. from SVG city layout, which is useful for conversion to 3D visualisations and games.
 *
 * Can do the following:
 * - Retrieves Wards: their neighborhoods, and building shapes within neighbourhoods for easy extrusion, among other things
 *  - Retrieves out shape polygon geometries of City/Citadel Wall and Bastions
 *  -Identify Wards (or any arbituary position) that are within the boundaries of City Wall
 *  - Retrieves Floor navmeshes from individual Wards, or their neighbourhoods, or of entire world for easy extrusion, or gameplay navigation, etc.
 *
 * - Retrieves Streetmap Navmesh (Or Highway-only navmesh Or Road-only Navmesh) for easy extrusion
 * - Able to divide out Streetmap Navmesh regions into seperate unique road sections

 * - Retrives highway exits points
 * - Retrieves Citadel building blocks shape
 * - Retrieves plaza region points and landmark
 * - Calculate ward-distances and centroid-to-point euclidean distances of Wards from Citadel and City Wall respectively
 *
 * - Create insetted navmesh
 *
 * Future considerations:
 * - Retrieves BSP tree from Ward of all its buildings, to allow for optimized near-hit first raycasting in-game on large maps.
 * - Adjust wards
*/
class SVGCityReader {

	constructor() {
		this.wards = [];
		this.citadel = null;

		// path
		this.selectorWards = "g[fill='#99948A'][stroke='#1A1917']";


		// Higher specificiality, will remove from this.selectorWards

		// if same, will attempt to discriminate between them with Citadel being the largest (if got citadel), or closest to center landmark guess
		this.selectorLandmark = "g[fill-rule='nonzero'][fill='#99948A'][stroke='#1A1917']";
		this.selectorCitadel = "g[fill-rule='nonzero'][fill='#99948A'][stroke='#1A1917']";

		this.selectorFarmhouses = "g[fill-rule='nonzero'][stroke='#99948A'][stroke-linecap='butt']";

		this.selectorRoads = "g[fill=none]"  // polyline

		this.aabb2d = new AABB();


		// stroke-width="1.9"
		this.selectorCityWallPath = "g > path[fill='none'][stroke='#1A1917'][stroke-linejoin='round'][stroke-linecap='round']";
		this.findCityWallByCitadel = false;
		// ----------

		// General epsilon settings
		this.collinearThreshold = 0.001;
		this.collinearAreaThreshold = 0.01;
		this.sqWeldDistThreshold = 0.01;


		this.subSelectorEntranceLines = "g > line";

		// City wall settings
		this.cityWallPillarByAABBCenter = true;
		this.wallPillarRadius = 1.3;

		this.entranceWallPillarRadius = 0;
		this.entCitadelPillarRadiusScale = 1.4;
		this.chamferForWallPillars = true;
		this.chamferForEntranceWall = true;
		this.weldWallPathThreshold = 1;
		this.extrudeCityWallTowerWall = 0.8;

		this.onlyElevateRoadsWithinWalls = false;

		this.detectCityWallEntranceTowersDist = 3;

		// Road detection settings
		this.maxRoadEdgeLength = 8; //8;
		this.highwayMinWidth = 1.8;
		this.highwayMaxWidth = 6.2;
		this.optimalHighwayThickness = 2.0;
		this.streetIdPrecision = 0;

		this.detectRampConnectMaxDist = 8;
		this.detectHighwayConnectMaxDist = 5;
		this.detectRoadConnectMaxDist = 8;
		//this.optimalStreetThickness = 2.0;

		// Staircase/ramp settings
		this.rampLength = 2.4;
		this.rampLanding = 0.75;
		this.rampWidth = 0.75;
		this.rampMaxGradient = 0.83; // 40deg //0.9; // 42deg

		// Upper ward settings
		this.minPillarRadius = 1.7;
		this.maxPillarRadius = 3;
		this.pillarSpacing = 0.5;
		this.pillarStrengthRatio = 2.4;
		this.omitUpperWardsOutliers = true;
		this.maxBridgeDistance = 35;
		this.maxBridgeCheckpointRatio = 2;

		this.fullUpperWardCollideCheck = true;

		this.linkBridgesToHighways = true;

		// bridge anti-filters
		this.noBridgeAcrossCityWallRamp = true;
		this.noBridgeAcrossCityWall = true;

		this.supportPillarBlockLevel = 2;

		// Altitude settings (in intended export 3D scale values)
		this.cityWallTowerTopAltitude = 19.5;
		this.cityWallAltitude = 16;
		this.cityWallTowerBaseAltitude = 14;
		this.highwayAltitude = 12;
		this.wardRoadAltitude = 3;
		// this.innerWardRoadAltitude = 0;
		this.innerWardAltitude = 0;

		this.cityWallCeilThickness = 1;
		// extude thickness, if negative value, will sink into ground exclude bottom base faces
		this.cityWallEntranceExtrudeThickness = 1.4;
		this.highwayExtrudeThickness = 3;
		this.wardRoadExtrudeThickness = 0.7;
		this.rampedBuildingExtrudeThickness = -1;

		this.buildingMinHeight = 3;
		this.buildingMaxHeight = 7;


		// Export 3d scale settings
		this.exportScaleXZ = 4;

		// Building filtering export settings
		this.minBuildingEdges = 3;	// >=4 to be considered
		this.maxBuildingEdges = 3; // >=4 to be considered
		this.minBuildingEdgeLength = 0;
		this.maxBuildingEdgeLength = 0; // >0 to be considered

		this.smallenBuildingEdgeLength = 0; // >0 to be considered
		this.largenBuildingEdgeLength = 0; // >0 to be considered
		this.smallenSqRootAreaTest = false;
		this.largenSqRootAreaTest= false;
	}

	extrudePathOfPoints(points, radius, loop, cap, newPoints, _isLooping) {
		if (!newPoints) newPoints = [];
		if (_isLooping === true) {
			points = points.slice(0);
			points.reverse();
		}
		let len = points.length;
		let capFactor = cap ? 1 : 0;

		capFactor = 0; // tmep for now, caps dont work...unsure why

		for (let i=1; i<len; i++) {
			let p = points[i];
			let p0 = points[i-1];
			let p1 = i < len - 1 ? points[i+1] : null;
			let ex = p[0] - p0[0];
			let ey = p[1] - p0[1];
			let enx = ey;
			let eny = -ex;
			let nx;
			let ny;
			let d;
			let x = p[0];
			let y = p[1];
			if (p1 !== null) {
				let dx = p[0] - p0[0];
				let dy = p[1] - p0[1];
				d = Math.sqrt(dx*dx + dy*dy);
				dx /= d;
				dy /= d;
				let dnx = ey;
				let dny = -ex;
				d = Math.sqrt(dnx*dnx + dny*dny);
				dnx /=d;
				dny /=d;
				nx = (dnx + enx) * 0.5;
				ny = (dny + eny) * 0.5;
				d = Math.sqrt(nx*nx + ny*ny);
				nx /=d;
				ny /=d;
			} else {
				nx = enx;
				ny = eny;
				d = Math.sqrt(nx*nx + ny*ny);
				nx /= d;
				ny /= d;
				// extend end cap for p1 by radius
				d = Math.sqrt(ex*ex * ey*ey);
				ex /=d;
				ey /=d;
				x+= ex * radius * capFactor;
				y+= ey * radius * capFactor;
			}
			//console.log(d + "  vs "+Math.sqrt(nx*nx * ny*ny));
			d = Math.sqrt(enx*enx + eny*eny);
			enx /=d;
			eny /=d;

			// miter corner projection for radius outward
			let sc = enx * radius * nx + eny * radius * ny;

			if (i === 1) { // start cap for p0
				// extended start cap for p0 by radius
				d = Math.sqrt(ex*ex * ey*ey);
				ex /=d;
				ey /=d;
				ex *= capFactor;
				ey *= capFactor;
				newPoints.push([(p0[0]- ex * radius) + nx * radius, (p0[1] - ey * radius) + ny * radius]);
			}


			newPoints.push([x + nx * radius * sc, y + ny * radius * sc]);
		}

		if (loop) return this.extrudePathOfPoints(points, radius, false, cap, newPoints, true);

		return newPoints;
	}


	hitWardAtPoint3D(pt) {
		let wards = this.wards;
		for ( let i = 0, l = wards.length; i < l; i ++ ) {
			let w = wards[i];
			let aabb = w.aabb;
			if (pt.x >= aabb.min.x && pt.z >= aabb.min.z && pt.x <= aabb.max.x && pt.z <= aabb.max.z ) {
				if (w.polygon.contains(pt)) {
					return w;
				}
			}
		}
		return null;
	}

	/**
	 *
	 * @param {Textual contents of SVG} svgContents
	 * @param {HtmlElement|String} previewContainer Any DOM container or selector to display SVG
	 */
	parse(svgContents, previewContainer) {
		let svj = $(svgContents);
		let map = svj.find("#map");
		this.svgWidth = parseInt(svj.attr("width"));
		this.svgHeight = parseInt(svj.attr("height"));
		this.map = map;


		var g = $(this.makeSVG("g", {}));
		this.map.append(g, {});
		g.append(this.makeSVG("path", {stroke:"orange", "stroke-width":1, d: svgLineFromTo(new Vector3(-this.svgWidth*.5, 0, -this.svgHeight*.5), new Vector3(-this.svgWidth*.5 + this.maxBridgeDistance,0,-this.svgHeight*.5)) }));

		var tempContainer = null;
		if (previewContainer) {
			$(previewContainer).append(svj);
		} else {
			tempContainer = $(document.body).append($("<div></div>"));
		}



		let dummySelector = $("<g></g>");
		if (this.selectorRoads) {
			this.selectorRoads = map.children(this.selectorRoads);

		}
		if (this.selectorFarmhouses) {
			this.selectorFarmhouses = map.children(this.selectorFarmhouses);

		}
		if (this.selectorCitadel) {
			this.selectorCitadel = map.children(this.selectorCitadel);


		}
		if (this.selectorLandmark) {
			this.selectorLandmark = map.children(this.selectorLandmark);
		}

		if (this.selectorCityWallPath) {
			this.selectorCityWallPath = map.find(this.selectorCityWallPath);

			if (this.selectorCityWallPath.length > 1 ) {
				if (this.findCityWallByCitadel && this.selectorCitadel && this.selectorCitadel.length) {
					// consider find by citadel location
				} else {	// differentate by size
					// or issit alwas the first one by convention?
					if (this.selectorCityWallPath.length > 2) {
						alert("TOo many matches found for selectorCityWallPath!! " + this.selectorCityWallPath.length);
					}
					let a = this.selectorCityWallPath.parent()[0].getBBox();
					let b = this.selectorCityWallPath.parent()[1].getBBox();
					let cityWallIndex = a.width* a.height >= b.width*b.height ? 0 : 1;
					let citadelWallIndex = cityWallIndex === 0 ? 1 : 0;

					this.selectorCitadelWall = $(this.selectorCityWallPath[citadelWallIndex]).parent();
					this.selectorCityWallPath = $(this.selectorCityWallPath[cityWallIndex]);
					this.selectorCityWall = this.selectorCityWallPath.parent();

				}
			} else {
				this.selectorCityWall =this.selectorCityWallPath.parent();
			}

			if (this.selectorCityWall.length) {
				this.navmeshCityWall = this.parseCityWalls(this.selectorCityWall, this.selectorCityWallPath, this.selectorCitadelWall);
				this.prepareCityWallExtraPolygons();
			} else {
				console.warn("Could not find City/Citadel wall selector!");
			}

		}

		if (this.selectorWards) {
			this.selectorWards = map.children(this.selectorWards);
			if (this.selectorCitadel) this.selectorWards = this.selectorWards.not(this.selectorCitadel);
			if (this.selectorLandmark) this.selectorWards = this.selectorWards.not(this.selectorLandmark);
			//if (this.selectorRoads) this.selectorWards = this.selectorWards.not(this.selectorRoads);
			//if (this.selectorFarmhouses) this.selectorWards = this.selectorWards.not(this.selectorFarmhouses);

			this.parseWards(this.selectorWards);

			this.rampedBuildings = new Map();
			let testBuilding = this.wards[14].neighborhoodPts[0][0];
			this.rampedBuildings.set(testBuilding, this.testSubdivideBuilding(testBuilding));
		}


		/*
		if (this.selectorLandmark) {
			map.children(this.selectorLandmark);
		}

		if (this.selectorCitadel) {
			map.children(this.selectorCitadel);
		}
		*/

		if (tempContainer !== null) {
			tempContainer.remove();
		}
	}

	// Key public methods

	getNavmeshExtrudedGeometry() {
		/*
		CITY WALL
		HIGHWAYS*
		UPPER ROADS*
		RAMPS (3D built from SVGCityReader)
		*/

		let deployGeom = {};
		let navmesh;
		let gLevel  = this.onlyElevateRoadsWithinWalls ? this.innerWardAltitude : this.wardRoadAltitude;
		if (this.navmeshCityWall) {
			// City Wall
			deployGeom.cityWall = NavMeshUtils.collectExtrudeGeometry(getNewGeometryCollector(),NavMeshUtils.seperateMarkedPolygonsVertices(this.navmeshCityWall.regions), gLevel, this.exportScaleXZ, true, gLevel);
			// City wall towers
			if (this.cityWallTowerCeilingPolies) {
				deployGeom.cityWallTowerCeiling = NavMeshUtils.collectExtrudeGeometry(getNewGeometryCollector(), NavMeshUtils.seperateMarkedPolygonsVertices(this.cityWallTowerCeilingPolies), this.cityWallCeilThickness, this.exportScaleXZ);
			}
			if (this.cityWallTowerWallPolies) {
				let towerDownTo = this.cityWallTowerBaseAltitude >= 0 ? this.cityWallTowerBaseAltitude : gLevel;
				let towerUpTo = this.cityWallTowerTopAltitude;
				deployGeom.cityWallTowerWall = NavMeshUtils.collectExtrudeGeometry(getNewGeometryCollector(), NavMeshUtils.seperateMarkedPolygonsVertices(this.cityWallTowerWallPolies), towerUpTo, this.exportScaleXZ, towerDownTo);
			}
		}

		if (this.navmeshRoad) {
			// Highways
			navmesh = new NavMesh();
			navmesh.attemptBuildGraph = false;
			navmesh.attemptMergePolies = false;
			navmesh.fromPolygons(NavMeshUtils.seperateMarkedPolygonsVertices(NavMeshUtils.filterOutPolygonsByMask(this.navmeshRoad.regions, BIT_HIGHWAY, true)));
			deployGeom.highways = NavMeshUtils.collectExtrudeGeometry(getNewGeometryCollector(), navmesh.regions,
				this.highwayExtrudeThickness >= 0 ? this.highwayExtrudeThickness : this.innerWardAltitude, this.exportScaleXZ, this.highwayExtrudeThickness < 0, this.innerWardRoadAltitude);
			// Upper Roads
			navmesh = new NavMesh();
			navmesh.attemptBuildGraph = false;
			navmesh.attemptMergePolies = false;
			navmesh.fromPolygons(NavMeshUtils.seperateMarkedPolygonsVertices(NavMeshUtils.filterOutPolygonsByMask(this.navmeshRoad.regions, BIT_WARD_ROAD, true)));
			deployGeom.wardRoads = NavMeshUtils.collectExtrudeGeometry(getNewGeometryCollector(), navmesh.regions,
				this.wardRoadExtrudeThickness >= 0 ? this.wardRoadExtrudeThickness : this.innerWardAltitude, this.exportScaleXZ, this.wardRoadExtrudeThickness < 0, this.innerWardRoadAltitude);
		}

		if (this.rampedBuildings) {
			let rampedBuildingNavmeshes = this.rampedBuildings.values();
			deployGeom.rampedBuildings = [];

			for (let mesh of rampedBuildingNavmeshes) {
				NavMeshUtils.seperateMarkedPolygonsVertices(mesh.regions);
				deployGeom.rampedBuildings.push(
					NavMeshUtils.collectExtrudeGeometry(getNewGeometryCollector(), mesh.regions,
					this.rampedBuildingExtrudeThickness >= 0 ? this.rampedBuildingExtrudeThickness : this.innerWardAltitude, this.exportScaleXZ, this.rampedBuildingExtrudeThickness < 0, this.innerWardAltitude)
				);
			}
		}
		return deployGeom;
	}

	/**
	 *
	 * @param {Number} scaleXZ
	 * @param {Number} buildingInset
	 * @param {Boolean} renderPerWard
	 * @return {*} vertices/indices Object, or array of it with renderPerWard
	 */
	getWardBuildingsGeometry(buildingInset=0, renderPerWard=false) {
		// kiv todo: vertices and indices, for now, just get all per ward neighborhood for collision detection DBVH/BVH
		// for rendering buffer, consider renderPerWard, else render all

		let wardCollectors = [];
		let wardCollector;
		const scaleXZ = this.exportScaleXZ;
		let groundLevel;
		let upperLevel;
		console.log(this.wards.length + ": Wards counted");
		let totalVertices = 0;


		const A = new Vector3();
		const B = new Vector3();
		const C = new Vector3();

		const VERTEX_NORMALS = [];
		const EDGE_DIRECTIONS = [];
		const BASE_BUILDING_HEIGHT_RANGE = this.buildingMaxHeight - this.buildingMinHeight;

		this.wards.forEach((wardObj)=> {
			wardCollector = getNewGeometryCollector();
			wardCollectors.push(wardCollector);
			wardObj.neighborhoodPts.forEach((buildingsList)=> {
				buildingsList.forEach((building)=>{

						if (this.rampedBuildings.has(building)) {
							// 	console.log("Skiping ramped building")
							return;
						}
						if (this.minBuildingEdges >= 4 && building.length < this.minBuildingEdges) {
							return;
						}
						if (this.maxBuildingEdges >= 4 && building.length > this.maxBuildingEdges) {
							return;
						}


						let w0 =  wardCollector.vertices.length;


						const bLen = building.length - 1;

						let vertexNormals = VERTEX_NORMALS;
						let edgeDirs = EDGE_DIRECTIONS;
						let vi = 0;
						let ei = 0;

						building.forEach((pt, i) => {
							let d;
							let prevIndex = i >= 1 ? i - 1 : bLen;
							let prevPt = building[prevIndex];
							let nextIndex = i < bLen ? i + 1 : 0;
							let nextPt = building[nextIndex];
							let dx = pt[0] - prevPt[0];
							let dz = pt[1] - prevPt[1];

							d = Math.sqrt(dx*dx + dz*dz);
							dx /=d;
							dz /=d;
							edgeDirs[ei++] = dx;
							edgeDirs[ei++] = dz;
							let x;
							let z;

							let nx = dz;
							let nz = -dx;

							let nx2;
							let nz2;

							dx = nextPt[0] - pt[0];
							dz = nextPt[1] - pt[1];
							d = Math.sqrt(dx*dx + dz*dz);
							dx /=d;
							dz /=d;
							nx2 = dz;
							nz2 = -dx;
							vertexNormals[vi++] = (nx + nx2) * 0.5;
							vertexNormals[vi++] = (nz + nz2) * 0.5;
						});


						let smallestEdgeDist = Infinity;
						let buildingArea = 0;

						for (let i=0; i< building.length; i++) {
							let pt = building[i];
							let prevIndex = i >= 1 ? i - 1 : bLen;
							let prevPt = building[prevIndex];
							let nextIndex = i < bLen ? i + 1 : 0;
							let nextPt = building[nextIndex];

							let ex;
							let ez;

							let dx = (pt[0]*scaleXZ-vertexNormals[i*2]*buildingInset) - (prevPt[0]*scaleXZ-vertexNormals[prevIndex*2]*buildingInset);
							let dz = (pt[1]*scaleXZ-vertexNormals[i*2+1]*buildingInset) - (prevPt[1]*scaleXZ-vertexNormals[prevIndex*2+1]*buildingInset);
							let nx = edgeDirs[i*2];
							let nz = edgeDirs[i*2+1];
							let d = nx * dx + nz * dz;

							if (this.minBuildingEdgeLength > 0 && d < this.minBuildingEdgeLength) {
								return;
							}

							if (d <= 0) {
								// kiv need to collapse edges... for now treat as auto-filtered out
								return;
							}

							if (this.maxBuildingEdgeLength > 0 && d > this.maxBuildingEdgeLength) {
								return;
							}
							if (d < smallestEdgeDist) {
								smallestEdgeDist = d;
							}

							if (i >= 1 && i < bLen) {
								ex = vertexNormals[0]*buildingInset;
								ez = vertexNormals[1]*buildingInset;
								C.x = building[0][0]*scaleXZ - ex;
								C.z =  building[0][1]*scaleXZ - ez;

								ex = vertexNormals[(i*2)]*buildingInset;
								ez = vertexNormals[(i*2)+1]*buildingInset;
								B.x = pt[0]*scaleXZ - ex;
								B.z = pt[1]*scaleXZ-ez;

								ex = vertexNormals[(nextIndex*2)]*buildingInset;
								ez = vertexNormals[(nextIndex*2)+1]*buildingInset;
								A.x = nextPt[0]*scaleXZ - ex;
								A.z = nextPt[1]*scaleXZ - ez;

								buildingArea += MathUtils.area(A, B, C);
							}
						}
						let sampleSmallestEdgeDist = smallestEdgeDist;
						let scaleHeightRange = 1;


						let increase =  BASE_BUILDING_HEIGHT_RANGE * Math.random();

						smallestEdgeDist = this.smallenSqRootAreaTest ? Math.max(Math.sqrt(buildingArea), sampleSmallestEdgeDist) : sampleSmallestEdgeDist;

						if (this.smallenBuildingEdgeLength > 0 && smallestEdgeDist < this.smallenBuildingEdgeLength) {
							scaleHeightRange = (smallestEdgeDist - this.minBuildingEdgeLength) / (this.smallenBuildingEdgeLength - this.minBuildingEdgeLength);
						}

						smallestEdgeDist = this.largenSqRootAreaTest ? Math.max(Math.sqrt(buildingArea), sampleSmallestEdgeDist) : sampleSmallestEdgeDist;

						if (this.largenBuildingEdgeLength > 0 &&  smallestEdgeDist > this.smallenBuildingEdgeLength && this.largenBuildingEdgeLength > this.smallenBuildingEdgeLength) {
							scaleHeightRange = 1 + ((smallestEdgeDist - this.smallenBuildingEdgeLength)/(this.largenBuildingEdgeLength-this.smallenBuildingEdgeLength)) * (1 - (increase / BASE_BUILDING_HEIGHT_RANGE));
						}

						increase *= scaleHeightRange;

						groundLevel = this.innerWardAltitude;
						upperLevel = groundLevel + this.buildingMinHeight + increase;


						building.forEach((pt, i) => {
							let prevIndex = i >= 1 ? i - 1 : bLen;
							let prevPt = building[prevIndex];
							let nextIndex = i < bLen ? i + 1 : 0;
							let nextPt = building[nextIndex];
							let dx = pt[0] - prevPt[0];
							let dz = pt[1] - prevPt[1];
							let nx = dz;
							let nz = -dx;
							let ex;
							let ez;
							let bi;
							let d = Math.sqrt(nx*nx + nz*nz);
							nx /=d;
							nz /=d;
							let wv = wardCollector.vertices.length / 3;

<<<<<<< HEAD
							ex = buildingInset!==0 ? vertexNormals[(i*2)]*buildingInset : 0;
							ez = buildingInset!==0 ? vertexNormals[(i*2)+1]*buildingInset : 0;
=======
							ex = vertexNormals[(i*2)]*buildingInset;
							ez = vertexNormals[(i*2)+1]*buildingInset;
>>>>>>> 3a044ed6
							wardCollector.vertices.push(pt[0]*scaleXZ-ex, upperLevel, pt[1]*scaleXZ-ez);
							wardCollector.normals.push(nx, 0, nz);

							wardCollector.vertices.push(pt[0]*scaleXZ-ex , groundLevel, pt[1]*scaleXZ-ez);
							wardCollector.normals.push(nx, 0, nz);

<<<<<<< HEAD
							ex = buildingInset!==0 ? vertexNormals[(prevIndex*2)]*buildingInset : 0;
							ez = buildingInset!==0 ? vertexNormals[(prevIndex*2)+1]*buildingInset : 0;
=======
							ex = vertexNormals[(prevIndex*2)]*buildingInset;
							ez = vertexNormals[(prevIndex*2)+1]*buildingInset;
>>>>>>> 3a044ed6
							wardCollector.vertices.push(prevPt[0]*scaleXZ-ex , groundLevel, prevPt[1]*scaleXZ-ez);
							wardCollector.normals.push(nx, 0, nz);

							wardCollector.vertices.push(prevPt[0]*scaleXZ-ex , upperLevel, prevPt[1]*scaleXZ-ez);
							wardCollector.normals.push(nx, 0, nz);

							wardCollector.indices.push(wv, wv+1, wv+2,   wv, wv+2, wv+3);

							if (i >= 1 && i < bLen) {

<<<<<<< HEAD
								ex = buildingInset!==0 ? vertexNormals[0]*buildingInset : 0;
								ez = buildingInset!==0 ? vertexNormals[1]*buildingInset : 0;
								wardCollector.vertices.push(building[0][0]*scaleXZ - ex, upperLevel, building[0][1]*scaleXZ - ez);
								wardCollector.normals.push(0, 1, 0);

								ex = buildingInset!==0 ? vertexNormals[i*2]*buildingInset : 0;
								ez = buildingInset!==0 ? vertexNormals[(i*2)+1]*buildingInset : 0;
								wardCollector.vertices.push(pt[0]*scaleXZ - ex, upperLevel, pt[1]*scaleXZ-ez);
								wardCollector.normals.push(0, 1, 0);

								ex = buildingInset!==0 ? vertexNormals[(nextIndex*2)]*buildingInset : 0;
								ez = buildingInset!==0 ? vertexNormals[(nextIndex*2)+1]*buildingInset : 0;
=======
								ex = vertexNormals[0]*buildingInset;
								ez = vertexNormals[1]*buildingInset;
								wardCollector.vertices.push(building[0][0]*scaleXZ - ex, upperLevel, building[0][1]*scaleXZ - ez);
								wardCollector.normals.push(0, 1, 0);

								ex = vertexNormals[(i*2)]*buildingInset;
								ez = vertexNormals[(i*2)+1]*buildingInset;
								wardCollector.vertices.push(pt[0]*scaleXZ - ex, upperLevel, pt[1]*scaleXZ-ez);
								wardCollector.normals.push(0, 1, 0);

								ex = vertexNormals[(nextIndex*2)]*buildingInset;
								ez = vertexNormals[(nextIndex*2)+1]*buildingInset;
>>>>>>> 3a044ed6
								wardCollector.vertices.push(nextPt[0]*scaleXZ - ex, upperLevel, nextPt[1]*scaleXZ - ez);
								wardCollector.normals.push(0, 1, 0);

								wardCollector.indices.push(wv+6, wv+5, wv+4);

								//==wardCollector.indices.push(w0, wv, )
								//[ii++] = faceIndices[0];
								//indices[ii++] = faceIndices[f];
								//indices[ii++] = faceIndices[f+1]
							}


						});
					});
				});
			});

		// later, consider varying base heights at different wards even from outside city wall, at number 2 districts from city wall should be lower altitude
		//  depending on distance to city wall, let highways still extend outside city wall after ramp down

		return wardCollectors;
	}




	// -----

	testSubdivideBuilding(building) {
		building = building.slice(0).reverse(); // non-cleamature (svg outlines appears to be not clockwise for buildings?)
		let poly = cellToPolygon(building);
		/* //
		if (!poly.convex(true)) {
			console.error("NOT CCW");
		}
		*/
		let edgeCount = 0;
		let edge = poly.edge;
		let edges = [];
		do {
			edges.push(edge);
			edgeCount++;
			edge = edge.next;
			// if (edgeCount === 4) g.append(this.makeSVG("circle", {r:0.5, fill:"white", cx:edge.vertex.x, cy:edge.vertex.z}));
		} while (edge !== poly.edge);

		//edges[Math.floor(Math.random() * edgeCount)


		let result = this.carveRamps(edges[2], true, 12, Infinity);
		return this.buildRamps(result, this.highwayAltitude, this.innerWardAltitude);
	}

	slopeDownRamp(geom, accumSlopeY, slopeYDist, toTailSide) {
		let ramp = geom.ramp;
		let len = ramp.length;

		// first landing from above
		let landing = toTailSide ? geom.head : geom.tail;
		NavMeshUtils.adjustAltitudeOfPolygon(landing, -accumSlopeY);
		landing.sep = true;

		// in-between ramp downs + landings if any
		for (let i =1; i<len; i+=2) {
			NavMeshUtils.adjustAltitudeOfPolygon(ramp[i], -slopeYDist - accumSlopeY);
			ramp[i].sep = true;
			accumSlopeY += slopeYDist;
		}

		// last landing from below
		landing = toTailSide ? geom.tail : geom.head;
		NavMeshUtils.adjustAltitudeOfPolygon(landing, -slopeYDist - accumSlopeY);
		accumSlopeY += slopeYDist;
		landing.sep = true;
		return accumSlopeY;
	}

	buildRamps(result, altitude, groundLevel) {
		const alignTailEnd = result.alignTailEnd;
		let slopeYDist = altitude - groundLevel;
		slopeYDist /= result.totalFlights;

		let accumSlopeY = 0;

		let polySoup = [];
		let geometries = [];
		result.columns.forEach((column, index)=> {
			let geom = this.getGeometryFromColumn(column, alignTailEnd, result, 1, altitude);
			//svg.append(this.makeSVG("path", {stroke:"green", fill:"none", "stroke-width":0.1, d: polygonSVGString(geom.head)  }));
			//svg.append(this.makeSVG("path", {stroke:"blue", fill:"none", "stroke-width":0.1, d: polygonSVGString(geom.tail)  }));

			geom.ramp.forEach((r)=> {
				polySoup.push(r);
				//svg.append(this.makeSVG("path", {stroke:"red", fill:"none", "stroke-width":0.14, d: polygonSVGString(geom.ramp)  }));
			});
			geometries.push(geom);
		});


		// zig zag navmesh ramp connections
		const zigZagAlignTailEnd = (result.columns.length & 1)!==0 ? !alignTailEnd : alignTailEnd;
		geometries.forEach((geom, index, arr)=> {
			let splits = null;

			if (!!(index & 1) !== alignTailEnd) {
				console.log( " : "+index + " head");
				if ( index < arr.length - 1 && (splits=this.connectColumnsEdges(geom, arr[index+1], alignTailEnd, false, result))!==null) {

					polySoup.push(splits[0]);
					polySoup.push(splits[1]);
				} else {
					polySoup.push(geom.head);
				}

				accumSlopeY = this.slopeDownRamp(geom, accumSlopeY, slopeYDist, false);
			} else {
				polySoup.push(geom.head);
			}

			if (!!(index & 1) === alignTailEnd) {
				console.log( " : "+index + " tail");
				if ( index < arr.length - 1 && (splits=this.connectColumnsEdges(geom, arr[index+1], alignTailEnd, true, result))!==null) {

					polySoup.push(splits[0]);
					polySoup.push(splits[1]);
				} else {
					polySoup.push(geom.tail);
				}
				accumSlopeY = this.slopeDownRamp(geom, accumSlopeY, slopeYDist, true);
			} else {
				polySoup.push(geom.tail);
			}
		});


		let navmesh = new NavMesh();
		navmesh.attemptMergePolies = false;
		navmesh.attemptBuildGraph = false;
		navmesh.fromPolygons(polySoup);

		//let cdtObj = this.getCDTObjFromPointsList(polySoup.map(polygonToCell), true, {exterior:true});
		//polySoup = cdtObj.cdt.map((tri)=>{return getTriPolygon(cdtObj.vertices, tri)});

		var svg = $(this.makeSVG("g", {}));
		this.map.append(svg, {});
		svg.append(this.makeSVG("path", {stroke:"red", fill:"none", "stroke-width":0.15, d: navmesh.regions.map(polygonSVGString).join(" ") }));
		svg.append(this.makeSVG("path", {stroke:"blue", fill:"none", "stroke-width":0.15, d: navmesh._borderEdges.map(edgeSVGString).join(" ") }));

		return navmesh;
	}

	/**
	 * Carve out flights of zig-zagging ramps along a Polygon's Edge on available space provided by polygon.
	 * For simplicity, Polygon is assumed to be a flat top surface on x,z plane that defines the available floor space.
	 * @param {} edgeAlong
	 * @param {} alignTailEnd
	 * @param {*} maxFlights
	 */
	carveRamps(edgeAlong, alignTailEnd, maxFlights, maxFlightsPerColumn) {
		if (maxFlights === undefined) maxFlights = Infinity;
		if (maxFlightsPerColumn === undefined) maxFlightsPerColumn = Infinity;

		var svg = $(this.makeSVG("g", {}));
		this.map.append(svg, {});
		svg.append(this.makeSVG("path", {stroke:"yellow", fill:"none", "stroke-width":0.55, d: edgeSVGString(edgeAlong)}));
		var polygon = edgeAlong.polygon;

		const T = this.rampLanding * 2 + this.rampLength + T_EPSILON;
		const addFlightDist = this.rampLanding + this.rampLength;

		let dx = edgeAlong.vertex.x - edgeAlong.prev.vertex.x;
		let dz = edgeAlong.vertex.z - edgeAlong.prev.vertex.z;

		if (alignTailEnd) svg.append(this.makeSVG("path", {stroke:"green", fill:"none", "stroke-width":this.rampWidth, d: lineSegmentSVGStr(edgeAlong.prev.vertex,  new Vector3().copy(edgeAlong.prev.vertex).add(new Vector3().subVectors(edgeAlong.vertex, edgeAlong.prev.vertex).normalize().multiplyScalar(addFlightDist))) }));
		else svg.append(this.makeSVG("path", {stroke:"green", fill:"none", "stroke-width":this.rampWidth, d: lineSegmentSVGStr(edgeAlong.vertex,  new Vector3().copy(edgeAlong.vertex).add(new Vector3().subVectors(edgeAlong.prev.vertex, edgeAlong.vertex).normalize().multiplyScalar(addFlightDist))) }));

		let pter;
		if (alignTailEnd) svg.append(this.makeSVG("path", {stroke:"white", fill:"none", "stroke-width":this.rampWidth, d: lineSegmentSVGStr(edgeAlong.prev.vertex,  pter = new Vector3().copy(edgeAlong.prev.vertex).add(new Vector3().subVectors(edgeAlong.vertex, edgeAlong.prev.vertex).normalize().multiplyScalar(this.rampLanding))) }));
		else svg.append(this.makeSVG("path", {stroke:"white", fill:"none", "stroke-width":this.rampWidth, d: lineSegmentSVGStr(edgeAlong.vertex,  pter = new Vector3().copy(edgeAlong.vertex).add(new Vector3().subVectors(edgeAlong.prev.vertex, edgeAlong.vertex).normalize().multiplyScalar(this.rampLanding))) }));

		let dAccum = 0;
		let dStart = -1;

		let D = Math.sqrt(dx * dx + dz * dz);
		let dClearance = D;
		let nx = dz;
		let nz = -dx;
		let d = Math.sqrt(nx*nx + nz*nz);
		nx /=d;
		nz /=d;
		const NX = nx;
		const NZ = nz;

		let gradients = [];
		let orderedEdges = [];
		let edge = edgeAlong.next;
		edgeAlong.offset = edgeAlong.vertex.x * nx + edgeAlong.vertex.z * nz;
		edgeAlong.prev.offset = edgeAlong.offset;
		//edgeAlong.prev.offset = edgeAlong.prev.vertex.x * nx + edgeAlong.prev.vertex.z * nz;
		//console.log(edgeAlong.offset + " === " + edgeAlong.prev.offset + " :: "+ (edgeAlong.offset === edgeAlong.prev.offset));
		let i;
		do {
			edge.offset = edge.vertex.x * nx + edge.vertex.z * nz;
			orderedEdges.push(edge);
			edge = edge.next;
		} while(edge !== edgeAlong.prev);

		// default sort
		orderedEdges.sort((a,b)=>{return a.offset - b.offset});
		//console.log(edgeAlong.offset);
		//console.log(orderedEdges);

		// Scan across polygon to determine amount and bounds of space available to place ramps along edgeAlong direction
		let len = orderedEdges.length;
		edge = edgeAlong.next;
		let g1 = new Vector3(); // headside gradient
		let g2 = new Vector3(); // tailside gradient
		let hUnit = new Vector3().subVectors(edgeAlong.vertex, edgeAlong.prev.vertex);
		hUnit.normalize();
		let tUnit = new Vector3(-hUnit.x,  -hUnit.y,  -hUnit.z);

		let fromHeadside;
		let d1;
		let d2;
		let g;
		//g =  gradient along tailside +  gradient along headside
		//headGrad or tailGrad respectively = v.dot(headTailUnitVector) / (v.offset - prevV.offset)
		for (i=0; i<len; i++) {
			if (orderedEdges[i] !== edge) {  // orderedEdges[i] is found on tail side
				g1.subVectors(edge.vertex, edge.prev.vertex);
				d1 = edge.offset - edge.prev.offset;
				g2.subVectors(orderedEdges[i].vertex, orderedEdges[i].next.vertex);
				d2 = orderedEdges[i].offset -orderedEdges[i].next.offset;
				fromHeadside = false;
			} else { // orderedEdges[i]=== edge, ie. is found on head side
				g1.subVectors(edge.vertex, edge.prev.vertex);
				d1 = edge.offset - edge.prev.offset;
				edge = edge.next;
				// find next g2 on tail side

				for (g = i+1; g< len ; g++) {
					if (orderedEdges[g] !== edge) break;
				}
				if ( g < len) {
					// console.log(vertex on opposite tail side case)
					g2.subVectors(orderedEdges[g].prev.vertex, orderedEdges[g].vertex);
					d2 = orderedEdges[g].prev.offset -orderedEdges[g].offset;
				} else {
					// console.log("end vertex case");
					g = len - 1;
					g2.subVectors(orderedEdges[g].vertex, orderedEdges[g].next.vertex);
					d2 = orderedEdges[g].offset -orderedEdges[g].next.offset;
				}
				fromHeadside = true;
			}

			d = orderedEdges[i].offset - (i >= 1 ? orderedEdges[i-1].offset : edgeAlong.offset);
			if (d < 0) console.error("d should be positive magnitude!");
			if (d === 0) {
				gradients.push(null);
				continue; // no gradient found along zero offset distance
			}

			if (d1 < 0) console.error("d1 should be positive magnitude!");
			if (d2 < 0) console.error("d2 should be positive magnitude!");
			let g1grad = g1.dot(hUnit) / d1;
			let g2grad = g2.dot(tUnit) / d2;
			gradients.push([g1grad, g2grad, fromHeadside]);
			g = g1grad + g2grad;

			// minMaxD >= (T - D)/g
			// minima maxima d, where T is minimum required target distance for placing a single flight of ramp, g is overall gradient on both ends,
			// and D is current slice length at current i junctio point
			let mmd;
			if (T <= D) { // already met clearance
				if (dStart < 0) dStart = 0;
				if (g >= 0) {
					console.log("for maxima: gradient>=0 will always meet space requirements for entire d. Can step add full d.");
					dAccum += d
				} else {
					console.log("for maxima: gradient < 0 may not meet space requirements for entire d, if it doesnt, can early exit out of full loop with remaining d");
					mmd = (T-D)/g;
					console.log("mmd:"+mmd + " :has More:"+(mmd>=d));
					if (mmd <= 0) {
						break;	// no more gradient
					}
					if (mmd >= d) { // there may be more
						dAccum += d;
					} else {
						dAccum += mmd; // reached end of closed gradient
						break;
					}

				}
			} else {  // have not met clearance
				if (g >= 0) {
					console.log("for minima: gradient>=0 may yet to meet space requirements for startD");
					mmd = (T-D)/g;
					console.log("mmd:"+mmd + " :MET:"+(mmd<=d));
					if (mmd <= d) {
						if (dStart < 0) dStart = mmd;
						dAccum += (d - mmd);
					}
				} else {
					console.log("for minima: gradient < 0 will never meet space requirements for remaining entire d. Can early exit out full loop!!")
					break;
				}
			}

			// update D to match new interval
			D += g * d;

			console.log(">d:"+d + ", "+fromHeadside + "," + d1 + ", " +  d2 + " :: "  +g1grad + " + " + g2grad + " = " + (g1grad+g2grad) + " D:"+D);

			//svg.append(this.makeSVG("circle", {stroke:"green", fill:"red", r:0.15, cx: orderedEdges[i].vertex.x, cy: orderedEdges[i].vertex.z}));
		}

		svg.append(this.makeSVG("path", {stroke:"pink", fill:"none", "stroke-width":0.14, d: lineSegmentSVGStr(pter = new Vector3().copy(edgeAlong.prev.vertex).add(edgeAlong.vertex).multiplyScalar(0.5).add(new Vector3(NX*dStart,0,NZ*dStart)), new Vector3(pter.x+NX*dAccum, 0, pter.z+NZ*dAccum)  ) }));


		if (dStart < 0 || dAccum < this.highwayMinWidth) return null;

		// Calculate columns+flights, and remaining clipped polygon

		// walk up along span of potential ramp columns for contour
		let walkD = 0; // distance walked so far
		let maxColumns = Math.floor(dAccum / this.rampWidth);
		let totalFlights = 0;

		let dLimit = dStart + maxColumns * this.rampWidth - this.rampWidth;
		i = 0;
		let rampLayDir = alignTailEnd ? hUnit : tUnit;

		// this.rampLength;
		// this.rampLanding;
		// this.rampWidth;
		// this.rampMaxGradient; // to consider later for custom height settings

		let columns = [];

		// onlu required for contours tracing
		let headV = new Vector3().copy(edgeAlong.vertex);
		let tailV = new Vector3().copy(edgeAlong.prev.vertex);
		let colContoursHead = [];
		let colContoursTail = [];

		const columnLayDir = new Vector3(NX, 0, NZ);
		const columnLayOffsetVec = new Vector3(NX, 0, NZ).multiplyScalar(this.rampWidth);
		const landingOffsetVec = new Vector3(rampLayDir.x, 0, rampLayDir.z).multiplyScalar(this.rampLanding);
		//const dummyVector = new Vector3();

		while (walkD < dLimit) {
			d = orderedEdges[i].offset - (i >= 1 ? orderedEdges[i-1].offset : edgeAlong.offset);
			if (orderedEdges[i].offset - edgeAlong.offset <= dStart || d === 0) {
				walkD += d;
				i++;
				headV.x += gradients[i][0] * d * hUnit.x + d * NX;
				headV.z += gradients[i][0] * d * hUnit.z + d * NZ;
				tailV.x += gradients[i][1] * d * tUnit.x + d * NX;
				tailV.z += gradients[i][1] * d * tUnit.z + d * NZ;
				dClearance += (gradients[i][0] + gradients[i][1]) * d;
				continue;
			}



			if (dStart > walkD) {
				g = dStart - walkD;
				//walkD += g;
				walkD = dStart;
				headV.x += gradients[i][0] * g * hUnit.x + g * NX;
				headV.z += gradients[i][0] * g * hUnit.z + g * NZ;
				tailV.x += gradients[i][1] * g * tUnit.x + g * NX;
				tailV.z += gradients[i][1] * g * tUnit.z + g * NZ;
				dClearance += (gradients[i][0] + gradients[i][1]) * g;
				// console.log("Jump starrting:"+dClearance);
			}


			let lenOffset = edgeAlong.offset + walkD + this.rampWidth;

			let rampDistLeft = this.rampWidth;
			let curClearance = dClearance;

			let c = 0;
			let c2 = 0;
			// start vertices for column
			colContoursHead[c++] =  headV.clone();
			colContoursTail[c2++] = tailV.clone();

			//svg.append(this.makeSVG("circle", {stroke:"green", fill:"red", r:0.15, cx: headV.x, cy: headV.z}));
			//svg.append(this.makeSVG("circle", {stroke:"green", fill:"red", r:0.15, cx: tailV.x, cy: tailV.z}));
			while(orderedEdges[i].offset < lenOffset) { // if end bound of ramp exceeds current orderedEdges points
				// pick up any inbetween contour for head/tail end respectively
				g = orderedEdges[i].offset - edgeAlong.offset - walkD;
				rampDistLeft -= g;
				walkD += g;
				headV.x += gradients[i][0] * g * hUnit.x + g * NX;
				headV.z += gradients[i][0] * g * hUnit.z + g * NZ;
				tailV.x += gradients[i][1] * g * tUnit.x + g * NX;
				tailV.z += gradients[i][1] * g * tUnit.z + g * NZ;
				dClearance += (gradients[i][0] + gradients[i][1]) * g;
				fromHeadside = gradients[i][2];
				if (fromHeadside) {
					colContoursHead[c++] = headV.clone();
					//svg.append(this.makeSVG("circle", {stroke:"green", fill:"red", r:0.15, cx: headV.x, cy: headV.z}));
				} else {
					colContoursTail[c2++] = tailV.clone();
					//svg.append(this.makeSVG("circle", {stroke:"green", fill:"red", r:0.15, cx: tailV.x, cy: tailV.z}));
				}
				i++;
				// console.log("IN BETWEEN");
			}



			walkD += rampDistLeft;
			dClearance += (gradients[i][0] + gradients[i][1]) * rampDistLeft;
			headV.x += gradients[i][0] * rampDistLeft * hUnit.x + rampDistLeft * NX;
			headV.z += gradients[i][0] * rampDistLeft * hUnit.z + rampDistLeft * NZ;
			tailV.x += gradients[i][1] * rampDistLeft * tUnit.x + rampDistLeft * NX;
			tailV.z += gradients[i][1] * rampDistLeft * tUnit.z + rampDistLeft * NZ;

			let useLatterEdge = false;
			// end intersection
			if (dClearance < curClearance) {
				curClearance = dClearance;
				useLatterEdge = true;
				//svg.append(this.makeSVG("circle", {stroke:"red", fill:"red", r:0.15, cx: (alignTailEnd ? tailV : headV).x, cy: (alignTailEnd ? tailV : headV).z}));
			}
			//else {
				//svg.append(this.makeSVG("circle", {stroke:"green", fill:"green", r:0.15, cx: (alignTailEnd ? tailV : headV).x, cy: (alignTailEnd ? tailV : headV).z}));
			// }

			// carve out polygon for slice

			//console.log(curClearance);
			let numFlightsForCol = Math.floor((curClearance - this.rampLanding)/addFlightDist);
			if (numFlightsForCol > maxFlightsPerColumn) {
				numFlightsForCol = maxFlightsPerColumn;
			}
			totalFlights += numFlightsForCol;

			colContoursHead[c++] = headV.clone();
			colContoursTail[c2++] = tailV.clone();

			colContoursHead.length = c;
			colContoursTail.length = c2;

			columns.push({flights:numFlightsForCol, useLatterEdge:useLatterEdge, colContoursHead:colContoursHead.slice(0), colContoursTail:colContoursTail.slice(0)}); // column built;

			if (totalFlights >= maxFlights) {
				break;
			}
		}

		// based on number of columsn, get remaining clip polygon from headV and tailV
		// dStart, dStart + this.rampWidth * columns.length

		/*
		For each column
		Landing polygon top
		Ramp polygon (if numOfFlights > 1, add in preceding landing before each non-first ramp,)
		Landing polygon bottom
		*/
		// each column slice definition (number of flights, starting from/to column edges position from which to start laying flights of ramps)
		// totalFlights, columns

		let result = {
			dStart: dStart,
			dAccum: dAccum,
			maxColumns: maxColumns,
			totalFlights: totalFlights,
			rampLayDir: rampLayDir,
			columnLayDir: columnLayDir,
			columns: columns,
			alignTailEnd: alignTailEnd
		};

		console.log("FINAL RESULT:"+dStart + " :: "+dAccum, result);
		return result;
	}

	getGeometryFromColumn(column, alignTailEnd, result, scale=1, altitude=0, precision) {
		const columnLayDir = result.columnLayDir;
		const rampLayDir = result.rampLayDir;
		const columnLayOffsetVec = new Vector3(columnLayDir.x, 0, columnLayDir.z).multiplyScalar(this.rampWidth);
		const landingOffsetVec = new Vector3(rampLayDir.x, 0, rampLayDir.z).multiplyScalar(this.rampLanding);
		const lengthOffsetVec = new Vector3();

		const numFlightsForCol = column.flights;
		const useLatterEdge = column.useLatterEdge;
		let colContoursHead = column.colContoursHead;
		let colContoursTail = column.colContoursTail;
		if ( scale !== 1 || altitude !== 0) {
			colContoursHead = colContoursHead.map((v)=>{
				v = v.clone();
				v.x *= scale;
				v.y = altitude;
				v.z *= scale;
				return v;
			});
			colContoursTail = colContoursTail.map((v)=>{
				v = v.clone();
				v.x *= scale;
				v.y = altitude;
				v.z *= scale;
				return v;
			});
		}

		let alphaHead = colContoursHead[0].clone();
		let alphaTail=  colContoursTail[0].clone();
		let omegaHead;
		let omegaTail;

		const addFlightDist = this.rampLanding + this.rampLength;

		if (useLatterEdge) {
			omegaHead = colContoursHead[colContoursHead.length-1].clone();
			omegaTail = colContoursTail[colContoursTail.length-1].clone();
			alphaHead.copy(omegaHead).sub(columnLayOffsetVec);
			alphaTail.copy(omegaTail).sub(columnLayOffsetVec);

		} else {
			omegaHead = alphaHead.clone().add(columnLayOffsetVec);
			omegaTail = alphaTail.clone().add(columnLayOffsetVec);
		}

		if (precision !== undefined) {  // kinda unreliable this method
			alphaHead.offsetC = alphaHead.x * columnLayDir.x + alphaHead.z * columnLayDir.z;
			alphaHead.offset = alphaHead.x * rampLayDir.x + alphaHead.z * rampLayDir.z;
			alphaTail.offsetC = alphaTail.x * columnLayDir.x + alphaTail.z * columnLayDir.z;
			alphaTail.offset = alphaTail.x * rampLayDir.x + alphaTail.z * rampLayDir.z;
			omegaHead.offsetC = omegaHead.x * columnLayDir.x + omegaHead.z * columnLayDir.z;
			omegaHead.offset = omegaHead.x * rampLayDir.x + omegaHead.z * rampLayDir.z;
			omegaTail.offsetC = omegaTail.x * columnLayDir.x + omegaTail.z * columnLayDir.z;
			omegaTail.offset = omegaTail.x * rampLayDir.x + omegaTail.z * rampLayDir.z;

			alphaHead.offset = Math.round(alphaHead.offset/precision) * precision;
			alphaTail.offset = Math.round(alphaTail.offset/precision) * precision;
			omegaHead.offset = Math.round(omegaHead.offset/precision) * precision;
			omegaTail.offset = Math.round(omegaTail.offset/precision) * precision;

			alphaHead.x = alphaHead.offset * rampLayDir.x + alphaHead.offsetC * columnLayDir.x;
			alphaHead.z = alphaHead.offset * rampLayDir.z + alphaHead.offsetC * columnLayDir.z;

			alphaTail.x = alphaTail.offset * rampLayDir.x + alphaTail.offsetC * columnLayDir.x;
			alphaTail.z = alphaTail.offset * rampLayDir.z + alphaTail.offsetC * columnLayDir.z;

			omegaHead.x = omegaHead.offset * rampLayDir.x + omegaHead.offsetC * columnLayDir.x;
			omegaHead.z = omegaHead.offset * rampLayDir.z + omegaHead.offsetC * columnLayDir.z;

			omegaTail.x = omegaTail.offset * rampLayDir.x + omegaTail.offsetC * columnLayDir.x;
			omegaTail.z = omegaTail.offset * rampLayDir.z + omegaTail.offsetC * columnLayDir.z;
		}

		lengthOffsetVec.copy(rampLayDir).multiplyScalar((addFlightDist * numFlightsForCol - this.rampLanding));

		if (alignTailEnd) {
			omegaTail.add(landingOffsetVec);
			alphaTail.add(landingOffsetVec);

			omegaHead.copy(omegaTail).add(lengthOffsetVec);
			alphaHead.copy(alphaTail).add(lengthOffsetVec);

		} else {
			omegaHead.add(landingOffsetVec);
			alphaHead.add(landingOffsetVec);

			omegaTail.copy(omegaHead).add(lengthOffsetVec);
			alphaTail.copy(alphaHead).add(lengthOffsetVec);
		}

		//var svg = $(this.makeSVG("g", {}));
		//this.map.append(svg, {});

		let rampPolygons = [];

		if (numFlightsForCol > 1) {
			lengthOffsetVec.copy(rampLayDir).multiplyScalar(this.rampLength);
			let len = numFlightsForCol - 1;
			let aEnd = alignTailEnd ? alphaTail : alphaHead;
			let bEnd = alignTailEnd ? omegaTail : omegaHead;
			for (let i=0; i< len; i++) {
				// slope
				let a = aEnd.clone().add(lengthOffsetVec);
				let b = bEnd.clone().add(lengthOffsetVec);
				rampPolygons.push(new Polygon().fromContour(alignTailEnd ? [a, b, bEnd, aEnd] : [aEnd, bEnd, b, a]));

				// landing
				bEnd=b.clone().add(landingOffsetVec);
				aEnd=a.clone().add(landingOffsetVec);
				rampPolygons.push(new Polygon().fromContour(alignTailEnd ? [aEnd, bEnd, b, a] : [a, b, bEnd, aEnd] ));
			}
			//svg.append(this.makeSVG("circle", {stroke:"red", fill:"red", r:0.15, cx: aEnd.x, cy: aEnd.z}));
			// final slope
			rampPolygons.push(new Polygon().fromContour(alignTailEnd ? [alphaHead, omegaHead, bEnd, aEnd] : [aEnd, bEnd, omegaTail, alphaTail]));
		} else {
			rampPolygons.push(new Polygon().fromContour([alphaHead, omegaHead, omegaTail, alphaTail]));
		}

		rampPolygons.forEach((p)=>{
			console.log(p.convex(true));
		});

		let test = new Polygon().fromContour(colContoursHead.concat([omegaHead, alphaHead]));
		let geomResult = {
			ramp: rampPolygons,
			head: new Polygon().fromContour(colContoursHead.concat([omegaHead, alphaHead])),
			tail: new Polygon().fromContour(colContoursTail.slice(0).reverse().concat([alphaTail, omegaTail]))
		};
		return geomResult;
	}



	// Splitting edge (without splitting polygon) is simpler, but may have issues with other algorithm that disallow collinearity of points
	connectColumnsEdges(columnGeom, columnGeom2, alignTailEnd, joinAtTailSide, result) {
		let poly = joinAtTailSide ? columnGeom.tail : columnGeom.head;
		let poly2 = joinAtTailSide ? columnGeom2.tail : columnGeom2.head;

		let layDirSwitch = alignTailEnd !== joinAtTailSide ? -1 : 1;

		const rampLayDir = result.rampLayDir;
		let offset = rampLayDir.x*layDirSwitch * poly.edge.prev.vertex.x + rampLayDir.z*layDirSwitch * poly.edge.prev.vertex.z;
		let offset2 = rampLayDir.x*layDirSwitch * poly2.edge.prev.vertex.x + rampLayDir.z *layDirSwitch* poly2.edge.prev.vertex.z;
		if (offset === offset2) {
			// todo: match vertices to have them shared
			return null;
		}

		let splitVertex;
		let fromEdge;
		if (offset >= offset2) {
			//console.log("offset higher")
			//join column into column2
			// into column's alphaVertex
			splitVertex = joinAtTailSide ? poly2.edge.prev.prev.vertex : poly2.edge.prev.vertex;
			fromEdge = joinAtTailSide ?  poly.edge : poly.edge.prev.prev;
		} else {
			//console.log("offset2 higher")
			//join column2 into column1
			// into column's omegaVertex
			splitVertex = joinAtTailSide ? poly.edge.prev.vertex : poly.edge.prev.prev.vertex;
			fromEdge = joinAtTailSide ?  poly2.edge.prev.prev : poly2.edge;
		}
		NavMeshUtils.divideEdgeByVertex(splitVertex, fromEdge);

		return null;
	}

	// THis method of splitting polygon doesn't work fully correctly atm...
	connectColumnsSplitPoly(columnGeom, columnGeom2, alignTailEnd, joinAtTailSide, result) {
		let poly = joinAtTailSide ? columnGeom.tail : columnGeom.head;
		let poly2 = joinAtTailSide ? columnGeom2.tail : columnGeom2.head;

		let layDirSwitch = alignTailEnd !== joinAtTailSide ? -1 : 1;

		const rampLayDir = result.rampLayDir;
		let offset = rampLayDir.x*layDirSwitch * poly.edge.prev.vertex.x + rampLayDir.z*layDirSwitch * poly.edge.prev.vertex.z;
		let offset2 = rampLayDir.x*layDirSwitch * poly2.edge.prev.vertex.x + rampLayDir.z *layDirSwitch* poly2.edge.prev.vertex.z;
		if (offset === offset2) {
			// todo: match vertices to have them shared
			return null;
		}

		let splitVertex;
		let fromEdge;
		if (offset >= offset2) {
			//console.log("offset higher")
			//join column into column2
			// into column's alphaVertex
			splitVertex = joinAtTailSide ? poly2.edge.prev.prev.vertex : poly2.edge.prev.vertex;
			fromEdge = joinAtTailSide ?  poly.edge.prev.prev : poly.edge.prev;
		} else {
			//console.log("offset2 higher")
			//join column2 into column1
			// into column's omegaVertex
			splitVertex = joinAtTailSide ? poly.edge.prev.vertex : poly.edge.prev.prev.vertex;
			fromEdge = joinAtTailSide ?  poly2.edge.prev : poly2.edge.prev.prev;

		}
		//var svg = $(this.makeSVG("g", {}));
		//this.map.append(svg, {});
		//svg.append(this.makeSVG("circle", {stroke:"red", "stroke-width": 1, fill:"red", r:0.05, cx:splitVertex.x , cy:splitVertex.z}));
		//svg.append(this.makeSVG("circle", {stroke:"blue", "stroke-width": 1, fill:"red", r:0.025, cx:fromEdge.vertex.x , cy:fromEdge.vertex.z}));
		// return null;
		return NavMeshUtils.dividePolygonByVertices2D(splitVertex, fromEdge);
	}


	makeSVG(tag, attrs) {
		var el= document.createElementNS('http://www.w3.org/2000/svg', tag);
		for (var k in attrs)
			el.setAttribute(k, attrs[k]);
		return el;
	}

	getCDTObjFromPointsList(pointsList, cleanup, params, processPointsMethod) {
		let vertices = params.vertices ? params.vertices.slice(0) : [];
		let edges = params.edges ? params.edges.slice(0) : [];
		pointsList.forEach((points, index)=> {
			let baseCount = vertices.length;

			if (processPointsMethod) points = processPointsMethod(points, index);
			let count = baseCount;

			points.forEach((p, index)=> {
				if (index >= 1) edges.push([count-1, count]);
				if (index === points.length - 1) edges.push([count, baseCount]);
				count++;
				vertices.push(p);
			});
		});

		if (cleanup) {
			if (this.citadelWallSegments.length > 0) {
				// go through all edges, if 1 of the edges have
				// look for points of citaldel wall edges
			}
			cleanPSLG(vertices, edges);
		}

		let cdt = cdt2d(vertices, edges, (params ? params : {exterior:true}));

		return {vertices:vertices, edges:edges, cdt:cdt};
	}

	parseCityWalls(jSel, jSelPath, jSelCitadelWall) {
		// assumed already arranged seperately in anticlockwise order
		let jEntrances = jSel.children("g");
		let jPillars = jSel.children("polygon");


		// previewing
		let g = $(this.makeSVG("g", {}));
		this.map.append(g);


		let pathString = jSelPath.attr("d");
		let pathRadius = jSelPath.attr("stroke-width") ? parseFloat(jSelPath.attr("stroke-width"))* 0.5 : 1;

		this.cityWallPillars = [];
		this.cityWallPillarPoints = [];

		this.cityWallEntrancePoints = [];
		let filteredAtCitadel = [];
		this.cityWallSegments = getSegmentPointsFromSVGLinePath(pathString, filteredAtCitadel, this.weldWallPathThreshold);

		// check for duplicate start/end points
		let testSegments = this.cityWallSegments[0];
		//console.log(this.cityWallSegments.length);
		//console.log(testSegments);
		//g.append($(this.makeSVG("circle", {cx:testSegments[testSegments.length-2][0], cy:testSegments[testSegments.length-2][1], r:20, fill:"black"  })));
		let testSegments2 = this.cityWallSegments[this.cityWallSegments.length-1];
		//g.append($(this.makeSVG("circle", {cx:testSegments2[testSegments2.length-1][0], cy:testSegments2[testSegments2.length-1][1], r:20, fill:"red"  })));
		if (segPointEquals(testSegments[0], testSegments2[testSegments2.length-1])) {
			testSegments2.pop();
			if (testSegments2.length === 0) {
				this.cityWallSegments.pop();
			}
			else if (testSegments2.length ===1) {
				console.warn("Exception test segments 2 reduced to length ===1");
				// todo; better handle this exception
				this.cityWallSegments.pop();
			}
		}

		if (filteredAtCitadel.length !== 0) {
			//console.log(filteredAtCitadel);
			let f1 = filteredAtCitadel[0];
			let f2 = filteredAtCitadel[1];

			//s	this.cityWallSegments = filteredAtCitadel.refArray.slice(f1+1, f2  ).concat(filteredAtCitadel.refArray.slice(f2+1));

			// not sure why need to add another +1
			// cityWallSegments

			this.cityWallSegments =filteredAtCitadel.refArray.slice(f2 + 1).concat(filteredAtCitadel.refArray.slice(f1+1, f2  ));


			// HACK JOB atm, need to fix function for svg path
			//let hackjob = filteredAtCitadel.refArray[f1+1];
			//filteredAtCitadel.refArray[f2+1].push( hackjob[hackjob.length-1]);
			//this.cityWallSegments[6].push(testSegments[testSegments.length-2]);

			//this.cityWallSegments[6].push(testSegments[testSegments.length-1]);

			//console.log(filteredAtCitadel.refArray[f1+1][]);

			//this.cityWallSegments.splice(5,0, filteredAtCitadel.refArray[f1+1]);

			//this.cityWallSegments = this.cityWallSegments.slice(f2-1).concat(this.cityWallSegments.slice(1, f2-1));
			//console.log(this.cityWallSegments.length);
		}



		if (this.chamferForWallPillars) {
			this.cityWallSegments.forEach((value, index, arr)=>{
				arr[index] = chamferCornersOfPoints(value, this.wallPillarRadius);
			});
		}

		if (this.chamferForEntranceWall) {

			chamferEndsOfPointsList(this.cityWallSegments, this.entranceWallPillarRadius ? this.entranceWallPillarRadius : this.wallPillarRadius*this.entCitadelPillarRadiusScale);
		}


		this.cityWallSegmentsUpper = [explode2DArray(this.cityWallSegments)]; // todo: break and rearrange from start/end citadel
	//	let ref = this.cityWallSegmentsUpper[0].slice(0);
	//	this.cityWallSegmentsUpper[0] = ref.slice(8).concat(ref.slice(1, 8));


		//this.cityWallSegmentsUpper[0] = this.cityWallSegmentsUpper[0].concat(ref.slice(0,8)); //.concat(ref.slice(0, 8))
		this.citadelWallSegmentsUpper = [];

		this.cityWallCDTBoundary = null;
		this.citadelWallPillars = [];
		this.citadelWallPillarPoints = [];
		this.citadelWallSegments = [];

		this.citadelWallEntrancePoint = null;
		this.citadelWallEntrancePillarPoints = [];



		jPillars.each((index, item)=>{
			let poly;
			this.cityWallPillars.push(poly=svgPolyStrToPoints($(item).attr("points")));
			let pt = this.cityWallPillarByAABBCenter ? getBBoxCenter(item.getBBox()) : poly.computeCentroid().centroid;
			this.cityWallPillarPoints.push(pt);
			this.aabb2d.expand(pt);
		});

		jEntrances.each((index, item)=>{
			let pt = getBBoxCenter($(item).children()[0].getBBox());
			this.cityWallEntrancePoints.push(pt);
			this.aabb2d.expand(pt);
		});


		//this.extrudePathOfPoints(pts, pathRadius, true, true)
		///*
		g.append(
			this.makeSVG("path", {"fill":"none", "stroke-width":0.5, "stroke":"orange",
				d: this.cityWallSegments.map((pts)=>{
					return this.extrudePathOfPoints(pts, pathRadius, true, true).map((p, index)=>{
						return (index >= 1 ? `L ${p[0]},${p[1]}` : `M ${p[0]},${p[1]}`)
					}).join("");
				}).join(" Z ") + " Z"}
		));
		//*/


		if (jSelCitadelWall) {
			//let collectedPoints = [];
			let gotCityWall = !!this.cityWallSegments.length;
			let cList = jSelCitadelWall.children("polygon");
			cList.each((index, item)=>{
				if (gotCityWall && (index === 0 || index === cList.length-1) ) {
					// omit head and tail pillars as it's hard to geometrically cleanl connect pillars at corners to city wall
					return;
				}
				let poly;
				this.citadelWallPillars.push(poly=svgPolyStrToPoints($(item).attr("points")));
				let pt = this.cityWallPillarByAABBCenter ? getBBoxCenter(item.getBBox()) : poly.computeCentroid().centroid;
				this.citadelWallPillarPoints.push(pt);
				//collectedPoints.push(pt);
			});

			this.citadelWallSegments = getSegmentPointsFromSVGLinePath(jSelCitadelWall.children("path").attr("d"));

			let citadelEntranceLines = jSelCitadelWall.find(this.subSelectorEntranceLines);
			if (citadelEntranceLines.length >=3) {
				this.citadelWallEntrancePoint = getBBoxCenter(citadelEntranceLines[0].getBBox());
				this.aabb2d.expand(this.citadelWallEntrancePoint);
				this.citadelWallEntrancePillarPoints.push(
					getBBoxCenter(citadelEntranceLines[1].getBBox()), // right first
					getBBoxCenter(citadelEntranceLines[2].getBBox())	// left
				);
			}


			if (this.chamferForWallPillars) {
				this.citadelWallSegments.forEach((value, index, arr)=>{
					arr[index] = chamferCornersOfPoints(value, this.wallPillarRadius*this.entCitadelPillarRadiusScale);
				});
			}

			if (this.chamferForEntranceWall) {
				chamferEndsOfPointsList(this.citadelWallSegments, this.entranceWallPillarRadius ? this.entranceWallPillarRadius : this.wallPillarRadius*this.entCitadelPillarRadiusScale, true);
			}



			this.citadelWallSegmentsUpper = [explode2DArray(this.citadelWallSegments)]; // todo: break and rearrange from start/end citadel

			///*
			g.append(
					this.makeSVG("path", {"fill":"none", "stroke-width":0.5, "stroke":"orange",
						d: this.citadelWallSegments.map((pts)=>{
							return this.extrudePathOfPoints(pts, pathRadius, true, true).map((p, index)=>{
								return (index >= 1 ? `L ${p[0]},${p[1]}` : `M ${p[0]},${p[1]}`)
							}).join("");
						}).join(" Z ") + " Z" }
				));
			//*/
		}

		this.cityWallPillarPoints.forEach((p)=>{g.append(this.makeSVG("circle", {r:0.5, fill:"yellow", cx:p.x, cy:p.z}))});
		this.cityWallEntrancePoints.forEach((p)=>{g.append(this.makeSVG("circle", {r:0.5, fill:"white", cx:p.x, cy:p.z}))});
		this.citadelWallPillarPoints.forEach((p)=>{g.append(this.makeSVG("circle", {r:0.5, fill:"red", cx:p.x, cy:p.z}))});
		this.citadelWallEntrancePillarPoints.forEach((p)=>{g.append(this.makeSVG("circle", {r:0.5, fill:"white", cx:p.x, cy:p.z}))});
		if (this.citadelWallEntrancePoint) g.append(this.makeSVG("circle", {r:0.5, fill:"white", cx:this.citadelWallEntrancePoint.x, cy:this.citadelWallEntrancePoint.z}))

		// Calculate boundary reference to see if within city walls
		let pathSpl = pathString.replace(/M /g, "").replace(/L /g, "").split(" ").map((s)=>{
			s = s.split(",");
			let p = new Vector3(parseFloat(s[0]), 0, parseFloat(s[1]));
			g.append(this.makeSVG("circle", {r:0.5, fill:"red", cx:p.x, cy:p.z}));
			return p;
		});

		let edgesBoundary = [];
		pathSpl.forEach((val, index)=>{
			edgesBoundary.push([index > 0 ? index - 1 : pathSpl.length - 1, index])
		});

		let edgeVertices = pathSpl.map((v)=>{return [v.x, v.z]});
		cleanPSLG(edgeVertices, edgesBoundary);

		let cdt = cdt2d(edgeVertices, edgesBoundary, {exterior:false});
		this.cityWallCDTBoundary = {tris:cdt, vertices:edgeVertices};
		/*
		g.append(
			this.makeSVG("path", {"fill":"rgba(155,255,122,0.3)", "stroke-width":0.1, "stroke":"red",
				d: cdt.map((tri)=>{return triSVGString(this.cityWallCDTBoundary.vertices, tri)}).join(" ")})
		);
		*/


		let wallRadius = 1;
		let verticesSoup = [];
		verticesSoup.push([-this.svgWidth*.5, -this.svgHeight*.5]);
		verticesSoup.push([this.svgWidth*.5, -this.svgHeight*.5]);
		verticesSoup.push([this.svgWidth*.5, this.svgHeight*.5]);
		verticesSoup.push([-this.svgWidth*.5, this.svgHeight*.5]);
		let edges =  [[0,1], [1,2], [2,3], [3,0]];
		//, edges:edges, vertices:verticesSoup

		//

		// [edgeVertices]
		let groundMode = false;

		/* // kiv, not easily possible to identify city wall regions for citadel  unless seperate out initially
		this.citadelWallSegments.forEach((s)=>{

			s.forEach((p)=>{
				p.citadel = true;
			});

		});
		*/

		let lineSegments = groundMode ? this.citadelWallSegments.concat(this.cityWallSegments) : this.citadelWallSegmentsUpper.concat(this.cityWallSegmentsUpper);

		//.concat(this.citadelWallPillars).concat(this.cityWallPillars);
		let cdtObj = this.getCDTObjFromPointsList(lineSegments,
			true, {exterior:false},
			(points, index)=>{
				//points = points.slice(0).reverse();
				return  index < lineSegments.length ? this.extrudePathOfPoints(points, wallRadius, true, true) : points;
			});

		cdt = cdtObj.cdt;
		//cdt = cdt.filter((tri)=>{return tri[0] >= 4 && tri[1] >=4 && tri[2] >=4});


		let navmesh = new NavMesh();
		navmesh.attemptBuildGraph = false;
		navmesh.fromPolygons(cdt.map((tri)=>{return getTriPolygon(cdtObj.vertices, tri)}));
		/*
		navmesh.regions.forEach((r)=> {
			if (!r.convex(true)) {
				console.error("not convex CCW!");
			}
		});
		*/
		NavMeshUtils.weldVertices(navmesh);
		let holesArr = NavMeshUtils.patchHoles(navmesh.regions);
		let combinedRegions = navmesh.regions.concat(holesArr); //NavMeshUtils.unlinkPolygons();
		navmesh.regions = combinedRegions;

		//navmesh = new NavMesh();
		//navmesh.attemptBuildGraph = false;
		//navmesh.fromPolygons(combinedRegions);

		g.append(this.makeSVG("path", {stroke:"blue", fill:"rgba(255,255,0,0.4)", "stroke-width":0.15, d: navmesh.regions.map(polygonSVGString).join(" ") }));

		/*
		g.append(
			this.makeSVG("path", {"fill":"rgba(255,255,0,1)", "stroke-width":0.1, "stroke":"red",
				d: cdt.map((tri)=>{return triSVGString(cdtObj.vertices, tri)}).join(" ")})
		);
		*/

		let errors = [];

		// slightly problematic..need lenient for now
		this.cityWallPillarPoints.forEach((p)=>{(navmeshTagRegionByPt(navmesh,p, BIT_TOWER, errors, true)) });

		this.cityWallEntrancePoints.forEach((p)=>{
			(navmeshTagRegionByPt(navmesh,p, BIT_ENTRANCE, errors));
		});
		this.citadelWallPillarPoints.forEach((p)=>{(navmeshTagRegionByPt(navmesh,p, BIT_CITADEL_TOWER, errors))});
		this.citadelWallEntrancePillarPoints.forEach((p)=>{(navmeshTagRegionByPt(navmesh,p, BIT_CITADEL_TOWER, errors))});

		this.cityWallEntrancePillarPoints = []; // TODO: need to find a way to detect this
		edgeVertices.forEach((p)=>{
			let pt = segPointToVector3(p);
			if (!withinVincityOfPointSet(pt, this.cityWallEntrancePoints, this.detectCityWallEntranceTowersDist)) {
				return;
			}
			navmeshTagRegionByPt(navmesh, pt, null, errors);

			if (pt.region && !pt.region.mask) {
				// Check if point is closest enough to entrance
				//if (pt.squaredDistanceTo())
				pt.region.mask = BIT_CITADEL_TOWER;
				this.cityWallEntrancePillarPoints.push(pt);
			}
		});

		if (this.citadelWallEntrancePoint) navmeshTagRegionByPt(navmesh, this.citadelWallEntrancePoint, BIT_CITADEL_ENTRANCE, errors);

		errors.forEach((e)=>{
			console.warn("city wall point region find error founds")
			g.append(this.makeSVG("circle", {r:0.5, "stroke":"red", fill:"white", cx:e.x, cy:e.z}));
		});

		NavMeshUtils.setAbsAltitudeOfAllPolygons(navmesh.regions, this.cityWallAltitude);

		return navmesh;
	}

	prepareCityWallExtraPolygons() {

		var g = $(this.makeSVG("g", {}));
		this.map.append(g, {});

		// this.navmeshCityWall

		let refPts = this.cityWallPillarPoints.concat(this.cityWallEntrancePillarPoints).concat(this.citadelWallPillarPoints).concat(this.citadelWallEntrancePillarPoints);

		// TOWER PILLAR WALLING (at both enrances and on both citadel and cit wall)
		this.cityWallTowerWallPolies = [];
		refPts.forEach((pt)=>{
			if (!pt.region) return;
			g.append(this.makeSVG("path", {stroke:"purple", "stroke-width":0.5, d: polygonSVGString(pt.region)  }));

			//console.log("Walling:"+NavMeshUtils.countBorderEdges(pt.region));

			NavMeshUtils.getBorderEdges(pt.region).forEach((e)=>{
				let poly = NavMeshUtils.getNewExtrudeEdgePolygon(e, this.extrudeCityWallTowerWall);
				this.cityWallTowerWallPolies.push(poly);
				g.append(this.makeSVG("path", {stroke:"purple", "stroke-width":0.2, d: polygonSVGString(poly)  }));
			});
		});

		// tower ceilings & roofings(kiv) (citadel/city wall corners and entrances)
		this.cityWallTowerCeilingPolies = []
		refPts.forEach((pt)=>{
			if (!pt.region) return;
			//this.cityWallTOwer
			this.cityWallTowerCeilingPolies.push(NavMeshUtils.clonePolygon(pt.region));
		});

		NavMeshUtils.setAbsAltitudeOfAllPolygons(this.cityWallTowerWallPolies, this.cityWallTowerTopAltitude);
		NavMeshUtils.setAbsAltitudeOfAllPolygons(this.cityWallTowerCeilingPolies, this.cityWallTowerTopAltitude);
		// kiv extra possible Ceilubgs.ROOFINGS
		// KIV entrance roofing? (city wall), above city wall level
		// KIV entrance roofing (citaldel) ? above highway level
		// KIV entrance roofing (city wall) (above highway level)
	}



	parseWards(jSel) {
		var wardCentroids = [];

		let verticesSoup = [];
		let hullVerticesSoup = [];
		let hullEdgesSoup = [[0,1], [1,2], [2,3], [3,0]];
		let hullEdgeCount = 4;
		let buildingEdgeCount = 4;

		hullVerticesSoup.push([-this.svgWidth*.5, -this.svgHeight*.5]);
		hullVerticesSoup.push([this.svgWidth*.5, -this.svgHeight*.5]);
		hullVerticesSoup.push([this.svgWidth*.5, this.svgHeight*.5]);
		hullVerticesSoup.push([-this.svgWidth*.5, this.svgHeight*.5]);

		verticesSoup = hullVerticesSoup.slice(0);
		let baseVerticesSoup = hullVerticesSoup.slice(0);
		let baseHullEdges = hullEdgesSoup.slice(0);
		let buildingEdges = hullEdgesSoup.slice(0);

		let tempWardBuildingEdgesList = [];

		jSel.each((index, item)=>{
			item = $(item);
			let wardObj = {neighborhoodPts: [], neighborhoodHulls: []};
			let wardObjVertices = [];
			item.children("path").each((i, hood)=> {
				hood = $(hood);
				var newStr = this.setupNeighborhoodFromPath(hood.attr("d"), wardObj, i, wardObjVertices);
				hood.attr("d", newStr);
			});

			let len;
			let i;

			let wardObjDelaunay =  Delaunay.from(wardObjVertices);
			let hull = wardObjDelaunay.hull;
			let count = 0;

			let x = 0;
			let y = 0;


			let hullAABB = new AABB();
			let hullPoints = [];
			let pt;
			let points = wardObjDelaunay.points;

			let cx = 0;
			let cy = 0;
			let startHullEdgeCount;

			len = hull.length;
			let addCount = 0;

			for (i=0; i<len; i++) {
				let baseI = (hull[i] << 1);
				x = points[baseI];
				y = points[baseI+1];
				let i1 = i >= 1 ? i - 1 : len - 1;
				let i3 = i >= len - 1 ? 0 : i + 1;
				let x1 = points[(hull[i1] << 1)];
				let y1 = points[(hull[i1] << 1)+1];
				let x3 = points[(hull[i3] << 1)];
				let y3 = points[(hull[i3] << 1)+1];
				let x2 = x;
				let y2 = y;
				//console.log(x1 * (y2 - y3) +   x2 * (y3 - y1) +   x3 * (y1 - y2) )
				let isCollinear = ( x3 - x1 ) * ( y2 - y1 )  -  ( x2 - x1 ) * ( y3 - y1 ) <= this.collinearAreaThreshold;

				/*
				if (isCollinear) {
					continue;
				}
				*/

				// console.log("ADDING");

				if (!isCollinear) {
					cx += x;
					cy += y;
					hullAABB.expand(pt =  new Vector3(x,0,y));
					hullPoints.push(pt);
				}

				/*
				if (i === 2) {
					let coloring =  isCollinear ? "red" : "green";
					item.append(this.makeSVG("circle", {r:0.5, fill:coloring, cx:x1, cy:y1}));
					item.append(this.makeSVG("circle", {r:0.5, fill:"pink", cx:x, cy:y}));
					item.append(this.makeSVG("circle", {r:0.5, fill:coloring, cx:x3, cy:y3}));
				}
				*/
				//if (!isCollinear) item.append(this.makeSVG("circle", {r:0.5, fill:"green", cx:x, cy:y}));


			}

			len = hullPoints.length;

			for (i=0; i<len; i++) {
				let hullVertex;
				hullVerticesSoup.push(hullVertex = [hullPoints[i].x, hullPoints[i].z]);
				this.aabb2d.expand(hullPoints[i]);
				hullVertex.id = index; // ward index
				if (i > 0) {
					if (i < len - 1) {
						hullEdgesSoup.push([hullEdgeCount, ++hullEdgeCount]);
					} else {
						hullEdgesSoup.push([hullEdgeCount++, startHullEdgeCount]);
					}
				}
				else {
					startHullEdgeCount = hullEdgeCount;
					hullEdgesSoup.push([hullEdgeCount, ++hullEdgeCount]);
				}
			}


			cx /= len;
			cy /= len;

			wardObj.aabb = hullAABB;
			wardObj.polygon = new Polygon().fromContour(hullPoints);
			wardObj.withinCityWall = this.checkWithinCityWall(cx, cy);
			wardObj.center = [cx,cy];
			//item.append(this.makeSVG("path", {fill:"gray", "stroke-width":0.5, "stroke":"none", d:wardObj.delaunay.renderHull()}));
			item.append(this.makeSVG("circle", {r:0.5, fill:(wardObj.withinCityWall ? "red" : "blue"), cx:cx, cy:cy}));


			this.wards.push(wardObj);
		});

		//console.log(hullVerticesSoup.length + " ::");
		//console.log(hullEdgesSoup);

		//let del;
		//del = Delaunay.from(hullVerticesSoup);

		this.setupWardNeighborhoodRoads();


		// Key stuffs
		//this.setupUpperWards(baseVerticesSoup);

		// test preview
		var g = $(this.makeSVG("g", {}));
		this.map.append(g, {});

		// temp misc tests

		let hullVerticesSoup3D = hullVerticesSoup.map((v)=> {
			let vertex = new Vector3(v[0], 0, v[1]);
			vertex.id = v.id;
			return vertex;
		});


		let navmesh;
		//console.log(verticesSoup.length + " : "+buildingEdges.length);
		// Ward costs/distances navmesh
		///*
		let cdt;

		// Wards sector navmesh
		///*
		cdt = cdt2d(hullVerticesSoup, hullEdgesSoup, {exterior:true});
		cdt = cdt.filter((tri)=>{return tri[0] >= 4 && tri[1] >=4 && tri[2] >=4});
		navmesh = new NavMesh();
		//navmesh.attemptMergePolies = false;
		navmesh.fromPolygons(cdt.map((tri)=>{ // this navmesh won';t cacurately reflect the wards though
			return new Polygon().fromContour([ hullVerticesSoup3D[tri[2]], hullVerticesSoup3D[tri[1]], hullVerticesSoup3D[tri[0]] ]);
		}));
		this.setupWardsForNavmesh(navmesh);
		this.setupWardCosts(navmesh);
		//*/

		// Streetmap navmesh
		///*
		cdt = cdt2d(hullVerticesSoup, hullEdgesSoup, {exterior:false});
		cdt = cdt.filter((tri)=>{return tri[0] >= 4 && tri[1] >=4 && tri[2] >=4});

		navmesh = new NavMesh();
		navmesh.attemptBuildGraph = false;

		navmesh.fromPolygons(cdt.map((tri)=>{
			return new Polygon().fromContour([ hullVerticesSoup3D[tri[2]], hullVerticesSoup3D[tri[1]], hullVerticesSoup3D[tri[0]] ]);
		}));
		this.navmeshRoad = this.setupHighwaysVsRoads(navmesh);

		//*/

		//*/

		// Entire floors+buildings navmesh
		/*  // todo: No longer working, need to refactor elsewhere
		console.log(verticesSoup);
		console.log(buildingEdges);
		cleanPSLG(verticesSoup, buildingEdges);

		cdt = cdt2d(verticesSoup, buildingEdges, {exterior:false});
		cdt = cdt.filter((tri)=>{return tri[0] >= 4 && tri[1] >=4 && tri[2] >=4});
		navmesh = new NavMesh();
		navmesh.attemptBuildGraph = false;
		navmesh.fromPolygons(cdt.map((tri)=>{return getTriPolygon(verticesSoup, tri)}));
		*/

		//console.log(del);
		//console.log(cdt);
		//del = Delaunay.from(wardCentroids);

		//this.voronoiWards = del.voronoi([-this.svgWidth*.5, -this.svgHeight*.5, this.svgWidth*.5, this.svgHeight*.5]);

		//this.voronoiWards = del.voronoi([aabbWards.min.x, aabbWards.min.z, aabbWards.max.x, aabbWards.max.z]);

		//g.append(this.makeSVG("path", {stroke:"blue", "stroke-width":0.15, d: this.voronoiWards.render()}));

		//let theTris = this.filterTriangles(del.points, del.triangles, (c)=>{return false && !!this.hitWardAtPoint3D(c);}, del);
		//g.append(this.makeSVG("path", {stroke:"blue", fill:"none", "stroke-width":0.15, d: del.render()}));
		//g.append(this.makeSVG("path", {stroke:"blue", fill:"rgba(255,0,0,0.2)", "stroke-width":0.15, d: renderTrianglesOf(del)}));

		//g.append(this.makeSVG("path", {stroke:"blue", fill:"rgba(255,0,0,0.2)", "stroke-width":0.15, d: cdtSVG}));


		if (navmesh) {
			//g.append(this.makeSVG("path", {stroke:"blue", fill:"rgba(255,255,0,0.5)", "stroke-width":0.15, d: navmesh.regions.map(polygonSVGString).join(" ") }));
		}
		//del.triangles = theTris;


	}



	setupWardNeighborhoodRoads() {
		let len = this.wards.length;
		let w;
		for (let i=0; i<len; i++) {
			w = this.wards[i];
		}
	}


	/**
	 *
	 * @param {*} navmesh
	 * @param {*} epsilon
	 */
	setupWardsForNavmesh(navmesh, epsilon) {
		//var g = $(this.makeSVG("g", {}));
		//this.map.append(g, {});

		// Register nodes with related wards
		let wards = this.wards;
		let len = wards.length;
		let pt = new Vector3();
		for (let i=0; i<len; i++) {
			let w = wards[i];
			pt.x = w.center[0];
			pt.z = w.center[1];
			//g.append(this.makeSVG("circle", {r:0.5, fill:"blue", cx:pt.x, cy:pt.z}));
			let r = navmesh.getRegionForPoint(pt, epsilon);
			if (!r) {
				console.error("setupWardsForNavmeshes :: Failed to find region for pinpoint");
				continue;
			}
			r.wardIndex = i;
		}

		// bypass non-ward nodes
		let regions = navmesh.regions;
		let graph = navmesh.graph;
		let edges = graph._edges;
		let nodes = graph._nodes;

		let explodeMap = new Map();
		len = regions.length;
		for (let i=0; i<len; i++) {
			let r = regions[i];
			if (r.wardIndex === undefined) {
				// r.withinCityWall = this.checkWithinCityWall(r.centroid.x, r.centroid.y); // no longer needed with explodeMap
				let listOfEdges = edges.get(i);
				explodeMap.set(i, listOfEdges.filter((e)=>{return regions[e.to].wardIndex !== undefined}).map((e)=>{return e.to}) );
			}
		}

		edges.forEach((value, key) => {
			let r = regions[key];
			if (r.wardIndex !== undefined) {
				let listOfEdges = edges.get(key);
				let newEdges = [];
				listOfEdges.forEach((value, index)=> {
					if (explodeMap.has(value.to)) {
						explodeMap.get(value.to).filter((v)=> {
							return v !== key && listOfEdges.indexOf(v) < 0
						}).forEach((v)=> {
							newEdges.push(new NavEdge(key, v, 1))
						});
					}
				});
				listOfEdges = listOfEdges.filter((value)=> {
					return !explodeMap.has(value.to);
				}).concat(newEdges);
				edges.set(key, listOfEdges);
			} else {
				edges.set(key, []);
			}
		});

	}

	getWardIndex(polygon) {
		if (polygon.wardIndex !== undefined) return polygon.wardIndex;  // a saved cached reference is found

		// identify by vertex id (doesnt work if mesh was decimated/altered from original ward hulls)
		let edge = polygon.edge;
		let lastId;
		// all vertices of polygon must have the same vertex id that links to the correct ward
		do {
			if (edge.vertex.id === undefined || (lastId !== undefined ? edge.vertex.id !== lastId : false) ) {
				return -1; // non-found values are not cached!
			}
			lastId = edge.vertex.id;
			edge = edge.next;
		} while (edge !== polygon.edge);

		return (polygon.wardIndex = edge.vertex.id); // cached found
	}

	adjustCostGraphByWards(navmesh, withinCityFree=false) {
		let graph = navmesh.graph;
		let regions = navmesh.regions;
		graph._edges.forEach((edges, nodeIndex) => {
			let len = edges.length;

			for (let i=0; i<len; i++) {
				let e = edges[i];
				let indexTo = this.getWardIndex(regions[e.to]);
				let indexFrom = this.getWardIndex(regions[e.from]);

				//if (indexTo >= 0) console.log(this.wards[indexTo].withinCityWall);
				if (indexTo >= 0 && indexFrom >=0 ) {  // same ward index always free  (dead space)
					if (indexTo === indexFrom) {
						//console.log("Smae ward free");
						e.cost = 0;
					} else if (withinCityFree && this.wards[indexFrom].withinCityWall && this.wards[indexTo].withinCityWall) {
						//console.log("Within city free");
						e.cost = 0;
					} else {
						e.cost = 1;
					//	console.log("A");
					}
				} else {
					console.error("should not happen!!:"+indexTo + " :<"+indexFrom);
				}


			}
		});
	}

	setupWardCosts(navmesh) {
		var g = $(this.makeSVG("g", {}));
		this.map.append(g, {});


		let regions = navmesh.regions;
		let len = regions.length;
		let r;
		let index;

		let dijk = new Dijkstra(navmesh.graph, -1, -1);

		this.adjustCostGraphByWards(navmesh, true);

		for (let i=0; i<len; i++) {
			r = regions[i];
			index = this.getWardIndex(r);
			if (index >=0) {
				let w = this.wards[index];
				if (w.withinCityWall) { // get costs leading up to this ward outside
					dijk.clear();
					dijk.source = i;
					/*
					let gt;
					g.append(gt = this.makeSVG("text", { style:"text-align:left; font-size:2px", x:w.center[0], y:w.center[1] }));
						$(gt).text('here');
					*/
					dijk.search();

					dijk._cost.forEach((value, key)=> {
						r = regions[key];
						index = this.getWardIndex(r);
						if (index >= 0) {
							let w  = this.wards[index];

							w.distanceOutsideToWalls = value;

							///*
							let gt;
							g.append(gt = this.makeSVG("text", { style:"text-align:left; font-size:2px", x:w.center[0], y:w.center[1] }));
							$(gt).text(value);
							//*/
						}
					});
					break;
				}
			}
		}


		/* // todo: identify citadel ward by selector center position with navmesh, useful for heights and other info
		*/
		this.adjustCostGraphByWards(navmesh, false);
		for (let i=0; i<len; i++) {
			r = regions[i];
			index = r.wardIndex;
			if (index === CITADEL_WARD_INDEX) {
				dijk.clear();
				dijk.source = i;
				///*
				let gt;
				g.append(gt = this.makeSVG("text", { style:"text-align:left; font-size:2px", x:w.center[0], y:w.center[1] }));
				$(gt).text('here');
				//*/

				dijk.search();

				dijk._cost.forEach((value, key)=> {
					r = regions[key];
					index = this.getWardIndex(r);
					if (index >= 0) {
						let w  = this.wards[index];
						w.distanceToCitadel = value;
						///*
						let gt;
						g.append(gt = this.makeSVG("text", { style:"text-align:left; font-size:2px", x:w.center[0], y:w.center[1] }));
						$(gt).text(value);
						//*/
					}
				});
				break;
			}
		}


	}

	setupHighwaysVsRoads(navmesh) {
		var g = $(this.makeSVG("g", {}));
		this.map.append(g, {});

		let regions = navmesh.regions;
		let len = regions.length;
		let r;
		let edge;



		let highwayMaxWidthSq = this.highwayMaxWidth * this.highwayMaxWidth;
		let highwayMinWidthSq = this.highwayMinWidth * this.highwayMinWidth;
		let maxRoadEdgeLengthSq =  this.maxRoadEdgeLength* this.maxRoadEdgeLength;


		let rampDowns = [];
		const rampDownLevel = this.onlyElevateRoadsWithinWalls ? this.innerWardAltitude : this.wardRoadAltitude;
		let highways = [];
		let roadsInner = [];
		let roadsOuter = [];
		const potentialHighwayRoadJunctions = [];
		const potentialHighwayRoadCrossroads = [];

		const rampDownParams = {yVal:this.highwayExtrudeThickness, yBottom:false, yBottomMin:this.innerWardAltitude };

		for (let i=0; i<len; i++) {
			r = regions[i];
			edge = r.edge;

			let numOfLongEdges = 0;
			let numOfShortEdges = 0;
			let numOfEdgesWithinCityWalls = 0;
			let extremeLongPerpCount = 0;
			let numOfEdgesJustOutsideCityWalls = 0;

			let streetwards = new Set();

			do {
				if (edge.twin !== null &&
					edge.prev.vertex.id >= 0 && edge.vertex.id >= 0 &&
					edge.vertex.id !== edge.prev.vertex.id
				) {
					//streetnames.add(edge.vertex.id < edge.prev.vertex.id ? edge.vertex.id + "_" + edge.prev.vertex.id : edge.prev.vertex.id + "_" + edge.vertex.id);

					streetwards.add(edge.vertex.id);
					streetwards.add(edge.prev.vertex.id);

					let oppEdge = edge.next;
					while (oppEdge.vertex !== edge.prev.vertex) {
						oppEdge = oppEdge.next;
					}

					//let distance = edge.prev.vertex.squaredDistanceTo(edge.vertex);
					// the above metric isnt reliable if long road sections are telsellated across full diagnal for long thin triangles


					lineSegment.set(oppEdge.prev.vertex, oppEdge.vertex);
					let t = lineSegment.closestPointToPointParameter(edge.vertex, false);
					lineSegment.at( t, pointOnLineSegment );

					//g.append(this.makeSVG("line", {stroke:"rgb(255,255,255)", "stroke-width":0.25, x1:lineSegment.from.x, y1:lineSegment.from.z, x2:lineSegment.to.x, y2:lineSegment.to.z}));

					numOfEdgesWithinCityWalls += this.wards[edge.prev.vertex.id].withinCityWall && this.wards[edge.vertex.id].withinCityWall ? 1 : 0;

					numOfEdgesJustOutsideCityWalls += this.wards[edge.prev.vertex.id].distanceOutsideToWalls===1 && this.wards[edge.vertex.id].distanceOutsideToWalls === 1 ? 1 : 0;

					let dist =  pointOnLineSegment.squaredDistanceTo( edge.vertex );

					if (dist > maxRoadEdgeLengthSq) {
						//numOfLongEdges = 0;
						//numOfShortEdges = 0;
						//break;
						extremeLongPerpCount++;
					}

					if (dist <= highwayMaxWidthSq) {
						if (dist < highwayMinWidthSq ) { // normal street
							//g.append(this.makeSVG("line", {stroke:"rgb(255,255,255)", "stroke-width":0.25, x1:lineSegment.from.x, y1:lineSegment.from.z, x2:lineSegment.to.x, y2:lineSegment.to.z}));
							g.append(this.makeSVG("line", {stroke:"rgb(0,122,110)", "stroke-width":0.25, x1:edge.prev.vertex.x, y1: edge.prev.vertex.z, x2:edge.vertex.x, y2:edge.vertex.z}));
							numOfShortEdges++;
							edge.short = true;
						} else { // highway
							//g.append(this.makeSVG("line", {stroke:"rgb(255,255,255)", "stroke-width":0.5, x1:lineSegment.from.x, y1:lineSegment.from.z, x2:lineSegment.to.x, y2:lineSegment.to.z}));
							g.append(this.makeSVG("line", {stroke:"rgb(255,0,0)", "stroke-width":0.25, x1:edge.prev.vertex.x, y1: edge.prev.vertex.z, x2:edge.vertex.x, y2:edge.vertex.z}));
							numOfLongEdges++;
						}
					}
				}
				edge = edge.next;
			} while(edge !== r.edge);


			// various conditions for specific highlights
			let totalEdges = numOfShortEdges + numOfLongEdges;

			// street id naming
			r.streetId = Array.from(streetwards).sort()
			if (this.streetIdPrecision > 0) {
				r.streetId.slice(0, this.streetIdPrecision + 1);
			}
			r.streetId = r.streetId.join("_");
			//console.log(r.streetId);

			// or numOfEdgesWithinCityWalls >=2
			// && numOfEdgesWithinCityWalls === totalEdges && extremeLongPerpCount ===0
			if (totalEdges >= 2 ) {
				// || !this.checkWithinCityWall(r.centroid.x, r.centroid.z , true)
				if ( numOfLongEdges !== 0) {
					if ( (numOfEdgesWithinCityWalls >=2 || numOfEdgesJustOutsideCityWalls >= 2)) {
						let isRampDown = numOfEdgesWithinCityWalls < 2;
						r.mask = isRampDown ? BIT_HIGHWAY_RAMP : BIT_HIGHWAY;
						if (isRampDown) {
							r.yExtrudeParams = rampDownParams;
							rampDowns.push(r);
						} else {
							highways.push(r);
						}
						g.append(this.makeSVG("path", {stroke:"blue", fill:(isRampDown ? "rgba(255,40,100,0.5)" : "rgba(255,0,0,0.5)"), "stroke-width":0.015, d: polygonSVGString(r) }));
						if (numOfShortEdges >=1) {
							potentialHighwayRoadJunctions.push(r);
							//g.append(this.makeSVG("path", {stroke:"blue", fill:"rgba(1,0,255,0.5)", "stroke-width":0.015, d: polygonSVGString(r) }));
							if (numOfShortEdges >=2) {
								potentialHighwayRoadCrossroads.push(r);
								//g.append(this.makeSVG("path", {stroke:"blue", fill:"rgba(1,0,255,0.5)", "stroke-width":0.015, d: polygonSVGString(r) }));
							}

						}

					} else {
						if (!this.onlyElevateRoadsWithinWalls || numOfEdgesWithinCityWalls>=2) {
							r.mask = BIT_WARD_ROAD; // could be thick also
							roadsInner.push(r);
							g.append(this.makeSVG("path", {stroke:"blue", fill:"rgba(44,0,44,0.5)", "stroke-width":0.015, d: polygonSVGString(r) }));
						}
					}
				}
				else {
					if (!this.onlyElevateRoadsWithinWalls || (numOfEdgesWithinCityWalls >= 2)) {
						r.mask = BIT_WARD_ROAD; // always thin
						roadsOuter.push(r);
						g.append(this.makeSVG("path", {stroke:"blue", fill:"rgba(255,0,255,0.5)", "stroke-width":0.015, d: polygonSVGString(r) }));
					}
				}
			}
		}

		potentialHighwayRoadCrossroads.forEach((r)=> {
			if (this.validateShortRoadEdges(2, r)) {
				r.mask |= BIT_WARD_ROAD;
				roadsInner.push(r);
				g.append(this.makeSVG("path", {stroke:"blue", fill:"none", "stroke-width":0.1, d: polygonSVGString(r) }));
			}
		});

		// kiv todo: Citadel wall region identify and filter out in order to further extrude down to ward road level,
		// kiv todo: Plaza region identify and filter out, extrude down to ward Road level, extrude down to ground level as additional layer or other methods
		// kiv above: maybe have some custom mound terrain below those regions to support highway platform, or mounted terrrain with elevated wards near citadel

		// fow now, citadel wall exttudes down to rampDown level, until ground portio polygons below ctiy wall can be easily isolated

		highways = NavMeshUtils.filterOutPolygonsByMask(highways, -1, true)
		NavMeshUtils.setAbsAltitudeOfAllPolygons(highways, this.highwayAltitude);

		let allRoadsInnerOuter = NavMeshUtils.filterOutPolygonsByMask(roadsInner.concat(roadsOuter), -1, true)
		NavMeshUtils.setAbsAltitudeOfAllPolygons(allRoadsInnerOuter, this.wardRoadAltitude);


		rampDowns = NavMeshUtils.filterOutPolygonsByMask(rampDowns, -1, true)
		NavMeshUtils.setAbsAltitudeOfAllPolygons(rampDowns, rampDownLevel);

		const cityWallEntranceExtrudeParams = {
			yVal: this.cityWallEntranceExtrudeThickness,
			yBottom: false
		};

		const cityWallEntranceWallParams = {
			yVal: rampDownLevel,
			bordersOnly: true,
			yBottom: true
		};

		navmesh.regions = highways.concat(allRoadsInnerOuter).concat(rampDowns);

		// Connect highways to ramp-downs at city wall entrances
		this.cityWallEntrancePoints.forEach((p)=>{
			if (!p.region) return;
			let e = NavMeshUtils.getClosestBorderEdgeCenterToPoint(highways, p, this.detectHighwayConnectMaxDist, true);
			let e2 = NavMeshUtils.getClosestBorderEdgeCenterToPoint(rampDowns, p, this.detectRampConnectMaxDist, true);

			if (e) {
				//console.log("HIT!");
				e.twin = null;
				e.prev.vertex = e.prev.vertex.clone();
				e.vertex = e.vertex.clone();

				p.region.yExtrudeParams = cityWallEntranceExtrudeParams;

				let edge = p.region.edge;
				let bi = NavMeshUtils.countBorderEdges(p.region, true);
				let biMask = 0;
				do {
					bi--;
					biMask |= edge.twin ? (1 << bi) : 0;
					edge = edge.next;
				} while (edge !== p.region.edge);
				let entryWayWallsBelow = NavMeshUtils.clonePolygon(p.region, true);
				entryWayWallsBelow.yExtrudeParams = cityWallEntranceWallParams;
				entryWayWallsBelow.mask = BIT_WARD_ROAD;
				entryWayWallsBelow.edgeMask = ~biMask; // not sure why need to flip
				NavMeshUtils.setAbsAltitudeOfPolygon(entryWayWallsBelow, this.cityWallAltitude);

				let entryWay = NavMeshUtils.clonePolygon(p.region);
				NavMeshUtils.setAbsAltitudeOfPolygon(entryWay, this.highwayAltitude);
				entryWay.mask = BIT_HIGHWAY;
				navmesh.regions.push(entryWay);
				navmesh.regions.push(entryWayWallsBelow);

				g.append(this.makeSVG("path", {stroke:"blue", fill:("rgba(255,0,0,0.5)"), "stroke-width":0.015, d: polygonSVGString(entryWay) }));
				g.append(this.makeSVG("path", {stroke:"white", fill:"none", "stroke-width":1, d: edgeSVGString(e) }));

				if (e2) {
					console.log("detected rampdown...")
					e2.twin = null;
					e2.prev.vertex = e2.prev.vertex.clone();
					e2.vertex = e2.vertex.clone();
					g.append(this.makeSVG("path", {stroke:"white", fill:"none", "stroke-width":1, d: edgeSVGString(e2) }));
				} else {
					console.log("detected no rampdn at entrance..");
				}

				let polies  = NavMeshUtils.linkPolygons(e, e2, entryWay);
				polies.forEach((r, index)=> {
					r.connectRamp = true;
					r.mask = BIT_HIGHWAY;
					g.append(this.makeSVG("path", {stroke:"blue", fill:("rgba(255,0,0,0.5)"), "stroke-width":0.4, d: polygonSVGString(r) }));
					navmesh.regions.push(r);
					//console.log("COnnected poly:"+r.convex(true));
				});
			} else {
				console.warn("Missed Entrance connect highway entirely!")
			}
		});
		rampDowns.forEach((r)=>{
			let edge = r.edge;
			r.sep = true;
			do {
				if (edge.twin && edge.twin.polygon.connectRamp) {
					console.log("detected rampdown edge");
					edge.prev.vertex.y = this.highwayAltitude;
					edge.vertex.y = this.highwayAltitude;
					//g.append(this.makeSVG("path", {stroke:"green", fill:("rgba(255,0,0,0.5)"), "stroke-width":0.4, d: edgeSVGString(edge) }));
				}
				edge = edge.next;
			} while(edge !== r.edge)
		});

		// kiv todo: connect ward roads at tower connections and mark as secondary-entrance for tower

		//  ( kiv, could be lower altitude in the future for roadsOuter)

		return navmesh;
	}

	validateShortRoadEdges(amount, region) {
		let edge = region.edge;
		let count = 0;
		do {
			if (edge.short && edge.twin && edge.twin.polygon.mask && !!(edge.twin.polygon.mask & BIT_WARD_ROAD) ) {
				count++;
				if (count >= amount) return true;
			}
			edge = edge.next;
		} while (edge !== region.edge);

		return false;
	}


	checkWithinCityWall(x, y, defaultVal=false) {
		if (!this.cityWallCDTBoundary) return defaultVal;
		let tris = this.cityWallCDTBoundary.tris;
		let vertices = this.cityWallCDTBoundary.vertices;
		let len = tris.length;
		for (let i=0; i<len; i++) {
			let tri = tris[i];
			if (pointInTriangle(x, y, vertices[tri[0]], vertices[tri[1]], vertices[tri[2]])) {
				return true;
			}
		}
		return false;
	}


	setupUpperWards(baseVerticesSoup) {
		let wards = this.wards;
		baseVerticesSoup = [baseVerticesSoup];
		let len = wards.length;
		let g;
		let sites = [];
		const maxBridgeSqDist = this.maxBridgeDistance*this.maxBridgeDistance;
		const maxBridgeSqDist2 = (this.maxBridgeDistance*this.maxBridgeCheckpointRatio)*(this.maxBridgeDistance*this.maxBridgeCheckpointRatio);



		for (let i=0; i< len; i++) {

			let cdtObj = this.getCDTObjFromPointsList(baseVerticesSoup.concat(explode2DArray(wards[i].neighborhoodPts)), true, {exterior:false});
			let cdt = cdtObj.cdt;
			cdt = cdt.filter((tri)=>{return tri[0] >= 4 && tri[1] >=4 && tri[2] >=4});
			let navmesh = new NavMesh();
			navmesh.attemptBuildGraph = false;
			navmesh.fromPolygons(cdt.map((tri)=>{return getTriPolygon(cdtObj.vertices, tri)}));

			/*
			let g = $(this.makeSVG("g", {}));
			this.map.append(g, {});
			g.append(this.makeSVG("path", {stroke:"blue", fill:"rgba(255,255,0,0.5)", "stroke-width":0.015, d: navmesh.regions.map(polygonSVGString).join(" ") }));
			*/

			/*
			var g = $(this.makeSVG("g", {}));
			this.map.append(g, {});
			g.append(this.makeSVG("circle", {r:0.5, fill:"blue", cx:cx, cy:cy}));
			*/

			let spots = SVGCityReader.getEmptyRegionsFromNavmesh(navmesh, this.minPillarRadius+this.pillarSpacing, this.maxPillarRadius+this.pillarSpacing);
			spots.forEach((beyondMaxRad, region, map) => {

				sites.push({region:region, ward:this.wards[i], beyondMaxRad:beyondMaxRad});
			});
		}

		let del = Delaunay.from(sites.map((s)=>{return [s.region.centroid.x, s.region.centroid.z]}));
		let vor = del.voronoi([-this.svgWidth*.5, -this.svgHeight*.5, this.svgWidth*.5, this.svgHeight*.5]);

		//1.5
		//g = $(this.makeSVG("g", {}));
		//this.map.append(g, {});
		//g.append(this.makeSVG("path", {stroke:"blue", "stroke-width":0.25, d: vor.render()}));

		/*
		g = $(this.makeSVG("g", {}));
		this.map.append(g, {});
		g.append(this.makeSVG("circle", {r:(beyondMaxRad ? this.maxPillarRadius : this.minPillarRadius), fill:(beyondMaxRad ? "red" : "red"), cx:region.centroid.x, cy:region.centroid.z}));
		*/

		let cells = vor.cellPolygons();

		let wBound = this.svgWidth*.5;
		let hBound = this.svgHeight*.5;
		let count = 0;
		let navmeshPolygons = [];
		for (let c of cells) {
			let s = sites[count];
			g = $(this.makeSVG("g", {}));
			this.map.append(g, {});


			let beyondMaxRad = s.beyondMaxRad;
			let atEdge = false;

			if (this.omitUpperWardsOutliers) {
				for (let i in c) {
					let p = c[i];
					if ( p[0] <= -wBound || p[1] >= wBound || p[1] <= -hBound || p[1]>=hBound ) {
						atEdge = true;
						break;
					}
				}
			}

			if (!atEdge) {
				let navmeshPoly = cellToPolygon(c);
				navmeshPoly.s = s;
				navmeshPolygons.push(navmeshPoly);
				g.append(this.makeSVG("circle", {r:(beyondMaxRad ? this.maxPillarRadius : this.minPillarRadius), fill:(beyondMaxRad ? "red" : "red"), cx:s.region.centroid.x, cy:s.region.centroid.z}));
				if (beyondMaxRad) {
					let upperWardCell = SVGCityReader.resizeHullPoints(s.region.centroid.x, s.region.centroid.z, polygonToCell(s.ward.polygon), this.pillarStrengthRatio * this.maxPillarRadius * 2, this.maxPillarRadius+this.pillarSpacing);
					s.upperWardCell = upperWardCell;
					g.append(this.makeSVG("path", {fill:"rgba(0,0,255,0.5)", "stroke-width":0.5, d: cellSVGString(upperWardCell)}));

				}
			}
			/*
			for (let p in c) {
				g.append(this.makeSVG("circle", {r:0.5, fill:"orange", cx:c[p][0], cy:c[p][1]}));
			}
			*/
			count++;
		}

		// create navmesh from cell polygons to easily track neighbors
		let navmesh = new NavMesh();
		navmesh.attemptBuildGraph = false;
		navmesh.attemptMergePolies = false;

		navmesh.fromPolygons(navmeshPolygons);
		//g.append(this.makeSVG("path", {stroke:"blue", fill:"rgba(255,255,0,0.1)", "stroke-width":0.15, d: navmesh.regions.map(polygonSVGString).join(" ") }));

		// connect 'em!
		len = navmesh.regions.length;

		// Merge/cleanup upper wards cells pass
		for (let i=0; i<len; i++) {
			let region = navmesh.regions[i];
			let edge = region.edge;
			let upperWardCell = region.s.upperWardCell;

			do {
				if (edge.done || !edge.twin || edge.twin.polygon === (edge.prev.twin ? edge.prev.twin.polygon : null) ) {
					edge = edge.next;
					continue;
				}

				let region2 = edge.twin.polygon;
				let upperWardCell2 = region2.s.upperWardCell;

				if (upperWardCell && upperWardCell2 ) {
					if (region2.upperChecked) {
						edge = edge.next;
						continue;
					}
					region.upperChecked = true;
					region2.upperChecked = true;

					if (isOverlappingCells(upperWardCell, upperWardCell2)) {
						let mergedCell = mergeCellsNewHull(upperWardCell, upperWardCell2);
						region.s.upperWardCell = mergedCell;
						region2.s.upperWardCell = mergedCell;
						g.append(this.makeSVG("path", {fill:"rgba(0,0,255,0.5)", "stroke-width":0.5, d: cellSVGString(mergedCell)}));
						edge.twin.done = true;
						edge.done = true;
					} else {
						//mergeCellsNewHull(upperWardCell);
						//mergeCellsNewHull(upperWardCell2);
					}
					// upperCellsSet.set(mergedCell, [region,region2]);
				}
				edge = edge.next;
			} while( edge !== region.edge)

			if (upperWardCell && !region.upperChecked) {
				//mergeCellsNewHull(upperWardCell);
			}

		}

		if (this.fullUpperWardCollideCheck) {
			for (let i=0; i<len; i++) {
				let region = navmesh.regions[i];
				for (let u = i+1; u<len; u++) {
					let region2 = navmesh.regions[u];
					if (region.s.upperWardCell && region2.s.upperWardCell && region.s.upperWardCell !== region2.s.upperWardCell && isOverlappingCells(region.s.upperWardCell, region2.s.upperWardCell)) {
						let mergedCell = mergeCellsNewHull(region.s.upperWardCell,  region2.s.upperWardCell);
						region.s.upperWardCell = mergedCell;
						region2.s.upperWardCell = mergedCell;
						g.append(this.makeSVG("path", {fill:"rgba(0,0,255,0.5)", "stroke-width":0.5, d: cellSVGString(mergedCell)}));
					}
				}
			}
		}

		let allUpperCells = new Set();
		for (let i=0; i<len; i++) {
			let region = navmesh.regions[i];
			if (region.s.upperWardCell) {
				allUpperCells.add(region.s.upperWardCell);
			}
		}

		allUpperCells = allUpperCells.values();
		let upperCellPolygons = [];
		for (let entry of allUpperCells) {
			let poly = cellToPolygon(entry);
			setPolygonAABB(poly);
			poly.r = entry;
			upperCellPolygons.push(poly);
		}


		// set any region small pillars supporting any upper ward cells
		for (let i=0; i<len; i++) {
			let region = navmesh.regions[i];
			let edge = region.edge;
			let upperWardCell = region.s.upperWardCell;

			if (!upperWardCell) {
				let supports = new Set();
				let supportsInfo = new Map();
				for (let entry of upperCellPolygons) {
					let containsTest;
					if ((containsTest=entry.contains(region.s.region.centroid)) || polygonWithinDistanceOf(entry, region.s.region.centroid, this.minPillarRadius)) {
						supports.add(entry.r);
						let dist = getShortestSqDistanceToEdge(entry, region.s.region.centroid);
						dist = Math.sqrt(dist);
						supportsInfo.set(entry.r, dist < this.minPillarRadius + this.pillarSpacing ?  !containsTest || dist <=this.minPillarRadius ? 2 : 1 : 0 );
						edge = edge.next;

					}
				}
				if (supports.size) {
					region.supports = supports;
					region.supportsInfo = supportsInfo;
				}
			}
		}

		// Connect neighbours pass
		for (let i=0; i<len; i++) {
			let region = navmesh.regions[i];
			let edge = region.edge;
			let upperWardCell = region.s.upperWardCell;

			do {
				if (edge.done || !edge.twin || edge.twin.polygon === (edge.prev.twin ? edge.prev.twin.polygon : null) ) {
					edge = edge.next;
					continue;
				}
				let region2 = edge.twin.polygon;
				let upperWardCell2 = region2.s.upperWardCell;

				edge.twin.done = true;
				edge.done = true;

				// Check if same upperward cell
				if (upperWardCell && upperWardCell === upperWardCell2) {
					edge = edge.next;
					continue;
				}

				// Check both small pillars within same cell
				if (region.supports && region2.supports && setsIntersection(region.supports, region2.supports).size) {
					edge = edge.next;
					continue;
				}

				// Check small pillar contained within upperward cell
				if (!!upperWardCell !== !!upperWardCell2) {
					let upperRegion = upperWardCell ? region : region2;
					let pillarRegion = (upperWardCell ? region2 : region);
					if ( pillarRegion.supports && pillarRegion.supports.has(upperRegion.s.upperWardCell) ) {
						let supportingPillarInfo = pillarRegion.supportsInfo.get(upperRegion.s.upperWardCell);
						if (supportingPillarInfo >= this.supportPillarBlockLevel) {
							g.append(this.makeSVG("circle", {r:0.5, fill:supportingPillarInfo === 2 ? "pink" : "orange", cx:pillarRegion.s.region.centroid.x, cy:pillarRegion.s.region.centroid.z}));
						}
						edge = edge.next;
						continue;
					}

				}

				// Link 'em up!
				lineSegment.set( edge.prev.vertex, edge.vertex );
				let t = lineSegment.closestPointToPointParameter(region.s.region.centroid, false);
				if (t >= 0 && t <= 1) {
					let distCheck = region.s.region.centroid.squaredDistanceTo(region2.s.region.centroid);
					if (distCheck <= maxBridgeSqDist2) { // distance check
						let needCheckpoint = distCheck <= maxBridgeSqDist;

						if (this.noBridgeAcrossCityWallRamp) {
							// todo: filter
						}
						if (this.noBridgeAcrossCityWall) {
							// todo: filter
						}

						// todo: perp/area-clip threshold check to link to either tower or edge of centroid

						// register
						g.append(this.makeSVG("path", {"stroke":`rgba(255,0,0,${needCheckpoint ? 1 : 0.3})`, "stroke-width":1, d:svgLineFromTo(region.s.region.centroid, region2.s.region.centroid) }));
					}

				}

				edge = edge.next;
			} while( edge !== region.edge)


			if (this.linkBridgesToHighways && (upperWardCell || !region.supports)) {  // && region.s.ward.withinCityWall
				// todo: link bridges to highways
				// console.log(region.s.ward);
				//console.log("HAHA");

			}
		}

	}

	static resizeHullPoints(centerX, centerY, cell, maxRadius, minRadius) {
		let len = cell.length;
		let arr = [];
		let longestDist = 0;

		for (let i=0; i<len; i++) {
			let p = cell[i];
			let dx = p[0] - centerX;
			let dy = p[1] - centerY;
			let testLongestDist = dx*dx + dy*dy;
			if (testLongestDist > longestDist) {
				longestDist = testLongestDist;
			}
		}

		longestDist = 1/Math.sqrt(longestDist);
		for (let i=0; i<len; i++) {
			let p = cell[i];
			let dx = p[0] - centerX;
			let dy = p[1] - centerY;
			dx *= longestDist;
			dy *= longestDist;
			dx *= maxRadius;
			dy *= maxRadius;
			arr.push([centerX + dx, centerY + dy]);
		}

		let minRadiusSq = minRadius*minRadius;

		let prev = new Vector3();
		let cur = new Vector3();
		let centroid = new Vector3(centerX, 0, centerY);
		let lp = arr[len - 1];
		for (let i=0; i<len; i++) {
			let p = arr[i];
			prev.x = lp[0];
			prev.z = lp[1];
			cur.x = p[0];
			cur.z = p[1];
			lineSegment.set( prev, cur );

			let t = lineSegment.closestPointToPointParameter( centroid, false);
			lineSegment.at( t, pointOnLineSegment );
			let distance = pointOnLineSegment.squaredDistanceTo( centroid );
			if (distance < minRadiusSq) {
				let px = pointOnLineSegment.x - centerX;
				let py = pointOnLineSegment.z - centerY;
				let d = Math.sqrt(distance);
				px /= d;
				py /= d;
				px *= minRadius;
				py *= minRadius;

				let dx;
				let dy;
				let sc;
				dx = p[0] - centerX;
				dy = p[1] - centerY;
				d = Math.sqrt(dx*dx + dy*dy);
				dx /= d;
				dy /= d;
				sc = dx * px + dy * py;

				dx *= sc;
				dy *= sc;
				p[0] += dx;
				p[1] +=  dy;

				dx = lp[0] - centerX;
				dy = lp[1] - centerY;
				d = Math.sqrt(dx*dx + dy*dy);
				dx /= d;
				dy /= d;
				sc = dx * px + dy * py;
				dx *= sc;
				dy *= sc;
				lp[0] +=  dx;
				lp[1] +=  dy;
			}
			lp = p;
		}
		return arr;
	}

	static getEmptyRegionsFromNavmesh(navmesh, minRadius, maxRadius) {
		let map = new Map();
		minRadius *= minRadius;
		maxRadius *= maxRadius;


		let len = navmesh.regions.length;
		for (let i=0; i<len; i++) {
			let r = navmesh.regions[i];

			let edge = r.edge;
			let beyondMaxRadius = true;
			let isValid = true;
			do {
				let distToEdge = edge
				lineSegment.set( edge.prev.vertex, edge.vertex );

				let t = lineSegment.closestPointToPointParameter( r.centroid, false);
				lineSegment.at( t, pointOnLineSegment );
				let distance = pointOnLineSegment.squaredDistanceTo( r.centroid );

				if (distance >= minRadius) {
					if (distance < maxRadius) {
						beyondMaxRadius = false;
					}
				} else {
					isValid = false;
					break;
				}

				edge = edge.next;
			} while( edge !== r.edge);

			if (isValid) {
				map.set(r, beyondMaxRadius);
			}
		}

		return map;
	}

	filterTriangles(points, triangles, cancelingMethod, del) {
		//let filtered = new Uint32Array();
		let filteredArr = [];
		let len = triangles.length;
		let cx;
		let cy;

		let count = 0;
		samplePt.z = 0;
		for (let i=0; i<len; i+=3) {
			cx = points[(triangles[i] << 1)];
			cy = points[(triangles[i] << 1)+1];

			cx += points[(triangles[i+1] << 1)];
			cy += points[(triangles[i+1] << 1)+1];

			cx += points[(triangles[i+2] << 1)];
			cy += points[(triangles[i+2] << 1)+1];
			cx /=3;
			cy /=3;

			samplePt.x = cx;
			samplePt.z = cy;

			if (!cancelingMethod(samplePt)) {
				filteredArr[count++] = triangles[i];
				filteredArr[count++] = triangles[i+1];
				filteredArr[count++] = triangles[i+2];
			}
		}

		let filtered = Uint32Array.from(filteredArr);

		if (del) {
			let oldOne = del ? del.triangles : filtered;
			del.triangles = filtered;

			return oldOne;
		}
		return filtered;
	}

	// array of buildings
	setupNeighborhoodFromPath(pathStr, wardObj, indexTrace, wardObjVertices) {
		let buildings = pathStr.split("M ");
		if (buildings[0] === "") buildings.shift();

		let i;
		let len = buildings.length;
		let arr;
		var newPathStr = "";


		let building;
		let closePath;
		let buildingsList = [];

		let pointsForNeighborhood = [];

		// polygons per building

		for (i=0; i<len; i++) {
			building = buildings[i];
			building = building.trim();
			closePath = building.charAt(building.length-1) === "Z";
			if (closePath) {
				building = building.slice(0, building.length-1).trim();
			}
			arr = building.split("L ");
			if (arr[0] === "") arr.shift();

			let v;
			let x;
			let lx;
			let ly;
			let y;
			let dx;
			let dy;

			let count = 0;
			let vLen = arr.length;
			let pointsForBuilding = [];
			let buildingPts = [];
			let addedStr;

			let pArr;
			let gotWeld = false;
			let initArr = [];

			for (v=0; v<vLen; v++) {
				pArr = arr[v].split(",");
				pArr = pArr.map((p=>{return parseFloat(p.trim())}))
				pArr.length = 2;

				x = pArr[0];
				y = pArr[1];

				dx = x- lx;
				dy = y - ly;


				if (v===0 || dx*dx+dy*dy>=this.sqWeldDistThreshold) {
					lx = x;
					ly = y;
					initArr.push(pArr);
				} else {
					//console.log("weld");
					gotWeld = true;
				}

			}


			//initArr.reverse();

			vLen = initArr.length;

			let vArr = [];

			for (v=0; v<vLen; v++) {
				if (!collinear(initArr[v>=1 ? v - 1 : vLen - 1], initArr[v], initArr[v < vLen - 1 ? v+1 : 0], this.collinearThreshold)) {
					vArr.push(initArr[v]);
				} else {
					//console.log("Skipping collinear");
				}
			}

			/* // check CCW
			let val = (vArr[1][1] - vArr[0][1]) * (vArr[2][0] - vArr[1][0]) -  (vArr[1][0] - vArr[0][0]) * (vArr[2][2] - vArr[1][2]);
			let clockwise =  (val > 0);
			if (clockwise) {
				console.log("clockwise");
			} else {
				console.log("CCW");
			}
			*/

			if (vArr.length !== initArr.length) {
				//console.log("Diff length collinear"+vArr.length + " / "+initArr.length);
			}

			vLen = vArr.length;

			if (vLen <= 4) {
				// todo: redone building string
				newPathStr += (addedStr = "M "+building + " Z");
				for (v=0; v<vLen; v++) {

					wardObjVertices.push(vArr[v]);
					buildingPts.push(vArr[v]);
					pointsForNeighborhood.push(vArr[v]);
					/*
					if (vLen !== initArr.length && vLen>=5) {
						// exception
					}
					*/


					count++;

				}

			} else {
				for (v=0; v<vLen; v++) {
					pointsForBuilding.push(vArr[v]);
				}
				// calculate convex hull

				var del = Delaunay.from(pointsForBuilding);
				addedStr = del.renderHull();
				newPathStr += addedStr;  //  + "Z"

				arr = addedStr.slice(1).split("L");

				//console.log(arr.length + " VS " + vLen  + " :: "+indexTrace+","+i);
				vLen = arr.length;

				for (v=vLen-1; v>=0; v--) {
					let pArr = arr[v].split(",");
					pArr = pArr.map((p=>{return parseFloat(p.trim())}))

					/*
					if (vLen !== initArr.length && vLen>=5)  {
						// exception
					}
					*/

					wardObjVertices.push(pArr);
					buildingPts.push(pArr);
					pointsForNeighborhood.push(pArr);
					count++;

				}

				if (pointsForBuilding.length !== vLen) {
					//console.log("Need to save hull");
				}

			}





			if (count > 4) {

			//	console.log(count+ " ? " + pointsForBuilding.length  + " :: "+indexTrace+","+i +  " >> "+addedStr);
			} else if (count < 3) {
				console.warn("Degenerate path found!");
			}

			buildingsList.push(buildingPts);

		}

		var del = Delaunay.from(pointsForNeighborhood);
		let hullPoints = pointsFromDelHull(del);

		var g = $(this.makeSVG("g", {}));
		this.map.append(g, {});
		g.append(this.makeSVG("path", {fill:"none", "stroke-width":0.3, "stroke":"turquoise", d:del.renderHull()}));



		wardObj.neighborhoodHulls.push(hullPoints);
		wardObj.neighborhoodPts.push(buildingsList);
		return newPathStr;

	}

}

export { SVGCityReader };<|MERGE_RESOLUTION|>--- conflicted
+++ resolved
@@ -1221,26 +1221,16 @@
 							nz /=d;
 							let wv = wardCollector.vertices.length / 3;
 
-<<<<<<< HEAD
-							ex = buildingInset!==0 ? vertexNormals[(i*2)]*buildingInset : 0;
-							ez = buildingInset!==0 ? vertexNormals[(i*2)+1]*buildingInset : 0;
-=======
 							ex = vertexNormals[(i*2)]*buildingInset;
 							ez = vertexNormals[(i*2)+1]*buildingInset;
->>>>>>> 3a044ed6
 							wardCollector.vertices.push(pt[0]*scaleXZ-ex, upperLevel, pt[1]*scaleXZ-ez);
 							wardCollector.normals.push(nx, 0, nz);
 
 							wardCollector.vertices.push(pt[0]*scaleXZ-ex , groundLevel, pt[1]*scaleXZ-ez);
 							wardCollector.normals.push(nx, 0, nz);
 
-<<<<<<< HEAD
-							ex = buildingInset!==0 ? vertexNormals[(prevIndex*2)]*buildingInset : 0;
-							ez = buildingInset!==0 ? vertexNormals[(prevIndex*2)+1]*buildingInset : 0;
-=======
 							ex = vertexNormals[(prevIndex*2)]*buildingInset;
 							ez = vertexNormals[(prevIndex*2)+1]*buildingInset;
->>>>>>> 3a044ed6
 							wardCollector.vertices.push(prevPt[0]*scaleXZ-ex , groundLevel, prevPt[1]*scaleXZ-ez);
 							wardCollector.normals.push(nx, 0, nz);
 
@@ -1251,20 +1241,6 @@
 
 							if (i >= 1 && i < bLen) {
 
-<<<<<<< HEAD
-								ex = buildingInset!==0 ? vertexNormals[0]*buildingInset : 0;
-								ez = buildingInset!==0 ? vertexNormals[1]*buildingInset : 0;
-								wardCollector.vertices.push(building[0][0]*scaleXZ - ex, upperLevel, building[0][1]*scaleXZ - ez);
-								wardCollector.normals.push(0, 1, 0);
-
-								ex = buildingInset!==0 ? vertexNormals[i*2]*buildingInset : 0;
-								ez = buildingInset!==0 ? vertexNormals[(i*2)+1]*buildingInset : 0;
-								wardCollector.vertices.push(pt[0]*scaleXZ - ex, upperLevel, pt[1]*scaleXZ-ez);
-								wardCollector.normals.push(0, 1, 0);
-
-								ex = buildingInset!==0 ? vertexNormals[(nextIndex*2)]*buildingInset : 0;
-								ez = buildingInset!==0 ? vertexNormals[(nextIndex*2)+1]*buildingInset : 0;
-=======
 								ex = vertexNormals[0]*buildingInset;
 								ez = vertexNormals[1]*buildingInset;
 								wardCollector.vertices.push(building[0][0]*scaleXZ - ex, upperLevel, building[0][1]*scaleXZ - ez);
@@ -1277,7 +1253,6 @@
 
 								ex = vertexNormals[(nextIndex*2)]*buildingInset;
 								ez = vertexNormals[(nextIndex*2)+1]*buildingInset;
->>>>>>> 3a044ed6
 								wardCollector.vertices.push(nextPt[0]*scaleXZ - ex, upperLevel, nextPt[1]*scaleXZ - ez);
 								wardCollector.normals.push(0, 1, 0);
 
