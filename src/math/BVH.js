--- conflicted
+++ resolved
@@ -79,13 +79,6 @@
 
 		// primitives
 
-<<<<<<< HEAD
-		const nonIndexedGeometry = geometry.indices ? geometry.toTriangleSoup() : geometry;  // only convert if indexed
-		const vertices = nonIndexedGeometry.vertices;
-
-		// this.root.primitives.push( ...vertices );
-		for (let e of vertices) this.root.primitives.push(e); // somewhat fix for ... operator causing maximum stack size
-=======
 		if ( geometry.indices !== null ) geometry = geometry.toTriangleSoup();
 
 		const vertices = geometry.vertices;
@@ -95,7 +88,6 @@
 			this.root.primitives.push( vertices[ i ] );
 
 		}
->>>>>>> a80b66c4
 
 		// centroids
 
