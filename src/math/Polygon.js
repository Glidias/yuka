import { HalfEdge } from './HalfEdge.js';
import { Plane } from './Plane.js';
import { Vector3 } from './Vector3.js';
import { MathUtils } from './MathUtils.js';
import { Logger } from '../core/Logger.js';

/**
* Class for representing a planar polygon with an arbitrary amount of edges.
*
* @author {@link https://github.com/Mugen87|Mugen87}
* @author {@link https://github.com/robp94|robp94}
*/
class Polygon {

	/**
	* Constructs a new polygon.
	*/
	constructor() {

		/**
		* The centroid of this polygon.
		* @type Vector3
		*/
		this.centroid = new Vector3();

		/**
		* A reference to the first half-edge of this polygon.
		* @type HalfEdge
		*/
		this.edge = null;

		/**
		* A plane abstraction of this polygon.
		* @type Plane
		*/
		this.plane = new Plane();

	}

	/**
	* Creates the polygon based on the given array of points in 3D space.
	* The method assumes the contour (the sequence of points) is defined
	* in CCW order.
	*
	* @param {Array} points - The array of points.
	* @return {Polygon} A reference to this polygon.
	*/
	fromContour( points ) {

		const edges = new Array();

		if ( points.length < 3 ) {

			Logger.error( 'YUKA.Polygon: Unable to create polygon from contour. It needs at least three points.' );
			return this;

		}

		for ( let i = 0, l = points.length; i < l; i ++ ) {

			const edge = new HalfEdge( points[ i ] );
			edges.push( edge );

		}

		// link edges

		for ( let i = 0, l = edges.length; i < l; i ++ ) {

			let current, prev, next;

			if ( i === 0 ) {

				current = edges[ i ];
				prev = edges[ l - 1 ];
			 	next = edges[ i + 1 ];

			} else if ( i === ( l - 1 ) ) {

				current = edges[ i ];
			 	prev = edges[ i - 1 ];
				next = edges[ 0 ];

			} else {

			 	current = edges[ i ];
				prev = edges[ i - 1 ];
				next = edges[ i + 1 ];

			}

			current.prev = prev;
			current.next = next;
			current.polygon = this;

		}

		//

		this.edge = edges[ 0 ];

		//

		this.plane.fromCoplanarPoints( points[ 0 ], points[ 1 ], points[ 2 ] );

		return this;

	}

	/**
	* Computes the centroid for this polygon.
	*
	* @return {Polygon} A reference to this polygon.
	*/
	computeCentroid() {

		const centroid = this.centroid;
		let edge = this.edge;
		let count = 0;

		centroid.set( 0, 0, 0 );

		do {

			centroid.add( edge.vertex );

			count ++;

			edge = edge.next;

		} while ( edge !== this.edge );

		centroid.divideScalar( count );

		return this;

	}

	/**
	* Returns true if the polygon contains the given point.
	*
	* @param {Vector3} point - The point to test.
	* @param {Number} epsilon - A tolerance value.
	* @return {Boolean} Whether this polygon contain the given point or not.
	*/
	contains( point, epsilon = 1e-3 ) {

		const plane = this.plane;
		let edge = this.edge;

		// convex test

		do {

			const v1 = edge.tail();
			const v2 = edge.head();

			if ( leftOn( v1, v2, point ) === false ) {

				return false;

			}

			edge = edge.next;

		} while ( edge !== this.edge );

		// ensure the given point lies within a defined tolerance range

		const distance = plane.distanceToPoint( point );

		if ( Math.abs( distance ) > epsilon ) {

			return false;

		}

		return true;

	}

	/**
	* Returns true if the polygon is convex.
	*
	* @param {Boolean} ccw - Whether the winding order is CCW or not.
	* @return {Boolean} Whether this polygon is convex or not.
	*/
	convex( ccw = true ) {

		let edge = this.edge;

		do {

			const v1 = edge.tail();
			const v2 = edge.head();
			const v3 = edge.next.head();

			if ( ccw ) {

				if ( leftOn( v1, v2, v3 ) === false )	return false;

			} else {

				if ( leftOn( v3, v2, v1 ) === false ) return false;

			}

			edge = edge.next;

		} while ( edge !== this.edge );

		return true;

	}

	/**
	* Returns true if the polygon is coplanar.
	*
	* @param {Number} epsilon - A tolerance value.
	* @return {Boolean} Whether this polygon is coplanar or not.
	*/
	coplanar( epsilon = 1e-3 ) {

		const plane = this.plane;
		let edge = this.edge;

		do {

			const distance = plane.distanceToPoint( edge.vertex );

			if ( Math.abs( distance ) > epsilon ) {

				return false;

			}

			edge = edge.next;

		} while ( edge !== this.edge );

		return true;

	}

	/**
	* Computes the signed distance from the given 3D vector to this polygon. The method
	* uses the polygon's plane abstraction in order to compute this value.
	*
	* @param {Vector3} point - A point in 3D space.
	* @return {Number} The signed distance from the given point to this polygon.
	*/
	distanceToPoint( point ) {

		return this.plane.distanceToPoint( point );

	}

	/**
	* Determines the contour (sequence of points) of this polygon and
	* stores the result in the given array.
	*
	* @param {Array} result - The result array.
	* @return {Array} The result array.
	*/
	getContour( result ) {

		let edge = this.edge;

		result.length = 0;

		do {

			result.push( edge.vertex );

			edge = edge.next;

		} while ( edge !== this.edge );

		return result;

	}

<<<<<<< HEAD
	/**
	* Get the edge that can be used to reach the
	* given polygon over its twin reference.
	*
	* @param {Polygon} polygon - The polygon to reach.
	* @return {HalfEdge} The edge.
	*/
	getEdgeTo( polygon ) {
		let edge = this.edge;
		do {
			if ( edge.twin !== null ) {
				if ( edge.twin.polygon === polygon ) {
					return edge;
				}
			}
			edge = edge.next;

		} while ( edge !== this.edge );
		return null;
	}


	/**
	* Determines the portal edge that can be used to reach the
	* given polygon over its twin reference. The result is stored
	* in the given portal edge data structure. If the given polygon
	* is no direct neighbor, the references of the portal edge data
	* structure are set to null.
	*
	* @param {Polygon} polygon - The polygon to reach.
	* @param {Object} portalEdge - The portal edge.
	* @return {Object} The portal edge.
	*/
	getPortalEdgeTo( polygon, portalEdge ) {

		let edge = this.edge;

		do {

			if ( edge.twin !== null ) {

				if ( edge.twin.polygon === polygon ) {

					portalEdge.left = edge.prev.vertex;
					portalEdge.right = edge.vertex;
					return portalEdge;

				}

			}

			edge = edge.next;

		} while ( edge !== this.edge );

		portalEdge.left = null;
		portalEdge.right = null;

		return portalEdge;

	}

=======
>>>>>>> c8254f5d
}

// from the book "Computational Geometry in C, Joseph O'Rourke"

function leftOn( a, b, c ) {

	return MathUtils.area( a, b, c ) >= 0;

}

export { Polygon };<|MERGE_RESOLUTION|>--- conflicted
+++ resolved
@@ -69,7 +69,7 @@
 
 			let current, prev, next;
 
-			if ( i === 0 ) {
+			if ( i === 0 ) {
 
 				current = edges[ i ];
 				prev = edges[ l - 1 ];
@@ -280,71 +280,6 @@
 
 	}
 
-<<<<<<< HEAD
-	/**
-	* Get the edge that can be used to reach the
-	* given polygon over its twin reference.
-	*
-	* @param {Polygon} polygon - The polygon to reach.
-	* @return {HalfEdge} The edge.
-	*/
-	getEdgeTo( polygon ) {
-		let edge = this.edge;
-		do {
-			if ( edge.twin !== null ) {
-				if ( edge.twin.polygon === polygon ) {
-					return edge;
-				}
-			}
-			edge = edge.next;
-
-		} while ( edge !== this.edge );
-		return null;
-	}
-
-
-	/**
-	* Determines the portal edge that can be used to reach the
-	* given polygon over its twin reference. The result is stored
-	* in the given portal edge data structure. If the given polygon
-	* is no direct neighbor, the references of the portal edge data
-	* structure are set to null.
-	*
-	* @param {Polygon} polygon - The polygon to reach.
-	* @param {Object} portalEdge - The portal edge.
-	* @return {Object} The portal edge.
-	*/
-	getPortalEdgeTo( polygon, portalEdge ) {
-
-		let edge = this.edge;
-
-		do {
-
-			if ( edge.twin !== null ) {
-
-				if ( edge.twin.polygon === polygon ) {
-
-					portalEdge.left = edge.prev.vertex;
-					portalEdge.right = edge.vertex;
-					return portalEdge;
-
-				}
-
-			}
-
-			edge = edge.next;
-
-		} while ( edge !== this.edge );
-
-		portalEdge.left = null;
-		portalEdge.right = null;
-
-		return portalEdge;
-
-	}
-
-=======
->>>>>>> c8254f5d
 }
 
 // from the book "Computational Geometry in C, Joseph O'Rourke"
