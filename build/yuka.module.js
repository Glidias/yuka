
/**
 * @license
 * The MIT License
 * 
 * Copyright © 2019 Yuka authors
 * 
 * Permission is hereby granted, free of charge, to any person obtaining a copy
 * of this software and associated documentation files (the "Software"), to deal
 * in the Software without restriction, including without limitation the rights
 * to use, copy, modify, merge, publish, distribute, sublicense, and/or sell
 * copies of the Software, and to permit persons to whom the Software is
 * furnished to do so, subject to the following conditions:
 * 
 * The above copyright notice and this permission notice shall be included in
 * all copies or substantial portions of the Software.
 * 
 * THE SOFTWARE IS PROVIDED "AS IS", WITHOUT WARRANTY OF ANY KIND, EXPRESS OR
 * IMPLIED, INCLUDING BUT NOT LIMITED TO THE WARRANTIES OF MERCHANTABILITY,
 * FITNESS FOR A PARTICULAR PURPOSE AND NONINFRINGEMENT. IN NO EVENT SHALL THE
 * AUTHORS OR COPYRIGHT HOLDERS BE LIABLE FOR ANY CLAIM, DAMAGES OR OTHER
 * LIABILITY, WHETHER IN AN ACTION OF CONTRACT, TORT OR OTHERWISE, ARISING FROM,
 * OUT OF OR IN CONNECTION WITH THE SOFTWARE OR THE USE OR OTHER DEALINGS IN
 * THE SOFTWARE.
 *
 */

/**
* Class for representing a telegram, an envelope which contains a message
* and certain metadata like sender and receiver. Part of the messaging system
* for game entities.
*
* @author {@link https://github.com/Mugen87|Mugen87}
*/
class Telegram {

	/**
	* Constructs a new telegram object.
	*
	* @param {GameEntity} sender - The sender.
	* @param {GameEntity} receiver - The receiver.
	* @param {String} message - The actual message.
	* @param {Number} delay - A time value in millisecond used to delay the message dispatching.
	* @param {Object} data - An object for custom data.
	*/
	constructor( sender, receiver, message, delay, data ) {

		/**
		* The sender.
		* @type GameEntity
		*/
		this.sender = sender;

		/**
		* The receiver.
		* @type GameEntity
		*/
		this.receiver = receiver;

		/**
		* The actual message.
		* @type String
		*/
		this.message = message;

		/**
		* A time value in millisecond used to delay the message dispatching.
		* @type Number
		*/
		this.delay = delay;

		/**
		* An object for custom data.
		* @type Object
		*/
		this.data = data;

	}

	/**
	* Transforms this instance into a JSON object.
	*
	* @return {Object} The JSON object.
	*/
	toJSON() {

		return {
			type: this.constructor.name,
			sender: this.sender ? this.sender.uuid : null,
			receiver: this.receiver ? this.receiver.uuid : null,
			message: this.message,
			delay: this.delay,
			data: this.data
		};

	}

	/**
	* Restores this instance from the given JSON object.
	*
	* @param {Object} json - The JSON object.
	* @return {Telegram} A reference to this telegram.
	*/
	fromJSON( json ) {

		this.sender = json.sender;
		this.receiver = json.receiver;
		this.message = json.message;
		this.delay = json.delay;
		this.data = json.data;

		return this;

	}

	/**
	* Restores UUIDs with references to GameEntity objects.
	*
	* @param {Map} entities - Maps game entities to UUIDs.
	* @return {Telegram} A reference to this telegram.
	*/
	resolveReferences( entities ) {

		this.sender = entities.get( this.sender );
		this.receiver = entities.get( this.receiver );

		return this;

	}

}

/* istanbul ignore next */

/**
* Class with a logger interface. Messages are only logged to console if
* their log level is smaller or equal than the current log level.
*
* @author {@link https://github.com/Mugen87|Mugen87}
*/
class Logger {

	/**
	* Sets the log level for the logger. Allow values are: *LOG*,
	* *WARN*, *ERROR*, *SILENT*. The default level is *WARN*. The constants
	* are accessible over the *Logger.LEVEL* namespace.
	*
	* @param {Number} level - The log level.
	*/
	static setLevel( level ) {

		currentLevel = level;

	}

	/**
	* Logs a message with the level *LOG*.
	*
	* @param {...Any} args - The arguments to log.
	*/
	static log( ...args ) {

		if ( currentLevel <= Logger.LEVEL.LOG ) console.log( ...args );

	}

	/**
	* Logs a message with the level *WARN*.
	*
	* @param {...Any} args - The arguments to log.
	*/
	static warn( ...args ) {

		if ( currentLevel <= Logger.LEVEL.WARN ) console.warn( ...args );

	}

	/**
	* Logs a message with the level *ERROR*.
	*
	* @param {...Any} args - The arguments to log.
	*/
	static error( ...args ) {

		if ( currentLevel <= Logger.LEVEL.ERROR ) console.error( ...args );

	}

}

Logger.LEVEL = Object.freeze( {
	LOG: 0,
	WARN: 1,
	ERROR: 2,
	SILENT: 3
} );

let currentLevel = Logger.LEVEL.WARN;

/**
* This class is the core of the messaging system for game entities and used by the
* {@link EntityManager}. The implementation can directly dispatch messages or use a
* delayed delivery for deferred communication. This can be useful if a game entity
* wants to inform itself about a particular event in the future.
*
* @author {@link https://github.com/Mugen87|Mugen87}
*/
class MessageDispatcher {

	/**
	* Constructs a new message dispatcher.
	*/
	constructor() {

		/**
		* A list of delayed telegrams.
		* @type Array
		*/
		this.delayedTelegrams = new Array();

	}

	/**
	* Delivers the message to the receiver.
	*
	* @param {Telegram} telegram - The telegram to deliver.
	* @return {MessageDispatcher} A reference to this message dispatcher.
	*/
	deliver( telegram ) {

		const receiver = telegram.receiver;

		if ( receiver.handleMessage( telegram ) === false ) {

			Logger.warn( 'YUKA.MessageDispatcher: Message not handled by receiver: %o', receiver );

		}

		return this;

	}

	/**
	* Receives the raw telegram data and decides how to dispatch the telegram (with or without delay).
	*
	* @param {GameEntity} sender - The sender.
	* @param {GameEntity} receiver - The receiver.
	* @param {String} message - The actual message.
	* @param {Number} delay - A time value in millisecond used to delay the message dispatching.
	* @param {Object} data - An object for custom data.
	* @return {MessageDispatcher} A reference to this message dispatcher.
	*/
	dispatch( sender, receiver, message, delay, data ) {

		const telegram = new Telegram( sender, receiver, message, delay, data );

		if ( delay <= 0 ) {

			this.deliver( telegram );

		} else {

			this.delayedTelegrams.push( telegram );

		}

		return this;

	}

	/**
	* Used to process delayed messages.
	*
	* @param {Number} delta - The time delta.
	* @return {MessageDispatcher} A reference to this message dispatcher.
	*/
	dispatchDelayedMessages( delta ) {

		let i = this.delayedTelegrams.length;

		while ( i -- ) {

			const telegram = this.delayedTelegrams[ i ];

			telegram.delay -= delta;

			if ( telegram.delay <= 0 ) {

				this.deliver( telegram );

				this.delayedTelegrams.pop();

			}

		}

		return this;

	}

	/**
	* Clears the internal state of this message dispatcher.
	*
	* @return {MessageDispatcher} A reference to this message dispatcher.
	*/
	clear() {

		this.delayedTelegrams.length = 0;

		return this;

	}

	/**
	* Transforms this instance into a JSON object.
	*
	* @return {Object} The JSON object.
	*/
	toJSON() {

		const data = {
			type: this.constructor.name,
			delayedTelegrams: new Array()
		};

		// delayed telegrams

		for ( let i = 0, l = this.delayedTelegrams.length; i < l; i ++ ) {

			const delayedTelegram = this.delayedTelegrams[ i ];
			data.delayedTelegrams.push( delayedTelegram.toJSON() );

		}

		return data;

	}

	/**
	* Restores this instance from the given JSON object.
	*
	* @param {Object} json - The JSON object.
	* @return {MessageDispatcher} A reference to this message dispatcher.
	*/
	fromJSON( json ) {

		this.clear();

		const telegramsJSON = json.delayedTelegrams;

		for ( let i = 0, l = telegramsJSON.length; i < l; i ++ ) {

			const telegramJSON = telegramsJSON[ i ];
			const telegram = new Telegram().fromJSON( telegramJSON );

			this.delayedTelegrams.push( telegram );

		}

		return this;

	}


	/**
	* Restores UUIDs with references to GameEntity objects.
	*
	* @param {Map} entities - Maps game entities to UUIDs.
	* @return {MessageDispatcher} A reference to this message dispatcher.
	*/
	resolveReferences( entities ) {

		const delayedTelegrams = this.delayedTelegrams;

		for ( let i = 0, l = delayedTelegrams.length; i < l; i ++ ) {

			const delayedTelegram = delayedTelegrams[ i ];
			delayedTelegram.resolveReferences( entities );

		}

		return this;

	}

}

const lut = new Array();

for ( let i = 0; i < 256; i ++ ) {

	lut[ i ] = ( i < 16 ? '0' : '' ) + ( i ).toString( 16 );

}

/**
* Class with various math helpers.
*
* @author {@link https://github.com/Mugen87|Mugen87}
*/
class MathUtils {

	/**
	* Ensures the given scalar value is within a given min/max range.
	*
	* @param {Number} value - The value to clamp.
	* @param {min} value - The min value.
	* @param {max} value - The max value.
	* @return {Number} The clamped value.
	*/
	static clamp( value, min, max ) {

		return Math.max( min, Math.min( max, value ) );

	}

	/**
	* Computes a random integer value within a given min/max range.
	*
	* @param {min} value - The min value.
	* @param {max} value - The max value.
	* @return {Number} The random integer value.
	*/
	static randInt( min, max ) {

		return min + Math.floor( Math.random() * ( max - min + 1 ) );

	}

	/**
	* Computes a random float value within a given min/max range.
	*
	* @param {min} value - The min value.
	* @param {max} value - The max value.
	* @return {Number} The random float value.
	*/
	static randFloat( min, max ) {

		return min + Math.random() * ( max - min );

	}

	/**
	* Computes the signed area of a rectangle defined by three points.
	* This method can also be used to calculate the area of a triangle.
	*
	* @param {Vector3} a - The first point in 3D space.
	* @param {Vector3} b - The second point in 3D space.
	* @param {Vector3} c - The third point in 3D space.
	* @return {Number} The signed area.
	*/
	static area( a, b, c ) {

		return ( ( c.x - a.x ) * ( b.z - a.z ) ) - ( ( b.x - a.x ) * ( c.z - a.z ) );

	}

	/**
	* Computes a RFC4122 Version 4 complied Universally Unique Identifier (UUID).
	*
	* @return {String} The UUID.
	*/
	static generateUUID() {

		// https://stackoverflow.com/questions/105034/create-guid-uuid-in-javascript/21963136#21963136

		const d0 = Math.random() * 0xffffffff | 0;
		const d1 = Math.random() * 0xffffffff | 0;
		const d2 = Math.random() * 0xffffffff | 0;
		const d3 = Math.random() * 0xffffffff | 0;
		const uuid = lut[ d0 & 0xff ] + lut[ d0 >> 8 & 0xff ] + lut[ d0 >> 16 & 0xff ] + lut[ d0 >> 24 & 0xff ] + '-' +
			lut[ d1 & 0xff ] + lut[ d1 >> 8 & 0xff ] + '-' + lut[ d1 >> 16 & 0x0f | 0x40 ] + lut[ d1 >> 24 & 0xff ] + '-' +
			lut[ d2 & 0x3f | 0x80 ] + lut[ d2 >> 8 & 0xff ] + '-' + lut[ d2 >> 16 & 0xff ] + lut[ d2 >> 24 & 0xff ] +
			lut[ d3 & 0xff ] + lut[ d3 >> 8 & 0xff ] + lut[ d3 >> 16 & 0xff ] + lut[ d3 >> 24 & 0xff ];

		return uuid.toUpperCase();

	}

}

/**
* Class representing a 3D vector.
*
* @author {@link https://github.com/Mugen87|Mugen87}
*/
class Vector3 {

	/**
	* Constructs a new 3D vector with the given values.
	*
	* @param {Number} x - The x component.
	* @param {Number} y - The y component.
	* @param {Number} z - The z component.
	*/
	constructor( x = 0, y = 0, z = 0 ) {

		/**
		* The x component.
		* @type Number
		*/
		this.x = x;

		/**
		* The y component.
		* @type Number
		*/
		this.y = y;

		/**
		* The z component.
		* @type Number
		*/
		this.z = z;

	}

	/**
	* Sets the given values to this 3D vector.
	*
	* @param {Number} x - The x component.
	* @param {Number} y - The y component.
	* @param {Number} z - The z component.
	* @return {Vector3} A reference to this vector.
	*/
	set( x, y, z ) {

		this.x = x;
		this.y = y;
		this.z = z;

		return this;

	}

	/**
	* Copies all values from the given 3D vector to this 3D vector.
	*
	* @param {Vector3} v - The vector to copy.
	* @return {Vector3} A reference to this vector.
	*/
	copy( v ) {

		this.x = v.x;
		this.y = v.y;
		this.z = v.z;

		return this;

	}

	/**
	* Creates a new 3D vector and copies all values from this 3D vector.
	*
	* @return {Vector3} A new 3D vector.
	*/
	clone() {

		return new this.constructor().copy( this );

	}

	/**
	* Adds the given 3D vector to this 3D vector.
	*
	* @param {Vector3} v - The vector to add.
	* @return {Vector3} A reference to this vector.
	*/
	add( v ) {

		this.x += v.x;
		this.y += v.y;
		this.z += v.z;

		return this;

	}

	/**
	* Adds the given scalar to this 3D vector.
	*
	* @param {Number} s - The scalar to add.
	* @return {Vector3} A reference to this vector.
	*/
	addScalar( s ) {

		this.x += s;
		this.y += s;
		this.z += s;

		return this;

	}

	/**
	* Adds two given 3D vectors and stores the result in this 3D vector.
	*
	* @param {Vector3} a - The first vector of the operation.
	* @param {Vector3} b - The second vector of the operation.
	* @return {Vector3} A reference to this vector.
	*/
	addVectors( a, b ) {

		this.x = a.x + b.x;
		this.y = a.y + b.y;
		this.z = a.z + b.z;

		return this;

	}

	/**
	* Subtracts the given 3D vector from this 3D vector.
	*
	* @param {Vector3} v - The vector to substract.
	* @return {Vector3} A reference to this vector.
	*/
	sub( v ) {

		this.x -= v.x;
		this.y -= v.y;
		this.z -= v.z;

		return this;

	}

	/**
	* Subtracts the given scalar from this 3D vector.
	*
	* @param {Number} s - The scalar to substract.
	* @return {Vector3} A reference to this vector.
	*/
	subScalar( s ) {

		this.x -= s;
		this.y -= s;
		this.z -= s;

		return this;

	}

	/**
	* Subtracts two given 3D vectors and stores the result in this 3D vector.
	*
	* @param {Vector3} a - The first vector of the operation.
	* @param {Vector3} b - The second vector of the operation.
	* @return {Vector3} A reference to this vector.
	*/
	subVectors( a, b ) {

		this.x = a.x - b.x;
		this.y = a.y - b.y;
		this.z = a.z - b.z;

		return this;

	}

	/**
	* Multiplies the given 3D vector with this 3D vector.
	*
	* @param {Vector3} v - The vector to multiply.
	* @return {Vector3} A reference to this vector.
	*/
	multiply( v ) {

		this.x *= v.x;
		this.y *= v.y;
		this.z *= v.z;

		return this;

	}

	/**
	* Multiplies the given scalar with this 3D vector.
	*
	* @param {Number} s - The scalar to multiply.
	* @return {Vector3} A reference to this vector.
	*/
	multiplyScalar( s ) {

		this.x *= s;
		this.y *= s;
		this.z *= s;

		return this;

	}

	/**
	* Multiplies two given 3D vectors and stores the result in this 3D vector.
	*
	* @param {Vector3} a - The first vector of the operation.
	* @param {Vector3} b - The second vector of the operation.
	* @return {Vector3} A reference to this vector.
	*/
	multiplyVectors( a, b ) {

		this.x = a.x * b.x;
		this.y = a.y * b.y;
		this.z = a.z * b.z;

		return this;

	}

	/**
	* Divides the given 3D vector through this 3D vector.
	*
	* @param {Vector3} v - The vector to divide.
	* @return {Vector3} A reference to this vector.
	*/
	divide( v ) {

		this.x /= v.x;
		this.y /= v.y;
		this.z /= v.z;

		return this;

	}

	/**
	* Divides the given scalar through this 3D vector.
	*
	* @param {Number} s - The scalar to multiply.
	* @return {Vector3} A reference to this vector.
	*/
	divideScalar( s ) {

		this.x /= s;
		this.y /= s;
		this.z /= s;

		return this;

	}

	/**
	* Divides two given 3D vectors and stores the result in this 3D vector.
	*
	* @param {Vector3} a - The first vector of the operation.
	* @param {Vector3} b - The second vector of the operation.
	* @return {Vector3} A reference to this vector.
	*/
	divideVectors( a, b ) {

		this.x = a.x / b.x;
		this.y = a.y / b.y;
		this.z = a.z / b.z;

		return this;

	}

	/**
	* Reflects this vector along the given normal.
	*
	* @param {Vector3} normal - The normal vector.
	* @return {Vector3} A reference to this vector.
	*/
	reflect( normal ) {

		// solve r = v - 2( v * n ) * n

		return this.sub( v1.copy( normal ).multiplyScalar( 2 * this.dot( normal ) ) );

	}

	/**
	* Ensures this 3D vector lies in the given min/max range.
	*
	* @param {Vector3} min - The min range.
	* @param {Vector3} max - The max range.
	* @return {Vector3} A reference to this vector.
	*/
	clamp( min, max ) {

		this.x = Math.max( min.x, Math.min( max.x, this.x ) );
		this.y = Math.max( min.y, Math.min( max.y, this.y ) );
		this.z = Math.max( min.z, Math.min( max.z, this.z ) );

		return this;

	}

	/**
	* Compares each vector component of this 3D vector and the
	* given one and stores the minimum value in this instance.
	*
	* @param {Vector3} v - The 3D vector to check.
	* @return {Vector3} A reference to this vector.
	*/
	min( v ) {

		this.x = Math.min( this.x, v.x );
		this.y = Math.min( this.y, v.y );
		this.z = Math.min( this.z, v.z );

		return this;

	}

	/**
	* Compares each vector component of this 3D vector and the
	* given one and stores the maximum value in this instance.
	*
	* @param {Vector3} v - The 3D vector to check.
	* @return {Vector3} A reference to this vector.
	*/
	max( v ) {

		this.x = Math.max( this.x, v.x );
		this.y = Math.max( this.y, v.y );
		this.z = Math.max( this.z, v.z );

		return this;

	}

	/**
	* Computes the dot product of this and the given 3D vector.
	*
	* @param {Vector3} v - The given 3D vector.
	* @return {Number} The results of the dor product.
	*/
	dot( v ) {

		return ( this.x * v.x ) + ( this.y * v.y ) + ( this.z * v.z );

	}

	/**
	* Computes the cross product of this and the given 3D vector and
	* stores the result in this 3D vector.
	*
	* @param {Vector3} v - A 3D vector.
	* @return {Vector3} A reference to this vector.
	*/
	cross( v ) {

		const x = this.x, y = this.y, z = this.z;

		this.x = ( y * v.z ) - ( z * v.y );
		this.y = ( z * v.x ) - ( x * v.z );
		this.z = ( x * v.y ) - ( y * v.x );

		return this;

	}

	/**
	* Computes the cross product of the two given 3D vectors and
	* stores the result in this 3D vector.
	*
	* @param {Vector3} a - The first 3D vector.
	* @param {Vector3} b - The second 3D vector.
	* @return {Vector3} A reference to this vector.
	*/
	crossVectors( a, b ) {

		const ax = a.x, ay = a.y, az = a.z;
		const bx = b.x, by = b.y, bz = b.z;

		this.x = ( ay * bz ) - ( az * by );
		this.y = ( az * bx ) - ( ax * bz );
		this.z = ( ax * by ) - ( ay * bx );

		return this;

	}

	/**
	* Computes the angle between this and the given vector.
	*
	* @param {Vector3} v - A 3D vector.
	* @return {Number} The angle in radians.
	*/
	angleTo( v ) {

		const denominator = Math.sqrt( this.squaredLength() * v.squaredLength() );

		if ( denominator === 0 ) return 0;

		const theta = this.dot( v ) / denominator;

		// clamp, to handle numerical problems

		return Math.acos( MathUtils.clamp( theta, - 1, 1 ) );

	}

	/**
	* Computes the length of this 3D vector.
	*
	* @return {Number} The length of this 3D vector.
	*/
	length() {

		return Math.sqrt( this.squaredLength() );

	}

	/**
	* Computes the squared length of this 3D vector.
	* Calling this method is faster than calling {@link Vector3#length},
	* since it avoids computing a square root.
	*
	* @return {Number} The squared length of this 3D vector.
	*/
	squaredLength() {

		return this.dot( this );

	}

	/**
	* Computes the manhattan length of this 3D vector.
	*
	* @return {Number} The manhattan length of this 3D vector.
	*/
	manhattanLength() {

		return Math.abs( this.x ) + Math.abs( this.y ) + Math.abs( this.z );

	}

	/**
	* Computes the euclidean distance between this 3D vector and the given one.
	*
	* @param {Vector3} v - A 3D vector.
	* @return {Number} The euclidean distance between two 3D vectors.
	*/
	distanceTo( v ) {

		return Math.sqrt( this.squaredDistanceTo( v ) );

	}

	/**
	* Computes the squared euclidean distance between this 3D vector and the given one.
	* Calling this method is faster than calling {@link Vector3#distanceTo},
	* since it avoids computing a square root.
	*
	* @param {Vector3} v - A 3D vector.
	* @return {Number} The squared euclidean distance between two 3D vectors.
	*/
	squaredDistanceTo( v ) {

		const dx = this.x - v.x, dy = this.y - v.y, dz = this.z - v.z;

		return ( dx * dx ) + ( dy * dy ) + ( dz * dz );

	}

	/**
	* Computes the manhattan distance between this 3D vector and the given one.
	*
	* @param {Vector3} v - A 3D vector.
	* @return {Number} The manhattan distance between two 3D vectors.
	*/
	manhattanDistanceTo( v ) {

		const dx = this.x - v.x, dy = this.y - v.y, dz = this.z - v.z;

		return Math.abs( dx ) + Math.abs( dy ) + Math.abs( dz );

	}

	/**
	* Normalizes this 3D vector.
	*
	* @return {Vector3} A reference to this vector.
	*/
	normalize() {

		return this.divideScalar( this.length() || 1 );

	}

	/**
	* Multiplies the given 4x4 matrix with this 3D vector
	*
	* @param {Matrix4} m - A 4x4 matrix.
	* @return {Vector3} A reference to this vector.
	*/
	applyMatrix4( m ) {

		const x = this.x, y = this.y, z = this.z;
		const e = m.elements;

		const w = 1 / ( ( e[ 3 ] * x ) + ( e[ 7 ] * y ) + ( e[ 11 ] * z ) + e[ 15 ] );

		this.x = ( ( e[ 0 ] * x ) + ( e[ 4 ] * y ) + ( e[ 8 ] * z ) + e[ 12 ] ) * w;
		this.y = ( ( e[ 1 ] * x ) + ( e[ 5 ] * y ) + ( e[ 9 ] * z ) + e[ 13 ] ) * w;
		this.z = ( ( e[ 2 ] * x ) + ( e[ 6 ] * y ) + ( e[ 10 ] * z ) + e[ 14 ] ) * w;

		return this;

	}

	/**
	* Multiplies the given quaternion with this 3D vector.
	*
	* @param {Quaternion} q - A quaternion.
	* @return {Vector3} A reference to this vector.
	*/
	applyRotation( q ) {

		const x = this.x, y = this.y, z = this.z;
		const qx = q.x, qy = q.y, qz = q.z, qw = q.w;

		// calculate quat * vector

		const ix = qw * x + qy * z - qz * y;
		const iy = qw * y + qz * x - qx * z;
		const iz = qw * z + qx * y - qy * x;
		const iw = - qx * x - qy * y - qz * z;

		// calculate result * inverse quat

		this.x = ix * qw + iw * - qx + iy * - qz - iz * - qy;
		this.y = iy * qw + iw * - qy + iz * - qx - ix * - qz;
		this.z = iz * qw + iw * - qz + ix * - qy - iy * - qx;

		return this;

	}

	/**
	* Extracts the position portion of the given 4x4 matrix and stores it in this 3D vector.
	*
	* @param {Matrix4} m - A 4x4 matrix.
	* @return {Vector3} A reference to this vector.
	*/
	extractPositionFromMatrix( m ) {

		const e = m.elements;

		this.x = e[ 12 ];
		this.y = e[ 13 ];
		this.z = e[ 14 ];

		return this;

	}

	/**
	* Transform this direction vector by the given 4x4 matrix.
	*
	* @param {Matrix4} m - A 4x4 matrix.
	* @return {Vector3} A reference to this vector.
	*/
	transformDirection( m ) {

		const x = this.x, y = this.y, z = this.z;
		const e = m.elements;

		this.x = e[ 0 ] * x + e[ 4 ] * y + e[ 8 ] * z;
		this.y = e[ 1 ] * x + e[ 5 ] * y + e[ 9 ] * z;
		this.z = e[ 2 ] * x + e[ 6 ] * y + e[ 10 ] * z;

		return this.normalize();

	}

	/**
	* Sets the components of this 3D vector from a column of a 3x3 matrix.
	*
	* @param {Matrix3} m - A 3x3 matrix.
	* @param {Number} i - The index of the column.
	* @return {Vector3} A reference to this vector.
	*/
	fromMatrix3Column( m, i ) {

		return this.fromArray( m.elements, i * 3 );

	}

	/**
	* Sets the components of this 3D vector from a column of a 4x4 matrix.
	*
	* @param {Matrix3} m - A 4x4 matrix.
	* @param {Number} i - The index of the column.
	* @return {Vector3} A reference to this vector.
	*/
	fromMatrix4Column( m, i ) {

		return this.fromArray( m.elements, i * 4 );

	}

	/**
	* Sets the components of this 3D vector from a spherical coordinate.
	*
	* @param {Number} radius - The radius.
	* @param {Number} phi - The polar or inclination angle in radians. Should be in the range of (−π/2, +π/2].
	* @param {Number} theta - The azimuthal angle in radians. Should be in the range of (−π, +π].
	* @return {Vector3} A reference to this vector.
	*/
	fromSpherical( radius, phi, theta ) {

		const sinPhiRadius = Math.sin( phi ) * radius;

		this.x = sinPhiRadius * Math.sin( theta );
		this.y = Math.cos( phi ) * radius;
		this.z = sinPhiRadius * Math.cos( theta );

		return this;

	}

	/**
	* Sets the components of this 3D vector from an array.
	*
	* @param {Array} array - An array.
	* @param {Number} offset - An optional offset.
	* @return {Vector3} A reference to this vector.
	*/
	fromArray( array, offset = 0 ) {

		this.x = array[ offset + 0 ];
		this.y = array[ offset + 1 ];
		this.z = array[ offset + 2 ];

		return this;

	}

	/**
	* Copies all values of this 3D vector to the given array.
	*
	* @param {Array} array - An array.
	* @param {Number} offset - An optional offset.
	* @return {Array} The array with the 3D vector components.
	*/
	toArray( array, offset = 0 ) {

		array[ offset + 0 ] = this.x;
		array[ offset + 1 ] = this.y;
		array[ offset + 2 ] = this.z;

		return array;

	}

	/**
	* Returns true if the given 3D vector is deep equal with this 3D vector.
	*
	* @param {Vector3} v - The 3D vector to test.
	* @return {Boolean} The result of the equality test.
	*/
	equals( v ) {

		return ( ( v.x === this.x ) && ( v.y === this.y ) && ( v.z === this.z ) );

	}

}

const v1 = new Vector3();

const WorldUp = new Vector3( 0, 1, 0 );

const localRight = new Vector3();
const worldRight = new Vector3();
const perpWorldUp = new Vector3();
const temp = new Vector3();

const colVal = [ 2, 2, 1 ];
const rowVal = [ 1, 0, 0 ];

/**
* Class representing a 3x3 matrix. The elements of the matrix
* are stored in column-major order.
*
* @author {@link https://github.com/Mugen87|Mugen87}
*/
class Matrix3 {

	/**
	* Constructs a new 3x3 identity matrix.
	*/
	constructor() {

		/**
		* The elements of the matrix in column-major order.
		* @type Array
		*/
		this.elements = [

			1, 0, 0,
			0, 1, 0,
			0, 0, 1

		];

	}

	/**
	* Sets the given values to this matrix. The arguments are in row-major order.
	*
	* @param {Number} n11 - An element of the matrix.
	* @param {Number} n12 - An element of the matrix.
	* @param {Number} n13 - An element of the matrix.
	* @param {Number} n21 - An element of the matrix.
	* @param {Number} n22 - An element of the matrix.
	* @param {Number} n23 - An element of the matrix.
	* @param {Number} n31 - An element of the matrix.
	* @param {Number} n32 - An element of the matrix.
	* @param {Number} n33 - An element of the matrix.
	* @return {Matrix3} A reference to this matrix.
	*/
	set( n11, n12, n13, n21, n22, n23, n31, n32, n33 ) {

		const e = this.elements;

		e[ 0 ] = n11; e[ 3 ] = n12; e[ 6 ] = n13;
		e[ 1 ] = n21; e[ 4 ] = n22; e[ 7 ] = n23;
		e[ 2 ] = n31; e[ 5 ] = n32; e[ 8 ] = n33;

		return this;

	}

	/**
	* Copies all values from the given matrix to this matrix.
	*
	* @param {Matrix3} m - The matrix to copy.
	* @return {Matrix3} A reference to this matrix.
	*/
	copy( m ) {

		const e = this.elements;
		const me = m.elements;

		e[ 0 ] = me[ 0 ]; e[ 1 ] = me[ 1 ]; e[ 2 ] = me[ 2 ];
		e[ 3 ] = me[ 3 ]; e[ 4 ] = me[ 4 ]; e[ 5 ] = me[ 5 ];
		e[ 6 ] = me[ 6 ]; e[ 7 ] = me[ 7 ]; e[ 8 ] = me[ 8 ];

		return this;

	}

	/**
	* Creates a new matrix and copies all values from this matrix.
	*
	* @return {Matrix3} A new matrix.
	*/
	clone() {

		return new this.constructor().copy( this );

	}

	/**
	* Transforms this matrix to an identity matrix.
	*
	* @return {Matrix3} A reference to this matrix.
	*/
	identity() {

		this.set(

			1, 0, 0,
			0, 1, 0,
			0, 0, 1

		);

		return this;

	}

	/**
	* Multiplies this matrix with the given matrix.
	*
	* @param {Matrix3} m - The matrix to multiply.
	* @return {Matrix3} A reference to this matrix.
	*/
	multiply( m ) {

		return this.multiplyMatrices( this, m );

	}

	/**
	* Multiplies this matrix with the given matrix.
	* So the order of the multiplication is switched compared to {@link Matrix3#multiply}.
	*
	* @param {Matrix3} m - The matrix to multiply.
	* @return {Matrix3} A reference to this matrix.
	*/
	premultiply( m ) {

		return this.multiplyMatrices( m, this );

	}

	/**
	* Multiplies two given matrices and stores the result in this matrix.
	*
	* @param {Matrix3} a - The first matrix of the operation.
	* @param {Matrix3} b - The second matrix of the operation.
	* @return {Matrix3} A reference to this matrix.
	*/
	multiplyMatrices( a, b ) {

		const ae = a.elements;
		const be = b.elements;
		const e = this.elements;

		const a11 = ae[ 0 ], a12 = ae[ 3 ], a13 = ae[ 6 ];
		const a21 = ae[ 1 ], a22 = ae[ 4 ], a23 = ae[ 7 ];
		const a31 = ae[ 2 ], a32 = ae[ 5 ], a33 = ae[ 8 ];

		const b11 = be[ 0 ], b12 = be[ 3 ], b13 = be[ 6 ];
		const b21 = be[ 1 ], b22 = be[ 4 ], b23 = be[ 7 ];
		const b31 = be[ 2 ], b32 = be[ 5 ], b33 = be[ 8 ];

		e[ 0 ] = a11 * b11 + a12 * b21 + a13 * b31;
		e[ 3 ] = a11 * b12 + a12 * b22 + a13 * b32;
		e[ 6 ] = a11 * b13 + a12 * b23 + a13 * b33;

		e[ 1 ] = a21 * b11 + a22 * b21 + a23 * b31;
		e[ 4 ] = a21 * b12 + a22 * b22 + a23 * b32;
		e[ 7 ] = a21 * b13 + a22 * b23 + a23 * b33;

		e[ 2 ] = a31 * b11 + a32 * b21 + a33 * b31;
		e[ 5 ] = a31 * b12 + a32 * b22 + a33 * b32;
		e[ 8 ] = a31 * b13 + a32 * b23 + a33 * b33;

		return this;

	}

	/**
	* Multiplies the given scalar with this matrix.
	*
	* @param {Number} s - The scalar to multiply.
	* @return {Matrix3} A reference to this matrix.
	*/
	multiplyScalar( s ) {

		const e = this.elements;

		e[ 0 ] *= s; e[ 3 ] *= s; e[ 6 ] *= s;
		e[ 1 ] *= s; e[ 4 ] *= s; e[ 7 ] *= s;
		e[ 2 ] *= s; e[ 5 ] *= s; e[ 8 ] *= s;

		return this;

	}

	/**
	* Extracts the basis vectors and stores them to the given vectors.
	*
	* @param {Vector3} xAxis - The first result vector for the x-axis.
	* @param {Vector3} yAxis - The second result vector for the y-axis.
	* @param {Vector3} zAxis - The third result vector for the z-axis.
	* @return {Matrix3} A reference to this matrix.
	*/
	extractBasis( xAxis, yAxis, zAxis ) {

		xAxis.fromMatrix3Column( this, 0 );
		yAxis.fromMatrix3Column( this, 1 );
		zAxis.fromMatrix3Column( this, 2 );

		return this;

	}

	/**
	* Makes a basis from the given vectors.
	*
	* @param {Vector3} xAxis - The first basis vector for the x-axis.
	* @param {Vector3} yAxis - The second basis vector for the y-axis.
	* @param {Vector3} zAxis - The third basis vector for the z-axis.
	* @return {Matrix3} A reference to this matrix.
	*/
	makeBasis( xAxis, yAxis, zAxis ) {

		this.set(
			xAxis.x, yAxis.x, zAxis.x,
			xAxis.y, yAxis.y, zAxis.y,
			xAxis.z, yAxis.z, zAxis.z
		);

		return this;

	}

	/**
	* Creates a rotation matrix that orients an object to face towards a specified target direction.
	*
	* @param {Vector3} localForward - Specifies the forward direction in the local space of the object.
	* @param {Vector3} targetDirection - Specifies the desired world space direction the object should look at.
	* @param {Vector3} localUp - Specifies the up direction in the local space of the object.
	* @return {Matrix3} A reference to this matrix.
	*/
	lookAt( localForward, targetDirection, localUp ) {

		localRight.crossVectors( localUp, localForward ).normalize();

		// orthonormal linear basis A { localRight, localUp, localForward } for the object local space

		worldRight.crossVectors( WorldUp, targetDirection ).normalize();

		if ( worldRight.squaredLength() === 0 ) {

			// handle case when it's not possible to build a basis from targetDirection and worldUp
			// slightly shift targetDirection in order to avoid collinearity

			temp.copy( targetDirection ).addScalar( Number.EPSILON );
			worldRight.crossVectors( WorldUp, temp ).normalize();

		}

		perpWorldUp.crossVectors( targetDirection, worldRight ).normalize();

		// orthonormal linear basis B { worldRight, perpWorldUp, targetDirection } for the desired target orientation

		m1.makeBasis( worldRight, perpWorldUp, targetDirection );
		m2.makeBasis( localRight, localUp, localForward );

		// construct a matrix that maps basis A to B

		this.multiplyMatrices( m1, m2.transpose() );

		return this;

	}

	/**
	* Transposes this matrix.
	*
	* @return {Matrix3} A reference to this matrix.
	*/
	transpose() {

		const e = this.elements;
		let t;

		t = e[ 1 ]; e[ 1 ] = e[ 3 ]; e[ 3 ] = t;
		t = e[ 2 ]; e[ 2 ] = e[ 6 ]; e[ 6 ] = t;
		t = e[ 5 ]; e[ 5 ] = e[ 7 ]; e[ 7 ] = t;

		return this;

	}

	/**
	* Computes the element index according to the given column and row.
	*
	* @param {Number} column - Index of the column.
	* @param {Number} row - Index of the row.
	* @return {Number} The index of the element at the provided row and column.
	*/
	getElementIndex( column, row ) {

		return column * 3 + row;

	}

	/**
	* Computes the frobenius norm. It's the squareroot of the sum of all
	* squared matrix elements.
	*
	* @return {Number} The frobenius norm.
	*/
	frobeniusNorm() {

		const e = this.elements;
		let norm = 0;

		for ( let i = 0; i < 9; i ++ ) {

			norm += e[ i ] * e[ i ];

		}

		return Math.sqrt( norm );

	}

	/**
	* Computes the  "off-diagonal" frobenius norm. Assumes the matrix is symmetric.
	*
	* @return {Number} The "off-diagonal" frobenius norm.
	*/
	offDiagonalFrobeniusNorm() {

		const e = this.elements;
		let norm = 0;

		for ( let i = 0; i < 3; i ++ ) {

			const t = e[ this.getElementIndex( colVal[ i ], rowVal[ i ] ) ];
			norm += 2 * t * t; // multiply the result by two since the matrix is symetric

		}

		return Math.sqrt( norm );

	}

	/**
	* Computes the eigenvectors and eigenvalues.
	*
	* Reference: https://github.com/AnalyticalGraphicsInc/cesium/blob/411a1afbd36b72df64d7362de6aa934730447234/Source/Core/Matrix3.js#L1141 (Apache License 2.0)
	*
	* The values along the diagonal of the diagonal matrix are the eigenvalues.
	* The columns of the unitary matrix are the corresponding eigenvectors.
	*
	* @param {Object} result - An object with unitary and diagonal properties which are matrices onto which to store the result.
	* @return {Object} An object with unitary and diagonal properties which are matrices onto which to store the result.
	*/
	eigenDecomposition( result ) {

		let count = 0;
		let sweep = 0;

		const maxSweeps = 10;

		result.unitary.identity();
		result.diagonal.copy( this );

		const unitaryMatrix = result.unitary;
		const diagonalMatrix = result.diagonal;

		const epsilon = Number.EPSILON * diagonalMatrix.frobeniusNorm();

		while ( sweep < maxSweeps && diagonalMatrix.offDiagonalFrobeniusNorm() > epsilon ) {

			diagonalMatrix.shurDecomposition( m1 );
			m2.copy( m1 ).transpose();
			diagonalMatrix.multiply( m1 );
			diagonalMatrix.premultiply( m2 );
			unitaryMatrix.multiply( m1 );

			if ( ++ count > 2 ) {

				sweep ++;
				count = 0;

			}

		}

		return result;

	}

	/**
	* Finds the largest off-diagonal term and then creates a matrix
	* which can be used to help reduce it.
	*
	* @param {Matrix3} result - The result matrix.
	* @return {Matrix3} The result matrix.
	*/
	shurDecomposition( result ) {

		let maxDiagonal = 0;
		let rotAxis = 1;

		// find pivot (rotAxis) based on largest off-diagonal term

		const e = this.elements;

		for ( let i = 0; i < 3; i ++ ) {

			const t = Math.abs( e[ this.getElementIndex( colVal[ i ], rowVal[ i ] ) ] );

			if ( t > maxDiagonal ) {

				maxDiagonal = t;
				rotAxis = i;

			}

		}

		let c = 1;
		let s = 0;

		const p = rowVal[ rotAxis ];
		const q = colVal[ rotAxis ];

		if ( Math.abs( e[ this.getElementIndex( q, p ) ] ) > Number.EPSILON ) {

			const qq = e[ this.getElementIndex( q, q ) ];
			const pp = e[ this.getElementIndex( p, p ) ];
			const qp = e[ this.getElementIndex( q, p ) ];

			const tau = ( qq - pp ) / 2 / qp;

			let t;

			if ( tau < 0 ) {

				t = - 1 / ( - tau + Math.sqrt( 1 + tau * tau ) );

			} else {

				t = 1 / ( tau + Math.sqrt( 1.0 + tau * tau ) );

			}

			c = 1.0 / Math.sqrt( 1.0 + t * t );
			s = t * c;

		}

		result.identity();

		result.elements[ this.getElementIndex( p, p ) ] = c;
		result.elements[ this.getElementIndex( q, q ) ] = c;
		result.elements[ this.getElementIndex( q, p ) ] = s;
		result.elements[ this.getElementIndex( p, q ) ] = - s;

		return result;

	}

	/**
	* Creates a rotation matrix from the given quaternion.
	*
	* @param {Quaternion} q - A quaternion representing a rotation.
	* @return {Matrix3} A reference to this matrix.
	*/
	fromQuaternion( q ) {

		const e = this.elements;

		const x = q.x, y = q.y, z = q.z, w = q.w;
		const x2 = x + x, y2 = y + y, z2 = z + z;
		const xx = x * x2, xy = x * y2, xz = x * z2;
		const yy = y * y2, yz = y * z2, zz = z * z2;
		const wx = w * x2, wy = w * y2, wz = w * z2;

		e[ 0 ] = 1 - ( yy + zz );
		e[ 3 ] = xy - wz;
		e[ 6 ] = xz + wy;

		e[ 1 ] = xy + wz;
		e[ 4 ] = 1 - ( xx + zz );
		e[ 7 ] = yz - wx;

		e[ 2 ] = xz - wy;
		e[ 5 ] = yz + wx;
		e[ 8 ] = 1 - ( xx + yy );

		return this;

	}

	/**
	* Sets the elements of this matrix by extracting the upper-left 3x3 portion
	* from a 4x4 matrix.
	*
	* @param {Matrix4} m - A 4x4 matrix.
	* @return {Matrix3} A reference to this matrix.
	*/
	fromMatrix4( m ) {

		const e = this.elements;
		const me = m.elements;

		e[ 0 ] = me[ 0 ]; e[ 1 ] = me[ 1 ]; e[ 2 ] = me[ 2 ];
		e[ 3 ] = me[ 4 ]; e[ 4 ] = me[ 5 ]; e[ 5 ] = me[ 6 ];
		e[ 6 ] = me[ 8 ]; e[ 7 ] = me[ 9 ]; e[ 8 ] = me[ 10 ];

		return this;

	}

	/**
	* Sets the elements of this matrix from an array.
	*
	* @param {Array} array - An array.
	* @param {Number} offset - An optional offset.
	* @return {Matrix3} A reference to this matrix.
	*/
	fromArray( array, offset = 0 ) {

		const e = this.elements;

		for ( let i = 0; i < 9; i ++ ) {

			e[ i ] = array[ i + offset ];

		}

		return this;

	}

	/**
	* Copies all elements of this matrix to the given array.
	*
	* @param {Array} array - An array.
	* @param {Number} offset - An optional offset.
	* @return {Array} The array with the elements of the matrix.
	*/
	toArray( array, offset = 0 ) {

		const e = this.elements;

		array[ offset + 0 ] = e[ 0 ];
		array[ offset + 1 ] = e[ 1 ];
		array[ offset + 2 ] = e[ 2 ];

		array[ offset + 3 ] = e[ 3 ];
		array[ offset + 4 ] = e[ 4 ];
		array[ offset + 5 ] = e[ 5 ];

		array[ offset + 6 ] = e[ 6 ];
		array[ offset + 7 ] = e[ 7 ];
		array[ offset + 8 ] = e[ 8 ];

		return array;

	}

	/**
	* Returns true if the given matrix is deep equal with this matrix.
	*
	* @param {Matrix3} m - The matrix to test.
	* @return {Boolean} The result of the equality test.
	*/
	equals( m ) {

		const e = this.elements;
		const me = m.elements;

		for ( let i = 0; i < 9; i ++ ) {

			if ( e[ i ] !== me[ i ] ) return false;

		}

		return true;

	}

}

const m1 = new Matrix3();
const m2 = new Matrix3();

const matrix = new Matrix3();
const vector = new Vector3();

/**
* Class representing a quaternion.
*
* @author {@link https://github.com/Mugen87|Mugen87}
*/
class Quaternion {

	/**
	* Constructs a new quaternion with the given values.
	*
	* @param {Number} x - The x component.
	* @param {Number} y - The y component.
	* @param {Number} z - The z component.
	* @param {Number} w - The w component.
	*/
	constructor( x = 0, y = 0, z = 0, w = 1 ) {

		/**
		* The x component.
		* @type Number
		*/
		this.x = x;

		/**
		* The y component.
		* @type Number
		*/
		this.y = y;

		/**
		* The z component.
		* @type Number
		*/
		this.z = z;

		/**
		* The w component.
		* @type Number
		*/
		this.w = w;

	}

	/**
	* Sets the given values to this quaternion.
	*
	* @param {Number} x - The x component.
	* @param {Number} y - The y component.
	* @param {Number} z - The z component.
	* @param {Number} w - The w component.
	* @return {Quaternion} A reference to this quaternion.
	*/
	set( x, y, z, w ) {

		this.x = x;
		this.y = y;
		this.z = z;
		this.w = w;

		return this;

	}

	/**
	* Copies all values from the given quaternion to this quaternion.
	*
	* @param {Quaternion} q - The quaternion to copy.
	* @return {Quaternion} A reference to this quaternion.
	*/
	copy( q ) {

		this.x = q.x;
		this.y = q.y;
		this.z = q.z;
		this.w = q.w;

		return this;

	}

	/**
	* Creates a new quaternion and copies all values from this quaternion.
	*
	* @return {Quaternion} A new quaternion.
	*/
	clone() {

		return new this.constructor().copy( this );

	}

	/**
	* Computes the inverse of this quaternion.
	*
	* @return {Quaternion} A reference to this quaternion.
	*/
	inverse() {

		return this.conjugate().normalize();

	}

	/**
	* Computes the conjugate of this quaternion.
	*
	* @return {Quaternion} A reference to this quaternion.
	*/
	conjugate() {

		this.x *= - 1;
		this.y *= - 1;
		this.z *= - 1;

		return this;

	}

	/**
	* Computes the dot product of this and the given quaternion.
	*
	* @param {Quaternion} q - The given quaternion.
	* @return {Quaternion} A reference to this quaternion.
	*/
	dot( q ) {

		return ( this.x * q.x ) + ( this.y * q.y ) + ( this.z * q.z ) + ( this.w * q.w );

	}

	/**
	* Computes the length of this quaternion.
	*
	* @return {Number} The length of this quaternion.
	*/
	length() {

		return Math.sqrt( this.squaredLength() );

	}

	/**
	* Computes the squared length of this quaternion.
	*
	* @return {Number} The squared length of this quaternion.
	*/
	squaredLength() {

		return this.dot( this );

	}

	/**
	* Normalizes this quaternion.
	*
	* @return {Quaternion} A reference to this quaternion.
	*/
	normalize() {

		let l = this.length();

		if ( l === 0 ) {

			this.x = 0;
			this.y = 0;
			this.z = 0;
			this.w = 1;

		} else {

			l = 1 / l;

			this.x = this.x * l;
			this.y = this.y * l;
			this.z = this.z * l;
			this.w = this.w * l;

		}

		return this;

	}

	/**
	* Multiplies this quaternion with the given quaternion.
	*
	* @param {Quaternion} q - The quaternion to multiply.
	* @return {Quaternion} A reference to this quaternion.
	*/
	multiply( q ) {

		return this.multiplyQuaternions( this, q );

	}

	/**
	* Multiplies the given quaternion with this quaternion.
	* So the order of the multiplication is switched compared to {@link Quaternion#multiply}.
	*
	* @param {Quaternion} q - The quaternion to multiply.
	* @return {Quaternion} A reference to this quaternion.
	*/
	premultiply( q ) {

		return this.multiplyQuaternions( q, this );

	}

	/**
	* Multiplies two given quaternions and stores the result in this quaternion.
	*
	* @param {Quaternion} a - The first quaternion of the operation.
	* @param {Quaternion} b - The second quaternion of the operation.
	* @return {Quaternion} A reference to this quaternion.
	*/
	multiplyQuaternions( a, b ) {

		const qax = a.x, qay = a.y, qaz = a.z, qaw = a.w;
		const qbx = b.x, qby = b.y, qbz = b.z, qbw = b.w;

		this.x = ( qax * qbw ) + ( qaw * qbx ) + ( qay * qbz ) - ( qaz * qby );
		this.y = ( qay * qbw ) + ( qaw * qby ) + ( qaz * qbx ) - ( qax * qbz );
		this.z = ( qaz * qbw ) + ( qaw * qbz ) + ( qax * qby ) - ( qay * qbx );
		this.w = ( qaw * qbw ) - ( qax * qbx ) - ( qay * qby ) - ( qaz * qbz );

		return this;

	}

	/**
	* Computes the shortest angle between two rotation defined by this quaternion and the given one.
	*
	* @param {Quaternion} q - The given quaternion.
	* @return {Number} The angle in radians.
	*/
	angleTo( q ) {

		return 2 * Math.acos( Math.abs( MathUtils.clamp( this.dot( q ), - 1, 1 ) ) );

	}

	/**
	* Transforms this rotation defined by this quaternion towards the target rotation
	* defined by the given quaternion by the given angular step. The rotation will not overshoot.
	*
	* @param {Quaternion} q - The target rotation.
	* @param {Number} step - The maximum step in radians.
	* @param {Number} tolerance - A tolerance value in radians to tweak the result
	* when both rotations are considered to be equal.
	* @return {Boolean} Whether the given quaternion already represents the target rotation.
	*/
	rotateTo( q, step, tolerance = 0.0001 ) {

		const angle = this.angleTo( q );

		if ( angle < tolerance ) return true;

		const t = Math.min( 1, step / angle );

		this.slerp( q, t );

		return false;

	}

	/**
	* Creates a quaternion that orients an object to face towards a specified target direction.
	*
	* @param {Vector3} localForward - Specifies the forward direction in the local space of the object.
	* @param {Vector3} targetDirection - Specifies the desired world space direction the object should look at.
	* @param {Vector3} localUp - Specifies the up direction in the local space of the object.
	* @return {Quaternion} A reference to this quaternion.
	*/
	lookAt( localForward, targetDirection, localUp ) {

		matrix.lookAt( localForward, targetDirection, localUp );
		this.fromMatrix3( matrix );

	}

	/**
	* Spherically interpolates between this quaternion and the given quaternion by t.
	* The parameter t is clamped to the range [0, 1].
	*
	* @param {Quaternion} q - The target rotation.
	* @param {Number} t - The interpolation parameter.
	* @return {Quaternion} A reference to this quaternion.
	*/
	slerp( q, t ) {

		if ( t === 0 ) return this;
		if ( t === 1 ) return this.copy( q );

		const x = this.x, y = this.y, z = this.z, w = this.w;

		let cosHalfTheta = w * q.w + x * q.x + y * q.y + z * q.z;

		if ( cosHalfTheta < 0 ) {

			this.w = - q.w;
			this.x = - q.x;
			this.y = - q.y;
			this.z = - q.z;

			cosHalfTheta = - cosHalfTheta;

		} else {

			this.copy( q );

		}

		if ( cosHalfTheta >= 1.0 ) {

			this.w = w;
			this.x = x;
			this.y = y;
			this.z = z;

			return this;

		}

		const sinHalfTheta = Math.sqrt( 1.0 - cosHalfTheta * cosHalfTheta );

		if ( Math.abs( sinHalfTheta ) < 0.001 ) {

			this.w = 0.5 * ( w + this.w );
			this.x = 0.5 * ( x + this.x );
			this.y = 0.5 * ( y + this.y );
			this.z = 0.5 * ( z + this.z );

			return this;

		}

		const halfTheta = Math.atan2( sinHalfTheta, cosHalfTheta );
		const ratioA = Math.sin( ( 1 - t ) * halfTheta ) / sinHalfTheta;
		const ratioB = Math.sin( t * halfTheta ) / sinHalfTheta;

		this.w = ( w * ratioA ) + ( this.w * ratioB );
		this.x = ( x * ratioA ) + ( this.x * ratioB );
		this.y = ( y * ratioA ) + ( this.y * ratioB );
		this.z = ( z * ratioA ) + ( this.z * ratioB );

		return this;

	}

	/**
	* Extracts the rotation of the given 4x4 matrix and stores it in this quaternion.
	*
	* @param {Matrix4} m - A 4x4 matrix.
	* @return {Quaternion} A reference to this quaternion.
	*/
	extractRotationFromMatrix( m ) {

		const e = matrix.elements;
		const me = m.elements;

		// remove scaling from the 3x3 portion

		const sx = 1 / vector.fromMatrix4Column( m, 0 ).length();
		const sy = 1 / vector.fromMatrix4Column( m, 1 ).length();
		const sz = 1 / vector.fromMatrix4Column( m, 2 ).length();

		e[ 0 ] = me[ 0 ] * sx;
		e[ 1 ] = me[ 1 ] * sx;
		e[ 2 ] = me[ 2 ] * sx;

		e[ 3 ] = me[ 4 ] * sy;
		e[ 4 ] = me[ 5 ] * sy;
		e[ 5 ] = me[ 6 ] * sy;

		e[ 6 ] = me[ 8 ] * sz;
		e[ 7 ] = me[ 9 ] * sz;
		e[ 8 ] = me[ 10 ] * sz;

		this.fromMatrix3( matrix );

		return this;

	}

	/**
	* Sets the components of this quaternion from the given euler angle (YXZ order).
	*
	* @param {Number} x - Rotation around x axis in radians.
	* @param {Number} y - Rotation around y axis in radians.
	* @param {Number} z - Rotation around z axis in radians.
	* @return {Quaternion} A reference to this quaternion.
	*/
	fromEuler( x, y, z ) {

		// from 3D Math Primer for Graphics and Game Development
		// 8.7.5 Converting Euler Angles to a Quaternion

		// assuming YXZ (head/pitch/bank or yaw/pitch/roll) order

		const c1 = Math.cos( y / 2 );
		const c2 = Math.cos( x / 2 );
		const c3 = Math.cos( z / 2 );

		const s1 = Math.sin( y / 2 );
		const s2 = Math.sin( x / 2 );
		const s3 = Math.sin( z / 2 );

		this.w = c1 * c2 * c3 + s1 * s2 * s3;
		this.x = c1 * s2 * c3 + s1 * c2 * s3;
		this.y = s1 * c2 * c3 - c1 * s2 * s3;
		this.z = c1 * c2 * s3 - s1 * s2 * c3;

		return this;

	}

	/**
	* Returns an euler angel (YXZ order) representation of this quaternion.
	*
	* @param {Object} euler - The resulting euler angles.
	* @return {Object} The resulting euler angles.
	*/
	toEuler( euler ) {

		// from 3D Math Primer for Graphics and Game Development
		// 8.7.6 Converting a Quaternion to Euler Angles

		// extract pitch

		const sp = - 2 * ( this.y * this.z - this.x * this.w );

		// check for gimbal lock

		if ( Math.abs( sp ) > 0.9999 ) {

			// looking straight up or down

			euler.x = Math.PI * 0.5 * sp;
			euler.y = Math.atan2( this.x * this.z + this.w * this.y, 0.5 - this.x * this.x - this.y * this.y );
			euler.z = 0;

		} else { //todo test

			euler.x = Math.asin( sp );
			euler.y = Math.atan2( this.x * this.z + this.w * this.y, 0.5 - this.x * this.x - this.y * this.y );
			euler.z = Math.atan2( this.x * this.y + this.w * this.z, 0.5 - this.x * this.x - this.z * this.z );

		}

		return euler;

	}

	/**
	* Sets the components of this quaternion from the given 3x3 rotation matrix.
	*
	* @param {Matrix3} m - The rotation matrix.
	* @return {Quaternion} A reference to this quaternion.
	*/
	fromMatrix3( m ) {

		const e = m.elements;

		const m11 = e[ 0 ], m12 = e[ 3 ], m13 = e[ 6 ];
		const m21 = e[ 1 ], m22 = e[ 4 ], m23 = e[ 7 ];
		const m31 = e[ 2 ], m32 = e[ 5 ], m33 = e[ 8 ];

		const trace = m11 + m22 + m33;

		if ( trace > 0 ) {

			let s = 0.5 / Math.sqrt( trace + 1.0 );

			this.w = 0.25 / s;
			this.x = ( m32 - m23 ) * s;
			this.y = ( m13 - m31 ) * s;
			this.z = ( m21 - m12 ) * s;

		} else if ( ( m11 > m22 ) && ( m11 > m33 ) ) {

			let s = 2.0 * Math.sqrt( 1.0 + m11 - m22 - m33 );

			this.w = ( m32 - m23 ) / s;
			this.x = 0.25 * s;
			this.y = ( m12 + m21 ) / s;
			this.z = ( m13 + m31 ) / s;

		} else if ( m22 > m33 ) {

			let s = 2.0 * Math.sqrt( 1.0 + m22 - m11 - m33 );

			this.w = ( m13 - m31 ) / s;
			this.x = ( m12 + m21 ) / s;
			this.y = 0.25 * s;
			this.z = ( m23 + m32 ) / s;

		} else {

			let s = 2.0 * Math.sqrt( 1.0 + m33 - m11 - m22 );

			this.w = ( m21 - m12 ) / s;
			this.x = ( m13 + m31 ) / s;
			this.y = ( m23 + m32 ) / s;
			this.z = 0.25 * s;

		}

		return this;

	}

	/**
	* Sets the components of this quaternion from an array.
	*
	* @param {Array} array - An array.
	* @param {Number} offset - An optional offset.
	* @return {Quaternion} A reference to this quaternion.
	*/
	fromArray( array, offset = 0 ) {

		this.x = array[ offset + 0 ];
		this.y = array[ offset + 1 ];
		this.z = array[ offset + 2 ];
		this.w = array[ offset + 3 ];

		return this;

	}

	/**
	* Copies all values of this quaternion to the given array.
	*
	* @param {Array} array - An array.
	* @param {Number} offset - An optional offset.
	* @return {Array} The array with the quaternion components.
	*/
	toArray( array, offset = 0 ) {

		array[ offset + 0 ] = this.x;
		array[ offset + 1 ] = this.y;
		array[ offset + 2 ] = this.z;
		array[ offset + 3 ] = this.w;

		return array;

	}

	/**
	* Returns true if the given quaternion is deep equal with this quaternion.
	*
	* @param {Quaternion} q - The quaternion to test.
	* @return {Boolean} The result of the equality test.
	*/
	equals( q ) {

		return ( ( q.x === this.x ) && ( q.y === this.y ) && ( q.z === this.z ) && ( q.w === this.w ) );

	}

}

/**
* Class representing a 4x4 matrix. The elements of the matrix
* are stored in column-major order.
*
* @author {@link https://github.com/Mugen87|Mugen87}
*/
class Matrix4 {

	/**
	* Constructs a new 4x4 identity matrix.
	*/
	constructor() {

		/**
		* The elements of the matrix in column-major order.
		* @type Array
		*/
		this.elements = [

			1, 0, 0, 0,
			0, 1, 0, 0,
			0, 0, 1, 0,
			0, 0, 0, 1

		];

	}

	/**
	* Sets the given values to this matrix. The arguments are in row-major order.
	*
	* @param {Number} n11 - An element of the matrix.
	* @param {Number} n12 - An element of the matrix.
	* @param {Number} n13 - An element of the matrix.
	* @param {Number} n14 - An element of the matrix.
	* @param {Number} n21 - An element of the matrix.
	* @param {Number} n22 - An element of the matrix.
	* @param {Number} n23 - An element of the matrix.
	* @param {Number} n24 - An element of the matrix.
	* @param {Number} n31 - An element of the matrix.
	* @param {Number} n32 - An element of the matrix.
	* @param {Number} n33 - An element of the matrix.
	* @param {Number} n34 - An element of the matrix.
	* @param {Number} n41 - An element of the matrix.
	* @param {Number} n42 - An element of the matrix.
	* @param {Number} n43 - An element of the matrix.
	* @param {Number} n44 - An element of the matrix.
	* @return {Matrix4} A reference to this matrix.
	*/
	set( n11, n12, n13, n14, n21, n22, n23, n24, n31, n32, n33, n34, n41, n42, n43, n44 ) {

		const e = this.elements;

		e[ 0 ] = n11; e[ 4 ] = n12; e[ 8 ] = n13; e[ 12 ] = n14;
		e[ 1 ] = n21; e[ 5 ] = n22; e[ 9 ] = n23; e[ 13 ] = n24;
		e[ 2 ] = n31; e[ 6 ] = n32; e[ 10 ] = n33; e[ 14 ] = n34;
		e[ 3 ] = n41; e[ 7 ] = n42; e[ 11 ] = n43; e[ 15 ] = n44;

		return this;

	}

	/**
	* Copies all values from the given matrix to this matrix.
	*
	* @param {Matrix4} m - The matrix to copy.
	* @return {Matrix4} A reference to this matrix.
	*/
	copy( m ) {

		const e = this.elements;
		const me = m.elements;

		e[ 0 ] = me[ 0 ]; e[ 1 ] = me[ 1 ]; e[ 2 ] = me[ 2 ]; e[ 3 ] = me[ 3 ];
		e[ 4 ] = me[ 4 ]; e[ 5 ] = me[ 5 ]; e[ 6 ] = me[ 6 ]; e[ 7 ] = me[ 7 ];
		e[ 8 ] = me[ 8 ]; e[ 9 ] = me[ 9 ]; e[ 10 ] = me[ 10 ]; e[ 11 ] = me[ 11 ];
		e[ 12 ] = me[ 12 ]; e[ 13 ] = me[ 13 ]; e[ 14 ] = me[ 14 ]; e[ 15 ] = me[ 15 ];

		return this;

	}

	/**
	* Creates a new matrix and copies all values from this matrix.
	*
	* @return {Matrix4} A new matrix.
	*/
	clone() {

		return new this.constructor().copy( this );

	}

	/**
	* Transforms this matrix to an identity matrix.
	*
	* @return {Matrix4} A reference to this matrix.
	*/
	identity() {

		this.set(

			1, 0, 0, 0,
			0, 1, 0, 0,
			0, 0, 1, 0,
			0, 0, 0, 1

		);

		return this;

	}

	/**
	* Multiplies this matrix with the given matrix.
	*
	* @param {Matrix4} m - The matrix to multiply.
	* @return {Matrix4} A reference to this matrix.
	*/
	multiply( m ) {

		return this.multiplyMatrices( this, m );

	}

	/**
	* Multiplies this matrix with the given matrix.
	* So the order of the multiplication is switched compared to {@link Matrix4#multiply}.
	*
	* @param {Matrix4} m - The matrix to multiply.
	* @return {Matrix4} A reference to this matrix.
	*/
	premultiply( m ) {

		return this.multiplyMatrices( m, this );

	}

	/**
	* Multiplies two given matrices and stores the result in this matrix.
	*
	* @param {Matrix4} a - The first matrix of the operation.
	* @param {Matrix4} b - The second matrix of the operation.
	* @return {Matrix4} A reference to this matrix.
	*/
	multiplyMatrices( a, b ) {

		const ae = a.elements;
		const be = b.elements;
		const e = this.elements;

		const a11 = ae[ 0 ], a12 = ae[ 4 ], a13 = ae[ 8 ], a14 = ae[ 12 ];
		const a21 = ae[ 1 ], a22 = ae[ 5 ], a23 = ae[ 9 ], a24 = ae[ 13 ];
		const a31 = ae[ 2 ], a32 = ae[ 6 ], a33 = ae[ 10 ], a34 = ae[ 14 ];
		const a41 = ae[ 3 ], a42 = ae[ 7 ], a43 = ae[ 11 ], a44 = ae[ 15 ];

		const b11 = be[ 0 ], b12 = be[ 4 ], b13 = be[ 8 ], b14 = be[ 12 ];
		const b21 = be[ 1 ], b22 = be[ 5 ], b23 = be[ 9 ], b24 = be[ 13 ];
		const b31 = be[ 2 ], b32 = be[ 6 ], b33 = be[ 10 ], b34 = be[ 14 ];
		const b41 = be[ 3 ], b42 = be[ 7 ], b43 = be[ 11 ], b44 = be[ 15 ];

		e[ 0 ] = ( a11 * b11 ) + ( a12 * b21 ) + ( a13 * b31 ) + ( a14 * b41 );
		e[ 4 ] = ( a11 * b12 ) + ( a12 * b22 ) + ( a13 * b32 ) + ( a14 * b42 );
		e[ 8 ] = ( a11 * b13 ) + ( a12 * b23 ) + ( a13 * b33 ) + ( a14 * b43 );
		e[ 12 ] = ( a11 * b14 ) + ( a12 * b24 ) + ( a13 * b34 ) + ( a14 * b44 );

		e[ 1 ] = ( a21 * b11 ) + ( a22 * b21 ) + ( a23 * b31 ) + ( a24 * b41 );
		e[ 5 ] = ( a21 * b12 ) + ( a22 * b22 ) + ( a23 * b32 ) + ( a24 * b42 );
		e[ 9 ] = ( a21 * b13 ) + ( a22 * b23 ) + ( a23 * b33 ) + ( a24 * b43 );
		e[ 13 ] = ( a21 * b14 ) + ( a22 * b24 ) + ( a23 * b34 ) + ( a24 * b44 );

		e[ 2 ] = ( a31 * b11 ) + ( a32 * b21 ) + ( a33 * b31 ) + ( a34 * b41 );
		e[ 6 ] = ( a31 * b12 ) + ( a32 * b22 ) + ( a33 * b32 ) + ( a34 * b42 );
		e[ 10 ] = ( a31 * b13 ) + ( a32 * b23 ) + ( a33 * b33 ) + ( a34 * b43 );
		e[ 14 ] = ( a31 * b14 ) + ( a32 * b24 ) + ( a33 * b34 ) + ( a34 * b44 );

		e[ 3 ] = ( a41 * b11 ) + ( a42 * b21 ) + ( a43 * b31 ) + ( a44 * b41 );
		e[ 7 ] = ( a41 * b12 ) + ( a42 * b22 ) + ( a43 * b32 ) + ( a44 * b42 );
		e[ 11 ] = ( a41 * b13 ) + ( a42 * b23 ) + ( a43 * b33 ) + ( a44 * b43 );
		e[ 15 ] = ( a41 * b14 ) + ( a42 * b24 ) + ( a43 * b34 ) + ( a44 * b44 );

		return this;

	}

	/**
	* Multiplies the given scalar with this matrix.
	*
	* @param {Number} s - The scalar to multiply.
	* @return {Matrix4} A reference to this matrix.
	*/
	multiplyScalar( s ) {

		const e = this.elements;

		e[ 0 ] *= s; e[ 4 ] *= s; e[ 8 ] *= s; e[ 12 ] *= s;
		e[ 1 ] *= s; e[ 5 ] *= s; e[ 9 ] *= s; e[ 13 ] *= s;
		e[ 2 ] *= s; e[ 6 ] *= s; e[ 10 ] *= s; e[ 14 ] *= s;
		e[ 3 ] *= s; e[ 7 ] *= s; e[ 11 ] *= s; e[ 15 ] *= s;

		return this;

	}

	/**
	* Extracts the basis vectors and stores them to the given vectors.
	*
	* @param {Vector3} xAxis - The first result vector for the x-axis.
	* @param {Vector3} yAxis - The second result vector for the y-axis.
	* @param {Vector3} zAxis - The third result vector for the z-axis.
	* @return {Matrix4} A reference to this matrix.
	*/
	extractBasis( xAxis, yAxis, zAxis ) {

		xAxis.fromMatrix4Column( this, 0 );
		yAxis.fromMatrix4Column( this, 1 );
		zAxis.fromMatrix4Column( this, 2 );

		return this;

	}

	/**
	* Makes a basis from the given vectors.
	*
	* @param {Vector3} xAxis - The first basis vector for the x-axis.
	* @param {Vector3} yAxis - The second basis vector for the y-axis.
	* @param {Vector3} zAxis - The third basis vector for the z-axis.
	* @return {Matrix4} A reference to this matrix.
	*/
	makeBasis( xAxis, yAxis, zAxis ) {

		this.set(
			xAxis.x, yAxis.x, zAxis.x, 0,
			xAxis.y, yAxis.y, zAxis.y, 0,
			xAxis.z, yAxis.z, zAxis.z, 0,
			0, 0, 0, 1
		);

		return this;

	}

	/**
	* Composes a matrix from the given position, quaternion and scale.
	*
	* @param {Vector3} position - A vector representing a position in 3D space.
	* @param {Quaternion} rotation - A quaternion representing a rotation.
	* @param {Vector3} scale - A vector representing a 3D scaling.
	* @return {Matrix4} A reference to this matrix.
	*/
	compose( position, rotation, scale ) {

		this.fromQuaternion( rotation );
		this.scale( scale );
		this.setPosition( position );

		return this;

	}

	/**
	* Scales this matrix by the given 3D vector.
	*
	* @param {Vector3} v - A 3D vector representing a scaling.
	* @return {Matrix4} A reference to this matrix.
	*/
	scale( v ) {

		const e = this.elements;

		const x = v.x, y = v.y, z = v.z;

		e[ 0 ] *= x; e[ 4 ] *= y; e[ 8 ] *= z;
		e[ 1 ] *= x; e[ 5 ] *= y; e[ 9 ] *= z;
		e[ 2 ] *= x; e[ 6 ] *= y; e[ 10 ] *= z;
		e[ 3 ] *= x; e[ 7 ] *= y; e[ 11 ] *= z;

		return this;

	}

	/**
	* Sets the translation part of the 4x4 matrix to the given position vector.
	*
	* @param {Vector3} v - A 3D vector representing a position.
	* @return {Matrix4} A reference to this matrix.
	*/
	setPosition( v ) {

		const e = this.elements;

		e[ 12 ] = v.x;
		e[ 13 ] = v.y;
		e[ 14 ] = v.z;

		return this;

	}

	/**
	* Transposes this matrix.
	*
	* @return {Matrix4} A reference to this matrix.
	*/
	transpose() {

		const e = this.elements;
		let t;

		t = e[ 1 ]; e[ 1 ] = e[ 4 ]; e[ 4 ] = t;
		t = e[ 2 ]; e[ 2 ] = e[ 8 ]; e[ 8 ] = t;
		t = e[ 6 ]; e[ 6 ] = e[ 9 ]; e[ 9 ] = t;

		t = e[ 3 ]; e[ 3 ] = e[ 12 ]; e[ 12 ] = t;
		t = e[ 7 ]; e[ 7 ] = e[ 13 ]; e[ 13 ] = t;
		t = e[ 11 ]; e[ 11 ] = e[ 14 ]; e[ 14 ] = t;

		return this;


	}

	/**
	* Computes the inverse of this matrix and stored the result in the given matrix.
	*
	* @param {Matrix4} m - The result matrix.
	* @return {Matrix4} The result matrix.
	*/
	getInverse( m ) {

		const e = this.elements;
		const me = m.elements;

		const n11 = e[ 0 ], n21 = e[ 1 ], n31 = e[ 2 ], n41 = e[ 3 ];
		const n12 = e[ 4 ], n22 = e[ 5 ], n32 = e[ 6 ], n42 = e[ 7 ];
		const n13 = e[ 8 ], n23 = e[ 9 ], n33 = e[ 10 ], n43 = e[ 11 ];
		const n14 = e[ 12 ], n24 = e[ 13 ], n34 = e[ 14 ], n44 = e[ 15 ];

		const t11 = n23 * n34 * n42 - n24 * n33 * n42 + n24 * n32 * n43 - n22 * n34 * n43 - n23 * n32 * n44 + n22 * n33 * n44;
		const t12 = n14 * n33 * n42 - n13 * n34 * n42 - n14 * n32 * n43 + n12 * n34 * n43 + n13 * n32 * n44 - n12 * n33 * n44;
		const t13 = n13 * n24 * n42 - n14 * n23 * n42 + n14 * n22 * n43 - n12 * n24 * n43 - n13 * n22 * n44 + n12 * n23 * n44;
		const t14 = n14 * n23 * n32 - n13 * n24 * n32 - n14 * n22 * n33 + n12 * n24 * n33 + n13 * n22 * n34 - n12 * n23 * n34;

		const det = n11 * t11 + n21 * t12 + n31 * t13 + n41 * t14;

		if ( det === 0 ) {

			Logger.warn( 'YUKA.Matrix4: .getInverse() can not invert matrix, determinant is 0.' );
			return this.identity();

		}

		const detInv = 1 / det;

		me[ 0 ] = t11 * detInv;
		me[ 1 ] = ( n24 * n33 * n41 - n23 * n34 * n41 - n24 * n31 * n43 + n21 * n34 * n43 + n23 * n31 * n44 - n21 * n33 * n44 ) * detInv;
		me[ 2 ] = ( n22 * n34 * n41 - n24 * n32 * n41 + n24 * n31 * n42 - n21 * n34 * n42 - n22 * n31 * n44 + n21 * n32 * n44 ) * detInv;
		me[ 3 ] = ( n23 * n32 * n41 - n22 * n33 * n41 - n23 * n31 * n42 + n21 * n33 * n42 + n22 * n31 * n43 - n21 * n32 * n43 ) * detInv;

		me[ 4 ] = t12 * detInv;
		me[ 5 ] = ( n13 * n34 * n41 - n14 * n33 * n41 + n14 * n31 * n43 - n11 * n34 * n43 - n13 * n31 * n44 + n11 * n33 * n44 ) * detInv;
		me[ 6 ] = ( n14 * n32 * n41 - n12 * n34 * n41 - n14 * n31 * n42 + n11 * n34 * n42 + n12 * n31 * n44 - n11 * n32 * n44 ) * detInv;
		me[ 7 ] = ( n12 * n33 * n41 - n13 * n32 * n41 + n13 * n31 * n42 - n11 * n33 * n42 - n12 * n31 * n43 + n11 * n32 * n43 ) * detInv;

		me[ 8 ] = t13 * detInv;
		me[ 9 ] = ( n14 * n23 * n41 - n13 * n24 * n41 - n14 * n21 * n43 + n11 * n24 * n43 + n13 * n21 * n44 - n11 * n23 * n44 ) * detInv;
		me[ 10 ] = ( n12 * n24 * n41 - n14 * n22 * n41 + n14 * n21 * n42 - n11 * n24 * n42 - n12 * n21 * n44 + n11 * n22 * n44 ) * detInv;
		me[ 11 ] = ( n13 * n22 * n41 - n12 * n23 * n41 - n13 * n21 * n42 + n11 * n23 * n42 + n12 * n21 * n43 - n11 * n22 * n43 ) * detInv;

		me[ 12 ] = t14 * detInv;
		me[ 13 ] = ( n13 * n24 * n31 - n14 * n23 * n31 + n14 * n21 * n33 - n11 * n24 * n33 - n13 * n21 * n34 + n11 * n23 * n34 ) * detInv;
		me[ 14 ] = ( n14 * n22 * n31 - n12 * n24 * n31 - n14 * n21 * n32 + n11 * n24 * n32 + n12 * n21 * n34 - n11 * n22 * n34 ) * detInv;
		me[ 15 ] = ( n12 * n23 * n31 - n13 * n22 * n31 + n13 * n21 * n32 - n11 * n23 * n32 - n12 * n21 * n33 + n11 * n22 * n33 ) * detInv;

		return m;

	}

	/**
	* Computes the maximum scale value for all three axis.
	*
	* @return {Number} The maximum scale value.
	*/
	getMaxScale() {

		const e = this.elements;

		const scaleXSq = e[ 0 ] * e[ 0 ] + e[ 1 ] * e[ 1 ] + e[ 2 ] * e[ 2 ];
		const scaleYSq = e[ 4 ] * e[ 4 ] + e[ 5 ] * e[ 5 ] + e[ 6 ] * e[ 6 ];
		const scaleZSq = e[ 8 ] * e[ 8 ] + e[ 9 ] * e[ 9 ] + e[ 10 ] * e[ 10 ];

		return Math.sqrt( Math.max( scaleXSq, scaleYSq, scaleZSq ) );

	}

	/**
	* Uses the given quaternion to transform the upper left 3x3 part to a rotation matrix.
	* Other parts of the matrix are equal to the identiy matrix.
	*
	* @param {Quaternion} q - A quaternion representing a rotation.
	* @return {Matrix4} A reference to this matrix.
	*/
	fromQuaternion( q ) {

		const e = this.elements;

		const x = q.x, y = q.y, z = q.z, w = q.w;
		const x2 = x + x, y2 = y + y, z2 = z + z;
		const xx = x * x2, xy = x * y2, xz = x * z2;
		const yy = y * y2, yz = y * z2, zz = z * z2;
		const wx = w * x2, wy = w * y2, wz = w * z2;

		e[ 0 ] = 1 - ( yy + zz );
		e[ 4 ] = xy - wz;
		e[ 8 ] = xz + wy;

		e[ 1 ] = xy + wz;
		e[ 5 ] = 1 - ( xx + zz );
		e[ 9 ] = yz - wx;

		e[ 2 ] = xz - wy;
		e[ 6 ] = yz + wx;
		e[ 10 ] = 1 - ( xx + yy );

		e[ 3 ] = 0;
		e[ 7 ] = 0;
		e[ 11 ] = 0;

		e[ 12 ] = 0;
		e[ 13 ] = 0;
		e[ 14 ] = 0;
		e[ 15 ] = 1;

		return this;

	}

	/**
	* Sets the upper-left 3x3 portion of this matrix by the given 3x3 matrix. Other
	* parts of the matrix are equal to the identiy matrix.
	*
	* @param {Matrix3} m - A 3x3 matrix.
	* @return {Matrix4} A reference to this matrix.
	*/
	fromMatrix3( m ) {

		const e = this.elements;
		const me = m.elements;

		e[ 0 ] = me[ 0 ];
		e[ 1 ] = me[ 1 ];
		e[ 2 ] = me[ 2 ];
		e[ 3 ] = 0;

		e[ 4 ] = me[ 3 ];
		e[ 5 ] = me[ 4 ];
		e[ 6 ] = me[ 5 ];
		e[ 7 ] = 0;

		e[ 8 ] = me[ 6 ];
		e[ 9 ] = me[ 7 ];
		e[ 10 ] = me[ 8 ];
		e[ 11 ] = 0;

		e[ 12 ] = 0;
		e[ 13 ] = 0;
		e[ 14 ] = 0;
		e[ 15 ] = 1;

		return this;

	}

	/**
	* Sets the elements of this matrix from an array.
	*
	* @param {Array} array - An array.
	* @param {Number} offset - An optional offset.
	* @return {Matrix4} A reference to this matrix.
	*/
	fromArray( array, offset = 0 ) {

		const e = this.elements;

		for ( let i = 0; i < 16; i ++ ) {

			e[ i ] = array[ i + offset ];

		}

		return this;

	}

	/**
	* Copies all elements of this matrix to the given array.
	*
	* @param {Array} array - An array.
	* @param {Number} offset - An optional offset.
	* @return {Array} The array with the elements of the matrix.
	*/
	toArray( array, offset = 0 ) {

		const e = this.elements;

		array[ offset + 0 ] = e[ 0 ];
		array[ offset + 1 ] = e[ 1 ];
		array[ offset + 2 ] = e[ 2 ];
		array[ offset + 3 ] = e[ 3 ];

		array[ offset + 4 ] = e[ 4 ];
		array[ offset + 5 ] = e[ 5 ];
		array[ offset + 6 ] = e[ 6 ];
		array[ offset + 7 ] = e[ 7 ];

		array[ offset + 8 ] = e[ 8 ];
		array[ offset + 9 ] = e[ 9 ];
		array[ offset + 10 ] = e[ 10 ];
		array[ offset + 11 ] = e[ 11 ];

		array[ offset + 12 ] = e[ 12 ];
		array[ offset + 13 ] = e[ 13 ];
		array[ offset + 14 ] = e[ 14 ];
		array[ offset + 15 ] = e[ 15 ];

		return array;

	}

	/**
	* Returns true if the given matrix is deep equal with this matrix.
	*
	* @param {Matrix4} m - The matrix to test.
	* @return {Boolean} The result of the equality test.
	*/
	equals( m ) {

		const e = this.elements;
		const me = m.elements;

		for ( let i = 0; i < 16; i ++ ) {

			if ( e[ i ] !== me[ i ] ) return false;

		}

		return true;

	}

}

const targetRotation = new Quaternion();
const targetDirection = new Vector3();
const quaternionWorld = new Quaternion();

/**
* Base class for all game entities.
*
* @author {@link https://github.com/Mugen87|Mugen87}
*/
class GameEntity {

	/**
	* Constructs a new game entity.
	*/
	constructor() {

		/**
		* The name of this game entity.
		* @type String
		*/
		this.name = '';

		/**
		* Whether this game entity is active or not.
		* @type Boolean
		* @default true
		*/
		this.active = true;

		/**
		* The child entities of this game entity.
		* @type Array
		*/
		this.children = new Array();

		/**
		* A reference to the parent entity of this game entity.
		* Automatically set when added to a {@link GameEntity}.
		* @type GameEntity
		* @default null
		*/
		this.parent = null;

		/**
		* A list of neighbors of this game entity.
		* @type Array
		*/
		this.neighbors = new Array();

		/**
		* Game entities within this radius are considered as neighbors of this entity.
		* @type Number
		* @default 1
		*/
		this.neighborhoodRadius = 1;

		/**
		* Whether the neighborhood of this game entity is updated or not.
		* @type Boolean
		* @default false
		*/
		this.updateNeighborhood = false;

		/**
		* The position of this game entity.
		* @type Vector3
		*/
		this.position = new Vector3();

		/**
		* The rotation of this game entity.
		* @type Quaternion
		*/
		this.rotation = new Quaternion();

		/**
		* The scaling of this game entity.
		* @type Vector3
		*/
		this.scale = new Vector3( 1, 1, 1 );

		/**
		* The default forward vector of this game entity.
		* @type Vector3
		* @default (0,0,1)
		*/
		this.forward = new Vector3( 0, 0, 1 );

		/**
		* The default up vector of this game entity.
		* @type Vector3
		* @default (0,1,0)
		*/
		this.up = new Vector3( 0, 1, 0 );

		/**
		* The bounding radius of this game entity in world units.
		* @type Number
		* @default 0
		*/
		this.boundingRadius = 0;

		/**
		* The maximum turn rate of this game entity in radians per seconds.
		* @type Number
		* @default π
		*/
		this.maxTurnRate = Math.PI;

		/**
		* Whether the entity can activate a trigger or not.
		* @type Boolean
		* @default true
		*/
		this.canAcitivateTrigger = true;

		/**
		* A transformation matrix representing the world space of this game entity.
		* @type Matrix4
		*/
		this.worldMatrix = new Matrix4();

		/**
		* A reference to the entity manager of this game entity.
		* Automatically set when added to an {@link EntityManager}.
		* @type EntityManager
		* @default null
		*/
		this.manager = null;

		// private properties

		// local transformation matrix. no part of the public API due to caching

		this._localMatrix = new Matrix4();

		// per-entity cache in order to avoid unnecessary matrix calculations

		this._cache = {
			position: new Vector3(),
			rotation: new Quaternion(),
			scale: new Vector3( 1, 1, 1 )
		};

		// render component

		this._renderComponent = null;
		this._renderComponentCallback = null;

		// flag to indicate whether the entity was updated by its manager at least once or not

		this._started = false;

		// unique ID, primarily used in context of serialization/deserialization

		this._uuid = null;

	}

	get uuid() {

		if ( this._uuid === null ) {

			this._uuid = MathUtils.generateUUID();

		}

		return this._uuid;

	}

	set uuid( uuid ) {

		this._uuid = uuid;

	}

	/**
	* Executed when this game entity is updated for the first time by its {@link EntityManager}.
	*
	* @return {GameEntity} A reference to this game entity.
	*/
	start() {}

	/**
	* Updates the internal state of this game entity. Normally called by {@link EntityManager#update}
	* in each simulation step.
	*
	* @param {Number} delta - The time delta.
	* @return {GameEntity} A reference to this game entity.
	*/
	update( /* delta */ ) {}


	/**
	* Adds a game entity as a child to this game entity.
	*
	* @param {GameEntity} entity - The game entity to add.
	* @return {GameEntity} A reference to this game entity.
	*/
	add( entity ) {

		if ( entity.parent !== null ) {

			entity.parent.remove( entity );

		}

		this.children.push( entity );
		entity.parent = this;

		return this;

	}

	/**
	* Removes a game entity as a child from this game entity.
	*
	* @param {GameEntity} entity - The game entity to remove.
	* @return {GameEntity} A reference to this game entity.
	*/
	remove( entity ) {

		const index = this.children.indexOf( entity );
		this.children.splice( index, 1 );

		entity.parent = null;

		return this;

	}

	/**
	* Computes the current direction (forward) vector of this game entity
	* and stores the result in the given vector.
	*
	* @param {Vector3} result - The direction vector of this game entity.
	* @return {Vector3} The direction vector of this game entity.
	*/
	getDirection( result ) {

		return result.copy( this.forward ).applyRotation( this.rotation ).normalize();

	}

	/**
	* Directly rotates the entity so it faces the given target position.
	*
	* @param {Vector3} target - The target position.
	* @return {GameEntity} A reference to this game entity.
	*/
	lookAt( target ) {

		targetDirection.subVectors( target, this.position ).normalize();

		this.rotation.lookAt( this.forward, targetDirection, this.up );

		return this;

	}

	/**
	* Given a target position, this method rotates the entity by an amount not
	* greater than {@link GameEntity#maxTurnRate} until it directly faces the target.
	*
	* @param {Vector3} target - The target position.
	* @param {Number} delta - The time delta.
	* @param {Number} tolerance - A tolerance value in radians to tweak the result
	* when a game entity is considered to face a target.
	* @return {Boolean} Whether the entity is faced to the target or not.
	*/
	rotateTo( target, delta, tolerance = 0.0001 ) {

		targetDirection.subVectors( target, this.position ).normalize();
		targetRotation.lookAt( this.forward, targetDirection, this.up );

		return this.rotation.rotateTo( targetRotation, this.maxTurnRate * delta, tolerance );

	}

	/**
	* Computes the current direction (forward) vector of this game entity
	* in world space and stores the result in the given vector.
	*
	* @param {Vector3} result - The direction vector of this game entity in world space.
	* @return {Vector3} The direction vector of this game entity in world space.
	*/
	getWorldDirection( result ) {

		quaternionWorld.extractRotationFromMatrix( this.worldMatrix );

		return result.copy( this.forward ).applyRotation( quaternionWorld ).normalize();

	}

	/**
	* Computes the current position of this game entity in world space and
	* stores the result in the given vector.
	*
	* @param {Vector3} result - The position of this game entity in world space.
	* @return {Vector3} The position of this game entity in world space.
	*/
	getWorldPosition( result ) {

		return result.extractPositionFromMatrix( this.worldMatrix );

	}

	/**
	* Updates the world matrix representing the world space.
	*
	* @param {Boolean} up - Whether to update the world matrices of the parents or not.
	* @param {Boolean} down - Whether to update the world matrices of the children or not.
	* @return {GameEntity} A reference to this game entity.
	*/
	updateWorldMatrix( up = false, down = false ) {

		const parent = this.parent;
		const children = this.children;

		// update higher levels first

		if ( up === true && parent !== null ) {

			parent.updateWorldMatrix( true );

		}

		// update this entity

		this._updateMatrix();

		if ( parent === null ) {

			this.worldMatrix.copy( this._localMatrix );

		} else {

			this.worldMatrix.multiplyMatrices( this.parent.worldMatrix, this._localMatrix );

		}

		// update lower levels

		if ( down === true ) {

			for ( let i = 0, l = children.length; i < l; i ++ ) {

				const child = children[ i ];

				child.updateWorldMatrix( false, true );

			}

		}

		return this;

	}

	/**
	* Sets a renderable component of a 3D engine with a sync callback for this game entity.
	*
	* @param {Object} renderComponent - A renderable component of a 3D engine.
	* @param {Function} callback - A callback that can be used to sync this game entity with the renderable component.
	* @return {GameEntity} A reference to this game entity.
	*/
	setRenderComponent( renderComponent, callback ) {

		this._renderComponent = renderComponent;
		this._renderComponentCallback = callback;

		return this;

	}

	/**
	* Holds the implementation for the message handling of this game entity.
	*
	* @param {Telegram} telegram - The telegram with the message data.
	* @return {Boolean} Whether the message was processed or not.
	*/
	handleMessage() {

		return false;

	}

	/**
	* Holds the implementation for the line of sight test of this game entity.
	* This method is used by {@link Vision#visible} in order to determine whether
	* this game entity blocks the given line of sight or not. Implement this method
	* when your game entity acts as an obstacle.
	*
	* @param {Ray} ray - The ray that represents the line of sight.
	* @param {Vector3} intersectionPoint - The intersection point.
	* @return {Vector3} The intersection point.
	*/
	lineOfSightTest() {

		return null;

	}

	/**
	* Sends a message with the given data to the specified receiver.
	*
	* @param {GameEntity} receiver - The receiver.
	* @param {String} message - The actual message.
	* @param {Number} delay - A time value in millisecond used to delay the message dispatching.
	* @param {Object} data - An object for custom data.
	* @return {GameEntity} A reference to this game entity.
	*/
	sendMessage( receiver, message, delay = 0, data = null ) {

		if ( this.manager !== null ) {

			this.manager.sendMessage( this, receiver, message, delay, data );

		} else {

			Logger.error( 'YUKA.GameEntity: The game entity must be added to a manager in order to send a message.' );

		}

		return this;

	}

	/**
	* Transforms this instance into a JSON object.
	*
	* @return {Object} The JSON object.
	*/
	toJSON() {

		return {
			type: this.constructor.name,
			uuid: this.uuid,
			name: this.name,
			active: this.active,
			children: entitiesToIds( this.children ),
			parent: ( this.parent !== null ) ? this.parent.uuid : null,
			neighbors: entitiesToIds( this.neighbors ),
			neighborhoodRadius: this.neighborhoodRadius,
			updateNeighborhood: this.updateNeighborhood,
			position: this.position.toArray( new Array() ),
			rotation: this.rotation.toArray( new Array() ),
			scale: this.scale.toArray( new Array() ),
			forward: this.forward.toArray( new Array() ),
			up: this.up.toArray( new Array() ),
			boundingRadius: this.boundingRadius,
			maxTurnRate: this.maxTurnRate,
			worldMatrix: this.worldMatrix.toArray( new Array() ),
			_localMatrix: this._localMatrix.toArray( new Array() ),
			_cache: {
				position: this._cache.position.toArray( new Array() ),
				rotation: this._cache.rotation.toArray( new Array() ),
				scale: this._cache.scale.toArray( new Array() ),
			},
			_started: this._started
		};

	}

	/**
	* Restores this instance from the given JSON object.
	*
	* @param {Object} json - The JSON object.
	* @return {GameEntity} A reference to this game entity.
	*/
	fromJSON( json ) {

		this.uuid = json.uuid;
		this.name = json.name;
		this.active = json.active;
		this.neighborhoodRadius = json.neighborhoodRadius;
		this.updateNeighborhood = json.updateNeighborhood;
		this.position.fromArray( json.position );
		this.rotation.fromArray( json.rotation );
		this.scale.fromArray( json.scale );
		this.forward.fromArray( json.forward );
		this.up.fromArray( json.up );
		this.boundingRadius = json.boundingRadius;
		this.maxTurnRate = json.maxTurnRate;
		this.worldMatrix.fromArray( json.worldMatrix );

		this.children = json.children.slice();
		this.neighbors = json.neighbors.slice();
		this.parent = json.parent;

		this._localMatrix.fromArray( json._localMatrix );

		this._cache.position.fromArray( json._cache.position );
		this._cache.rotation.fromArray( json._cache.rotation );
		this._cache.scale.fromArray( json._cache.scale );

		this._started = json._started;

		return this;

	}

	/**
	* Restores UUIDs with references to GameEntity objects.
	*
	* @param {Map} entities - Maps game entities to UUIDs.
	* @return {GameEntity} A reference to this game entity.
	*/
	resolveReferences( entities ) {

		//

		const neighbors = this.neighbors;

		for ( let i = 0, l = neighbors.length; i < l; i ++ ) {

			neighbors[ i ] = entities.get( neighbors[ i ] );

		}

		//

		const children = this.children;

		for ( let i = 0, l = children.length; i < l; i ++ ) {

			children[ i ] = entities.get( children[ i ] );

		}

		//

		this.parent = entities.get( this.parent ) || null;

		return this;

	}

	// Updates the transformation matrix representing the local space.

	_updateMatrix() {

		const cache = this._cache;

		if ( cache.position.equals( this.position ) &&
				cache.rotation.equals( this.rotation ) &&
				cache.scale.equals( this.scale ) ) {

			return this;

		}

		this._localMatrix.compose( this.position, this.rotation, this.scale );

		cache.position.copy( this.position );
		cache.rotation.copy( this.rotation );
		cache.scale.copy( this.scale );

		return this;

	}

}

function entitiesToIds( array ) {

	const ids = new Array();

	for ( let i = 0, l = array.length; i < l; i ++ ) {

		ids.push( array[ i ].uuid );

	}

	return ids;

}

const displacement = new Vector3();
const target = new Vector3();

/**
* Class representing moving game entities.
*
* @author {@link https://github.com/Mugen87|Mugen87}
* @augments GameEntity
*/
class MovingEntity extends GameEntity {

	/**
	* Constructs a new moving entity.
	*/
	constructor() {

		super();

		/**
		* The velocity of this game entity.
		* @type Vector3
		*/
		this.velocity = new Vector3();

		/**
		* The maximum speed at which this game entity may travel.
		* @type Number
		*/
		this.maxSpeed = 1;

		/**
		* Whether the orientation of this game entity will be updated based on the velocity or not.
		* @type Boolean
		* @default true
		*/
		this.updateOrientation = true;

	}

	/**
	* Updates the internal state of this game entity.
	*
	* @param {Number} delta - The time delta.
	* @return {MovingEntity} A reference to this moving entity.
	*/
	update( delta ) {

		// make sure vehicle does not exceed maximum speed

		if ( this.getSpeedSquared() > ( this.maxSpeed * this.maxSpeed ) ) {

			this.velocity.normalize();
			this.velocity.multiplyScalar( this.maxSpeed );

		}

		// calculate displacement

		displacement.copy( this.velocity ).multiplyScalar( delta );

		// calculate target position

		target.copy( this.position ).add( displacement );

		// update the orientation if the vehicle has a non zero velocity

		if ( this.updateOrientation && this.getSpeedSquared() > 0.00000001 ) {

			this.lookAt( target );

		}

		// update position

		this.position.copy( target );

		return this;

	}

	/**
	* Returns the current speed of this game entity.
	*
	* @return {Number} The current speed.
	*/
	getSpeed() {

		return this.velocity.length();

	}

	/**
	* Returns the current speed in squared space of this game entity.
	*
	* @return {Number} The current speed in squared space.
	*/
	getSpeedSquared() {

		return this.velocity.squaredLength();

	}

	/**
	* Transforms this instance into a JSON object.
	*
	* @return {Object} The JSON object.
	*/
	toJSON() {

		const json = super.toJSON();

		json.velocity = this.velocity.toArray( new Array() );
		json.maxSpeed = this.maxSpeed;
		json.updateOrientation = this.updateOrientation;

		return json;

	}

	/**
	* Restores this instance from the given JSON object.
	*
	* @param {Object} json - The JSON object.
	* @return {MovingEntity} A reference to this moving entity.
	*/
	fromJSON( json ) {

		super.fromJSON( json );

		this.velocity.fromArray( json.velocity );
		this.maxSpeed = json.maxSpeed;
		this.updateOrientation = json.updateOrientation;

		return this;

	}

}

/**
* Base class for all concrete steering behaviors. They produce a force that describes
* where an agent should move and how fast it should travel to get there.
*
* Note: All built-in steering behaviors assume a {@link Vehicle#mass} of one. Different values can lead to an unexpected results.
*
* @author {@link https://github.com/Mugen87|Mugen87}
*/
class SteeringBehavior {

	/**
	* Constructs a new steering behavior.
	*/
	constructor() {

		/**
		* Whether this steering behavior is active or not.
		* @type Boolean
		* @default true
		*/
		this.active = true;

		/**
		* Can be used to tweak the amount that a steering force contributes to the total steering force.
		* @type Number
		* @default 1
		*/
		this.weight = 1;

	}

	/**
	 * Override this handler to perform behaviour setup for vehicle upon addition of behaviour
	 * @param {*} vehicle
	 */
	onAdded(vehicle) {}

	/**
	 * Override this handler to perform behaviour cleanup for vehicle upon removal of behaviour
	 * @param {*} vehicle
	 */
	onRemoved(vehicle) {}

	/**
	* Calculates the steering force for a single simulation step.
	*
	* @param {Vehicle} vehicle - The game entity the force is produced for.
	* @param {Vector3} force - The force/result vector.
	* @param {Number} delta - The time delta.
	* @return {Vector3} The force/result vector.
	*/
	calculate( /* vehicle, force, delta */ ) {}

	/**
	* Transforms this instance into a JSON object.
	*
	* @return {Object} The JSON object.
	*/
	toJSON() {

		return {
			type: this.constructor.name,
			active: this.active,
			weight: this.weight
		};

	}

	/**
	* Restores this instance from the given JSON object.
	*
	* @param {Object} json - The JSON object.
	* @return {SteeringBehavior} A reference to this steering behavior.
	*/
	fromJSON( json ) {

		this.active = json.active;
		this.weight = json.weight;

		return this;

	}

	/**
	* Restores UUIDs with references to GameEntity objects.
	*
	* @param {Map} entities - Maps game entities to UUIDs.
	* @return {SteeringBehavior} A reference to this steering behavior.
	*/
	resolveReferences( /* entities */ ) {}

}

const averageDirection = new Vector3();
const direction = new Vector3();

/**
* This steering behavior produces a force that keeps a vehicle’s heading aligned with its neighbors.
*
* @author {@link https://github.com/Mugen87|Mugen87}
* @augments SteeringBehavior
*/
class AlignmentBehavior extends SteeringBehavior {

	/**
	* Constructs a new alignment behavior.
	*/
	constructor() {

		super();

	}

	/**
	* Calculates the steering force for a single simulation step.
	*
	* @param {Vehicle} vehicle - The game entity the force is produced for.
	* @param {Vector3} force - The force/result vector.
	* @param {Number} delta - The time delta.
	* @return {Vector3} The force/result vector.
	*/
	calculate( vehicle, force /*, delta */ ) {

		averageDirection.set( 0, 0, 0 );

		const neighbors = vehicle.neighbors;

		// iterate over all neighbors to calculate the average direction vector

		for ( let i = 0, l = neighbors.length; i < l; i ++ ) {

			const neighbor = neighbors[ i ];

			neighbor.getDirection( direction );

			averageDirection.add( direction );

		}

		if ( neighbors.length > 0 ) {

			averageDirection.divideScalar( neighbors.length );

			// produce a force to align the vehicle's heading

			vehicle.getDirection( direction );
			force.subVectors( averageDirection, direction );

		}

		return force;

	}

}

const desiredVelocity = new Vector3();
const displacement$1 = new Vector3();

/**
* This steering behavior produces a force that directs an agent toward a target position.
* Unlike {@link SeekBehavior}, it decelerates so the agent comes to a gentle halt at the target position.
*
* @author {@link https://github.com/Mugen87|Mugen87}
* @augments SteeringBehavior
*/
class ArriveBehavior extends SteeringBehavior {

	/**
	* Constructs a new arrive behavior.
	*
	* @param {Vector3} target - The target vector.
	* @param {Number} deceleration - The amount of deceleration.
	* @param {Number} tolerance - A tolerance value in world units to prevent the vehicle from overshooting its target.
	*/
	constructor( target = new Vector3(), deceleration = 3, tolerance = 0 ) {

		super();

		/**
		* The target vector.
		* @type Vector3
		*/
		this.target = target;

		/**
		* The amount of deceleration.
		* @type Number
		* @default 3
		*/
		this.deceleration = deceleration;

		/**
		 * A tolerance value in world units to prevent the vehicle from overshooting its target.
		 * @type {Number}
		 * @default 0
		 */
		this.tolerance = tolerance;

	}

	/**
	* Calculates the steering force for a single simulation step.
	*
	* @param {Vehicle} vehicle - The game entity the force is produced for.
	* @param {Vector3} force - The force/result vector.
	* @param {Number} delta - The time delta.
	* @return {Vector3} The force/result vector.
	*/
	calculate( vehicle, force /*, delta */ ) {

		const target = this.target;
		const deceleration = this.deceleration;

		displacement$1.subVectors( target, vehicle.position );

		const distance = displacement$1.length();

		if ( distance > this.tolerance ) {

			// calculate the speed required to reach the target given the desired deceleration

			let speed = distance / deceleration;

			// make sure the speed does not exceed the max

			speed = Math.min( speed, vehicle.maxSpeed );

			// from here proceed just like "seek" except we don't need to normalize
			// the "displacement" vector because we have already gone to the trouble
			// of calculating its length.

			desiredVelocity.copy( displacement$1 ).multiplyScalar( speed / distance );

		} else {

			desiredVelocity.set( 0, 0, 0 );

		}

		return force.subVectors( desiredVelocity, vehicle.velocity );

	}

	/**
	* Transforms this instance into a JSON object.
	*
	* @return {Object} The JSON object.
	*/
	toJSON() {

		const json = super.toJSON();

		json.target = this.target.toArray( new Array() );
		json.deceleration = this.deceleration;

		return json;

	}

	/**
	* Restores this instance from the given JSON object.
	*
	* @param {Object} json - The JSON object.
	* @return {ArriveBehavior} A reference to this behavior.
	*/
	fromJSON( json ) {

		super.fromJSON( json );

		this.target.fromArray( json.target );
		this.deceleration = json.deceleration;

		return this;

	}

}

const desiredVelocity$1 = new Vector3();

/**
* This steering behavior produces a force that directs an agent toward a target position.
*
* @author {@link https://github.com/Mugen87|Mugen87}
* @augments SteeringBehavior
*/
class SeekBehavior extends SteeringBehavior {

	/**
	* Constructs a new seek behavior.
	*
	* @param {Vector3} target - The target vector.
	*/
	constructor( target = new Vector3() ) {

		super();

		/**
		* The target vector.
		* @type Vector3
		*/
		this.target = target;

	}

	/**
	* Calculates the steering force for a single simulation step.
	*
	* @param {Vehicle} vehicle - The game entity the force is produced for.
	* @param {Vector3} force - The force/result vector.
	* @param {Number} delta - The time delta.
	* @return {Vector3} The force/result vector.
	*/
	calculate( vehicle, force /*, delta */ ) {

		const target = this.target;

		// First the desired velocity is calculated.
		// This is the velocity the agent would need to reach the target position in an ideal world.
		// It represents the vector from the agent to the target,
		// scaled to be the length of the maximum possible speed of the agent.

		desiredVelocity$1.subVectors( target, vehicle.position ).normalize();
		desiredVelocity$1.multiplyScalar( vehicle.maxSpeed );

		// The steering force returned by this method is the force required,
		// which when added to the agent’s current velocity vector gives the desired velocity.
		// To achieve this you simply subtract the agent’s current velocity from the desired velocity.

		return force.subVectors( desiredVelocity$1, vehicle.velocity );

	}

	/**
	* Transforms this instance into a JSON object.
	*
	* @return {Object} The JSON object.
	*/
	toJSON() {

		const json = super.toJSON();

		json.target = this.target.toArray( new Array() );

		return json;

	}

	/**
	* Restores this instance from the given JSON object.
	*
	* @param {Object} json - The JSON object.
	* @return {SeekBehavior} A reference to this behavior.
	*/
	fromJSON( json ) {

		super.fromJSON( json );

		this.target.fromArray( json.target );

		return this;

	}

}

const centerOfMass = new Vector3();

/**
* This steering produces a steering force that moves a vehicle toward the center of mass of its neighbors.
*
* @author {@link https://github.com/Mugen87|Mugen87}
* @augments SteeringBehavior
*/
class CohesionBehavior extends SteeringBehavior {

	/**
	* Constructs a new cohesion behavior.
	*/
	constructor() {

		super();

		// internal behaviors

		this._seek = new SeekBehavior();

	}

	/**
	* Calculates the steering force for a single simulation step.
	*
	* @param {Vehicle} vehicle - The game entity the force is produced for.
	* @param {Vector3} force - The force/result vector.
	* @param {Number} delta - The time delta.
	* @return {Vector3} The force/result vector.
	*/
	calculate( vehicle, force /*, delta */ ) {

		centerOfMass.set( 0, 0, 0 );

		const neighbors = vehicle.neighbors;

		// iterate over all neighbors to calculate the center of mass

		for ( let i = 0, l = neighbors.length; i < l; i ++ ) {

			const neighbor = neighbors[ i ];

			centerOfMass.add( neighbor.position );

		}

		if ( neighbors.length > 0 ) {

			centerOfMass.divideScalar( neighbors.length );

			// seek to it

			this._seek.target = centerOfMass;
			this._seek.calculate( vehicle, force );

			// the magnitude of cohesion is usually much larger than separation
			// or alignment so it usually helps to normalize it

			force.normalize();

		}

		return force;

	}

}

const desiredVelocity$2 = new Vector3();

/**
* This steering behavior produces a force that steers an agent away from a target position.
* It's the opposite of {@link SeekBehavior}.
*
* @author {@link https://github.com/Mugen87|Mugen87}
* @augments SteeringBehavior
*/
class FleeBehavior extends SteeringBehavior {

	/**
	* Constructs a new flee behavior.
	*
	* @param {Vector3} target - The target vector.
	* @param {Number} panicDistance - The agent only flees from the target if it is inside this radius.
	*/
	constructor( target = new Vector3(), panicDistance = 10 ) {

		super();

		/**
		* The target vector.
		* @type Vector3
		*/
		this.target = target;

		/**
		* The agent only flees from the target if it is inside this radius.
		* @type Number
		* @default 10
		*/
		this.panicDistance = panicDistance;

	}

	/**
	* Calculates the steering force for a single simulation step.
	*
	* @param {Vehicle} vehicle - The game entity the force is produced for.
	* @param {Vector3} force - The force/result vector.
	* @param {Number} delta - The time delta.
	* @return {Vector3} The force/result vector.
	*/
	calculate( vehicle, force /*, delta */ ) {

		const target = this.target;

		// only flee if the target is within panic distance

		const distanceToTargetSq = vehicle.position.squaredDistanceTo( target );

		if ( distanceToTargetSq <= ( this.panicDistance * this.panicDistance ) ) {

			// from here, the only difference compared to seek is that the desired
			// velocity is calculated using a vector pointing in the opposite direction

			desiredVelocity$2.subVectors( vehicle.position, target ).normalize();

			// if target and vehicle position are identical, choose default velocity

			if ( desiredVelocity$2.squaredLength() === 0 ) {

				desiredVelocity$2.set( 0, 0, 1 );

			}

			desiredVelocity$2.multiplyScalar( vehicle.maxSpeed );

			force.subVectors( desiredVelocity$2, vehicle.velocity );

		}

		return force;

	}

	/**
	* Transforms this instance into a JSON object.
	*
	* @return {Object} The JSON object.
	*/
	toJSON() {

		const json = super.toJSON();

		json.target = this.target.toArray( new Array() );
		json.panicDistance = this.panicDistance;

		return json;

	}

	/**
	* Restores this instance from the given JSON object.
	*
	* @param {Object} json - The JSON object.
	* @return {FleeBehavior} A reference to this behavior.
	*/
	fromJSON( json ) {

		super.fromJSON( json );

		this.target.fromArray( json.target );
		this.panicDistance = json.panicDistance;

		return this;

	}

}

const displacement$2 = new Vector3();
const newPursuerVelocity = new Vector3();
const predictedPosition = new Vector3();

/**
* This steering behavior is is almost the same as {@link PursuitBehavior} except that
* the agent flees from the estimated future position of the pursuer.
*
* @author {@link https://github.com/Mugen87|Mugen87}
* @augments SteeringBehavior
*/
class EvadeBehavior extends SteeringBehavior {

	/**
	* Constructs a new evade behavior.
	*
	* @param {MovingEntity} pursuer - The agent to evade from.
	* @param {Number} panicDistance - The agent only flees from the pursuer if it is inside this radius.
	* @param {Number} predictionFactor - This factor determines how far the vehicle predicts the movement of the pursuer.
	*/
	constructor( pursuer = null, panicDistance = 10, predictionFactor = 1 ) {

		super();

		/**
		* The agent to evade from.
		* @type MovingEntity
		* @default null
		*/
		this.pursuer = pursuer;

		/**
		* The agent only flees from the pursuer if it is inside this radius.
		* @type Number
		* @default 10
		*/
		this.panicDistance = panicDistance;

		/**
		* This factor determines how far the vehicle predicts the movement of the pursuer.
		* @type Number
		* @default 1
		*/
		this.predictionFactor = predictionFactor;

		// internal behaviors

		this._flee = new FleeBehavior();

	}

	/**
	* Calculates the steering force for a single simulation step.
	*
	* @param {Vehicle} vehicle - The game entity the force is produced for.
	* @param {Vector3} force - The force/result vector.
	* @param {Number} delta - The time delta.
	* @return {Vector3} The force/result vector.
	*/
	calculate( vehicle, force /*, delta */ ) {

		const pursuer = this.pursuer;

		displacement$2.subVectors( pursuer.position, vehicle.position );

		let lookAheadTime = displacement$2.length() / ( vehicle.maxSpeed + pursuer.getSpeed() );
		lookAheadTime *= this.predictionFactor; // tweak the magnitude of the prediction

		// calculate new velocity and predicted future position

		newPursuerVelocity.copy( pursuer.velocity ).multiplyScalar( lookAheadTime );
		predictedPosition.addVectors( pursuer.position, newPursuerVelocity );

		// now flee away from predicted future position of the pursuer

		this._flee.target = predictedPosition;
		this._flee.panicDistance = this.panicDistance;
		this._flee.calculate( vehicle, force );

		return force;

	}

	/**
	* Transforms this instance into a JSON object.
	*
	* @return {Object} The JSON object.
	*/
	toJSON() {

		const json = super.toJSON();

		json.pursuer = this.pursuer ? this.pursuer.uuid : null;
		json.panicDistance = this.panicDistance;
		json.predictionFactor = this.predictionFactor;

		return json;

	}

	/**
	* Restores this instance from the given JSON object.
	*
	* @param {Object} json - The JSON object.
	* @return {EvadeBehavior} A reference to this behavior.
	*/
	fromJSON( json ) {

		super.fromJSON( json );

		this.pursuer = json.pursuer;
		this.panicDistance = json.panicDistance;
		this.predictionFactor = json.predictionFactor;

		return this;

	}

	/**
	* Restores UUIDs with references to GameEntity objects.
	*
	* @param {Map} entities - Maps game entities to UUIDs.
	* @return {EvadeBehavior} A reference to this behavior.
	*/
	resolveReferences( entities ) {

		this.pursuer = entities.get( this.pursuer ) || null;

	}

}

/**
* Class for representing a walkable path.
*
* @author {@link https://github.com/Mugen87|Mugen87}
*/
class Path {

	/**
	* Constructs a new path.
	*/
	constructor() {

		/**
		* Whether this path is looped or not.
		* @type Boolean
		*/
		this.loop = false;

		this._waypoints = new Array();
		this._index = 0;

	}

	/**
	* Adds the given waypoint to this path.
	*
	* @param {Vector3} waypoint - The waypoint to add.
	* @return {Path} A reference to this path.
	*/
	add( waypoint ) {

		this._waypoints.push( waypoint );

		return this;

	}

	/**
	* Clears the internal state of this path.
	*
	* @return {Path} A reference to this path.
	*/
	clear() {

		this._waypoints.length = 0;
		this._index = 0;

		return this;

	}

	/**
	* Returns the current active waypoint of this path.
	*
	* @return {Vector3} The current active waypoint.
	*/
	current() {

		return this._waypoints[ this._index ];

	}

	/**
	* Returns true if this path is not looped and the last waypoint is active.
	*
	* @return {Boolean} Whether this path is finished or not.
	*/
	finished() {

		const lastIndex = this._waypoints.length - 1;

		return ( this.loop === true ) ? false : ( this._index === lastIndex );

	}

	/**
	* Makes the next waypoint of this path active. If the path is looped and
	* {@link Path#finished} returns true, the path starts from the beginning.
	*
	* @return {Path} A reference to this path.
	*/
	advance() {

		this._index ++;

		if ( ( this._index === this._waypoints.length ) ) {

			if ( this.loop === true ) {

				this._index = 0;

			} else {

				this._index --;

			}

		}

		return this;

	}

	/**
	* Transforms this instance into a JSON object.
	*
	* @return {Object} The JSON object.
	*/
	toJSON() {

		const data = {
			type: this.constructor.name,
			loop: this.loop,
			_waypoints: new Array(),
			_index: this._index
		};

		// waypoints

		const waypoints = this._waypoints;

		for ( let i = 0, l = waypoints.length; i < l; i ++ ) {

			const waypoint = waypoints[ i ];
			data._waypoints.push( waypoint.toArray( new Array() ) );

		}

		return data;

	}

	/**
	* Restores this instance from the given JSON object.
	*
	* @param {Object} json - The JSON object.
	* @return {Path} A reference to this path.
	*/
	fromJSON( json ) {

		this.loop = json.loop;
		this._index = json._index;

		// waypoints

		const waypointsJSON = json._waypoints;

		for ( let i = 0, l = waypointsJSON.length; i < l; i ++ ) {

			const waypointJSON = waypointsJSON[ i ];
			this._waypoints.push( new Vector3().fromArray( waypointJSON ) );

		}

		return this;

	}

}

/**
* This steering behavior produces a force that moves a vehicle along a series of waypoints forming a path.
*
* @author {@link https://github.com/Mugen87|Mugen87}
* @augments SteeringBehavior
*/
class FollowPathBehavior extends SteeringBehavior {

	/**
	* Constructs a new follow path behavior.
	*
	* @param {Path} path - The path to follow.
	* @param {Number} nextWaypointDistance - The distance the agent seeks for the next waypoint.
	*/
	constructor( path = new Path(), nextWaypointDistance = 1 ) {

		super();

		/**
		* The path to follow.
		* @type Path
		*/
		this.path = path;

		/**
		* The distance the agent seeks for the next waypoint.
		* @type Number
		* @default 1
		*/
		this.nextWaypointDistance = nextWaypointDistance;

		// internal behaviors

		this._arrive = new ArriveBehavior();
		this._seek = new SeekBehavior();

	}

	/**
	* Calculates the steering force for a single simulation step.
	*
	* @param {Vehicle} vehicle - The game entity the force is produced for.
	* @param {Vector3} force - The force/result vector.
	* @param {Number} delta - The time delta.
	* @return {Vector3} The force/result vector.
	*/
	calculate( vehicle, force /*, delta */ ) {

		const path = this.path;

		// calculate distance in square space from current waypoint to vehicle

		const distanceSq = path.current().squaredDistanceTo( vehicle.position );

		// move to next waypoint if close enough to current target

		if ( distanceSq < ( this.nextWaypointDistance * this.nextWaypointDistance ) ) {

			path.advance();

		}

		const target = path.current();

		if ( path.finished() === true ) {

			this._arrive.target = target;
			this._arrive.calculate( vehicle, force );

		} else {

			this._seek.target = target;
			this._seek.calculate( vehicle, force );

		}

		return force;

	}

	/**
	* Transforms this instance into a JSON object.
	*
	* @return {Object} The JSON object.
	*/
	toJSON() {

		const json = super.toJSON();

		json.path = this.path.toJSON();
		json.nextWaypointDistance = this.nextWaypointDistance;

		return json;

	}

	/**
	* Restores this instance from the given JSON object.
	*
	* @param {Object} json - The JSON object.
	* @return {FollowPathBehavior} A reference to this behavior.
	*/
	fromJSON( json ) {

		super.fromJSON( json );

		this.path.fromJSON( json.path );
		this.nextWaypointDistance = json.nextWaypointDistance;

		return this;

	}

}

const midPoint = new Vector3();
const translation = new Vector3();
const predictedPosition1 = new Vector3();
const predictedPosition2 = new Vector3();

/**
* This steering behavior produces a force that moves a vehicle to the midpoint
* of the imaginary line connecting two other agents.
*
* @author {@link https://github.com/Mugen87|Mugen87}
* @augments SteeringBehavior
*/
class InterposeBehavior extends SteeringBehavior {

	/**
	* Constructs a new interpose behavior.
	*
	* @param {MovingEntity} entity1 - The first agent.
	* @param {MovingEntity} entity2 - The second agent.
	* @param {Number} deceleration - The amount of deceleration.
	*/
	constructor( entity1 = null, entity2 = null, deceleration = 3 ) {

		super();

		/**
		* The first agent.
		* @type MovingEntity
		* @default null
		*/
		this.entity1 = entity1;

		/**
		* The second agent.
		* @type MovingEntity
		* @default null
		*/
		this.entity2 = entity2;

		/**
		* The amount of deceleration.
		* @type Number
		* @default 3
		*/
		this.deceleration = deceleration;

		// internal behaviors

		this._arrive = new ArriveBehavior();

	}

	/**
	* Calculates the steering force for a single simulation step.
	*
	* @param {Vehicle} vehicle - The game entity the force is produced for.
	* @param {Vector3} force - The force/result vector.
	* @param {Number} delta - The time delta.
	* @return {Vector3} The force/result vector.
	*/
	calculate( vehicle, force /*, delta */ ) {

		const entity1 = this.entity1;
		const entity2 = this.entity2;

		// first we need to figure out where the two entities are going to be
		// in the future. This is approximated by determining the time
		// taken to reach the mid way point at the current time at max speed

		midPoint.addVectors( entity1.position, entity2.position ).multiplyScalar( 0.5 );
		const time = vehicle.position.distanceTo( midPoint ) / vehicle.maxSpeed;

		// now we have the time, we assume that entity 1 and entity 2 will
		// continue on a straight trajectory and extrapolate to get their future positions

		translation.copy( entity1.velocity ).multiplyScalar( time );
		predictedPosition1.addVectors( entity1.position, translation );

		translation.copy( entity2.velocity ).multiplyScalar( time );
		predictedPosition2.addVectors( entity2.position, translation );

		// calculate the mid point of these predicted positions

		midPoint.addVectors( predictedPosition1, predictedPosition2 ).multiplyScalar( 0.5 );

		// then steer to arrive at it

		this._arrive.deceleration = this.deceleration;
		this._arrive.target = midPoint;
		this._arrive.calculate( vehicle, force );

		return force;

	}

	/**
	* Transforms this instance into a JSON object.
	*
	* @return {Object} The JSON object.
	*/
	toJSON() {

		const json = super.toJSON();

		json.entity1 = this.entity1 ? this.entity1.uuid : null;
		json.entity2 = this.entity2 ? this.entity2.uuid : null;
		json.deceleration = this.deceleration;

		return json;

	}

	/**
	* Restores this instance from the given JSON object.
	*
	* @param {Object} json - The JSON object.
	* @return {InterposeBehavior} A reference to this behavior.
	*/
	fromJSON( json ) {

		super.fromJSON( json );

		this.entity1 = json.entity1;
		this.entity2 = json.entity2;
		this.deceleration = json.deceleration;

		return this;

	}

	/**
	* Restores UUIDs with references to GameEntity objects.
	*
	* @param {Map} entities - Maps game entities to UUIDs.
	* @return {InterposeBehavior} A reference to this behavior.
	*/
	resolveReferences( entities ) {

		this.entity1 = entities.get( this.entity1 ) || null;
		this.entity2 = entities.get( this.entity2 ) || null;

	}

}

const vector$1 = new Vector3();
const center = new Vector3();
const size = new Vector3();

const points = [
	new Vector3(),
	new Vector3(),
	new Vector3(),
	new Vector3(),
	new Vector3(),
	new Vector3(),
	new Vector3(),
	new Vector3()
];

/**
* Class representing an axis-aligned bounding box (AABB).
*
* @author {@link https://github.com/Mugen87|Mugen87}
*/
class AABB {

	/**
	* Constructs a new AABB with the given values.
	*
	* @param {Vector3} min - The minimum bounds of the AABB.
	* @param {Vector3} max - The maximum bounds of the AABB.
	*/
	constructor( min = new Vector3(), max = new Vector3() ) {

		/**
		* The minimum bounds of the AABB.
		* @type Vector3
		*/
		this.min = min;

		/**
		* The maximum bounds of the AABB.
		* @type Vector3
		*/
		this.max = max;

	}

	/**
	* Sets the given values to this AABB.
	*
	* @param {Vector3} min - The minimum bounds of the AABB.
	* @param {Vector3} max - The maximum bounds of the AABB.
	* @return {AABB} A reference to this AABB.
	*/
	set( min, max ) {

		this.min = min;
		this.max = max;

		return this;

	}

	/**
	* Copies all values from the given AABB to this AABB.
	*
	* @param {AABB} aabb - The AABB to copy.
	* @return {AABB} A reference to this AABB.
	*/
	copy( aabb ) {

		this.min.copy( aabb.min );
		this.max.copy( aabb.max );

		return this;

	}

	/**
	* Creates a new AABB and copies all values from this AABB.
	*
	* @return {AABB} A new AABB.
	*/
	clone() {

		return new this.constructor().copy( this );

	}

	/**
	* Ensures the given point is inside this AABB and stores
	* the result in the given vector.
	*
	* @param {Vector3} point - A point in 3D space.
	* @param {Vector3} result - The result vector.
	* @return {Vector3} The result vector.
	*/
	clampPoint( point, result ) {

		result.copy( point ).clamp( this.min, this.max );

		return result;

	}

	/**
	* Returns true if the given point is inside this AABB.
	*
	* @param {Vector3} point - A point in 3D space.
	* @return {Boolean} The result of the containments test.
	*/
	containsPoint( point ) {

		return point.x < this.min.x || point.x > this.max.x ||
			point.y < this.min.y || point.y > this.max.y ||
			point.z < this.min.z || point.z > this.max.z ? false : true;

	}

	/**
	* Expands this AABB by the given point. So after this method call,
	* the given point lies inside the AABB.
	*
	* @param {Vector3} point - A point in 3D space.
	* @return {AABB} A reference to this AABB.
	*/
	expand( point ) {

		this.min.min( point );
		this.max.max( point );

		return this;

	}

	/**
	* Computes the center point of this AABB and stores it into the given vector.
	*
	* @param {Vector3} result - The result vector.
	* @return {Vector3} The result vector.
	*/
	getCenter( result ) {

		return result.addVectors( this.min, this.max ).multiplyScalar( 0.5 );

	}

	/**
	* Computes the size (width, height, depth) of this AABB and stores it into the given vector.
	*
	* @param {Vector3} result - The result vector.
	* @return {Vector3} The result vector.
	*/
	getSize( result ) {

		return result.subVectors( this.max, this.min );

	}

	/**
	* Returns true if the given AABB intersects this AABB.
	*
	* @param {AABB} aabb - The AABB to test.
	* @return {Boolean} The result of the intersection test.
	*/
	intersectsAABB( aabb ) {

		return aabb.max.x < this.min.x || aabb.min.x > this.max.x ||
			aabb.max.y < this.min.y || aabb.min.y > this.max.y ||
			aabb.max.z < this.min.z || aabb.min.z > this.max.z ? false : true;

	}

	/**
	* Returns true if the given bounding sphere intersects this AABB.
	*
	* @param {BoundingSphere} sphere - The bounding sphere to test.
	* @return {Boolean} The result of the intersection test.
	*/
	intersectsBoundingSphere( sphere ) {

		// find the point on the AABB closest to the sphere center

		this.clampPoint( sphere.center, vector$1 );

		// if that point is inside the sphere, the AABB and sphere intersect.

		return vector$1.squaredDistanceTo( sphere.center ) <= ( sphere.radius * sphere.radius );

	}

	/**
	* Returns true if the given plane intersects this AABB.
	*
	* Reference: Testing Box Against Plane in Real-Time Collision Detection
	* by Christer Ericson (chapter 5.2.3)
	*
	* @param {Plane} plane - The plane to test.
	* @return {Boolean} The result of the intersection test.
	*/
	intersectsPlane( plane ) {

		const normal = plane.normal;

		this.getCenter( center );
		size.subVectors( this.max, center ); // positive extends

		// compute the projection interval radius of b onto L(t) = c + t * plane.normal

		const r = size.x * Math.abs( normal.x ) + size.y * Math.abs( normal.y ) + size.z * Math.abs( normal.z );

		// compute distance of box center from plane

		const s = plane.distanceToPoint( center );

		return Math.abs( s ) <= r;

	}

	/**
	* Returns the normal for a given point on this AABB's surface.
	*
	* @param {Vector3} point - The point on the surface
	* @param {Vector3} result - The result vector.
	* @return {Vector3} The result vector.
	*/
	getNormalFromSurfacePoint( point, result ) {

		// from https://www.gamedev.net/forums/topic/551816-finding-the-aabb-surface-normal-from-an-intersection-point-on-aabb/

		result.set( 0, 0, 0 );

		let distance;
		let minDistance = Infinity;

		this.getCenter( center );
		this.getSize( size );

		// transform point into local space of AABB

		vector$1.copy( point ).sub( center );

		// x-axis

		distance = Math.abs( size.x - Math.abs( vector$1.x ) );

		if ( distance < minDistance ) {

			minDistance = distance;
			result.set( 1 * Math.sign( vector$1.x ), 0, 0 );

		}

		// y-axis

		distance = Math.abs( size.y - Math.abs( vector$1.y ) );

		if ( distance < minDistance ) {

			minDistance = distance;
			result.set( 0, 1 * Math.sign( vector$1.y ), 0 );

		}

		// z-axis

		distance = Math.abs( size.z - Math.abs( vector$1.z ) );

		if ( distance < minDistance ) {

			result.set( 0, 0, 1 * Math.sign( vector$1.z ) );

		}

		return result;

	}

	/**
	* Sets the values of the AABB from the given center and size vector.
	*
	* @param {Vector3} center - The center point of the AABB.
	* @param {Vector3} size - The size of the AABB per axis.
	* @return {AABB} A reference to this AABB.
	*/
	fromCenterAndSize( center, size ) {

		vector$1.copy( size ).multiplyScalar( 0.5 ); // compute half size

		this.min.copy( center ).sub( vector$1 );
		this.max.copy( center ).add( vector$1 );

		return this;

	}

	/**
	* Computes an AABB that encloses the given set of points.
	*
	* @param {Array} points - An array of 3D vectors representing points in 3D space.
	* @return {AABB} A reference to this AABB.
	*/
	fromPoints( points ) {

		this.min.set( Infinity, Infinity, Infinity );
		this.max.set( - Infinity, - Infinity, - Infinity );

		for ( let i = 0, l = points.length; i < l; i ++ ) {

			this.expand( points[ i ] );

		}

		return this;

	}

	/**
	* Transforms this AABB with the given 4x4 transformation matrix.
	*
	* @param {Matrix4} matrix - The 4x4 transformation matrix.
	* @return {AABB} A reference to this AABB.
	*/
	applyMatrix4( matrix ) {

		const min = this.min;
		const max = this.max;

		points[ 0 ].set( min.x, min.y, min.z ).applyMatrix4( matrix );
		points[ 1 ].set( min.x, min.y, max.z ).applyMatrix4( matrix );
		points[ 2 ].set( min.x, max.y, min.z ).applyMatrix4( matrix );
		points[ 3 ].set( min.x, max.y, max.z ).applyMatrix4( matrix );
		points[ 4 ].set( max.x, min.y, min.z ).applyMatrix4( matrix );
		points[ 5 ].set( max.x, min.y, max.z ).applyMatrix4( matrix );
		points[ 6 ].set( max.x, max.y, min.z ).applyMatrix4( matrix );
		points[ 7 ].set( max.x, max.y, max.z ).applyMatrix4( matrix );

		return this.fromPoints( points );

	}

	/**
	* Returns true if the given AABB is deep equal with this AABB.
	*
	* @param {AABB} aabb - The AABB to test.
	* @return {Boolean} The result of the equality test.
	*/
	equals( aabb ) {

		return ( aabb.min.equals( this.min ) ) && ( aabb.max.equals( this.max ) );

	}

	/**
	* Transforms this instance into a JSON object.
	*
	* @return {Object} The JSON object.
	*/
	toJSON() {

		return {
			type: this.constructor.name,
			min: this.min.toArray( new Array() ),
			max: this.max.toArray( new Array() )
		};

	}

	/**
	* Restores this instance from the given JSON object.
	*
	* @param {Object} json - The JSON object.
	* @return {AABB} A reference to this AABB.
	*/
	fromJSON( json ) {

		this.min.fromArray( json.min );
		this.max.fromArray( json.max );

		return this;

	}

}

const aabb = new AABB();

/**
* Class representing a bounding sphere.
*
* @author {@link https://github.com/Mugen87|Mugen87}
*/
class BoundingSphere {

	/**
	* Constructs a new bounding sphere with the given values.
	*
	* @param {Vector3} center - The center position of the bounding sphere.
	* @param {Number} radius - The radius of the bounding sphere.
	*/
	constructor( center = new Vector3(), radius = 0 ) {

		/**
		* The center position of the bounding sphere.
		* @type Vector3
		*/
		this.center = center;

		/**
		* The radius of the bounding sphere.
		* @type Number
		*/
		this.radius = radius;

	}

	/**
	* Sets the given values to this bounding sphere.
	*
	* @param {Vector3} center - The center position of the bounding sphere.
	* @param {Number} radius - The radius of the bounding sphere.
	* @return {BoundingSphere} A reference to this bounding sphere.
	*/
	set( center, radius ) {

		this.center = center;
		this.radius = radius;

		return this;

	}

	/**
	* Copies all values from the given bounding sphere to this bounding sphere.
	*
	* @param {BoundingSphere} sphere - The bounding sphere to copy.
	* @return {BoundingSphere} A reference to this bounding sphere.
	*/
	copy( sphere ) {

		this.center.copy( sphere.center );
		this.radius = sphere.radius;

		return this;

	}

	/**
	* Creates a new bounding sphere and copies all values from this bounding sphere.
	*
	* @return {BoundingSphere} A new bounding sphere.
	*/
	clone() {

		return new this.constructor().copy( this );

	}

	/**
	* Ensures the given point is inside this bounding sphere and stores
	* the result in the given vector.
	*
	* @param {Vector3} point - A point in 3D space.
	* @param {Vector3} result - The result vector.
	* @return {Vector3} The result vector.
	*/
	clampPoint( point, result ) {

		result.copy( point );

		const squaredDistance = this.center.squaredDistanceTo( point );

		if ( squaredDistance > ( this.radius * this.radius ) ) {

			result.sub( this.center ).normalize();
			result.multiplyScalar( this.radius ).add( this.center );

		}

		return result;

	}

	/**
	* Returns true if the given point is inside this bounding sphere.
	*
	* @param {Vector3} point - A point in 3D space.
	* @return {Boolean} The result of the containments test.
	*/
	containsPoint( point ) {

		return ( point.squaredDistanceTo( this.center ) <= ( this.radius * this.radius ) );

	}

	/**
	* Returns true if the given bounding sphere intersects this bounding sphere.
	*
	* @param {BoundingSphere} sphere - The bounding sphere to test.
	* @return {Boolean} The result of the intersection test.
	*/
	intersectsBoundingSphere( sphere ) {

		const radius = this.radius + sphere.radius;

		return ( sphere.center.squaredDistanceTo( this.center ) <= ( radius * radius ) );

	}

	/**
	* Returns true if the given plane intersects this bounding sphere.
	*
	* Reference: Testing Sphere Against Plane in Real-Time Collision Detection
	* by Christer Ericson (chapter 5.2.2)
	*
	* @param {Plane} plane - The plane to test.
	* @return {Boolean} The result of the intersection test.
	*/
	intersectsPlane( plane ) {

		return Math.abs( plane.distanceToPoint( this.center ) ) <= this.radius;

	}

	/**
	* Returns the normal for a given point on this bounding sphere's surface.
	*
	* @param {Vector3} point - The point on the surface
	* @param {Vector3} result - The result vector.
	* @return {Vector3} The result vector.
	*/
	getNormalFromSurfacePoint( point, result ) {

		return result.subVectors( point, this.center ).normalize();

	}

	/**
	* Computes a bounding sphere that encloses the given set of points.
	*
	* @param {Array} points - An array of 3D vectors representing points in 3D space.
	* @return {BoundingSphere} A reference to this bounding sphere.
	*/
	fromPoints( points ) {

		// Using an AABB is a simple way to compute a bounding sphere for a given set
		// of points. However, there are other more complex algorithms that produce a
		// more tight bounding sphere. For now, this approach is a good start.

		aabb.fromPoints( points );

		aabb.getCenter( this.center );
		this.radius = this.center.distanceTo( aabb.max );

		return this;

	}

	/**
	* Transforms this bounding sphere with the given 4x4 transformation matrix.
	*
	* @param {Matrix4} matrix - The 4x4 transformation matrix.
	* @return {BoundingSphere} A reference to this bounding sphere.
	*/
	applyMatrix4( matrix ) {

		this.center.applyMatrix4( matrix );
		this.radius = this.radius * matrix.getMaxScale();

		return this;

	}

	/**
	* Returns true if the given bounding sphere is deep equal with this bounding sphere.
	*
	* @param {BoundingSphere} sphere - The bounding sphere to test.
	* @return {Boolean} The result of the equality test.
	*/
	equals( sphere ) {

		return ( sphere.center.equals( this.center ) ) && ( sphere.radius === this.radius );

	}

	/**
	* Transforms this instance into a JSON object.
	*
	* @return {Object} The JSON object.
	*/
	toJSON() {

		return {
			type: this.constructor.name,
			center: this.center.toArray( new Array() ),
			radius: this.radius
		};

	}

	/**
	* Restores this instance from the given JSON object.
	*
	* @param {Object} json - The JSON object.
	* @return {BoundingSphere} A reference to this bounding sphere.
	*/
	fromJSON( json ) {

		this.center.fromArray( json.center );
		this.radius = json.radius;

		return this;

	}

}

const v1$1 = new Vector3();
const edge1 = new Vector3();
const edge2 = new Vector3();
const normal = new Vector3();
const size$1 = new Vector3();
const matrix$1 = new Matrix4();
const inverse = new Matrix4();
const aabb$1 = new AABB();

/**
* Class representing a ray in 3D space.
*
* @author {@link https://github.com/Mugen87|Mugen87}
*/
class Ray {

	/**
	* Constructs a new ray with the given values.
	*
	* @param {Vector3} origin - The origin of the ray.
	* @param {Vector3} direction - The direction of the ray.
	*/
	constructor( origin = new Vector3(), direction = new Vector3() ) {

		/**
		* The origin of the ray.
		* @type Vector3
		*/
		this.origin = origin;

		/**
		* The direction of the ray.
		* @type Vector3
		*/
		this.direction = direction;

	}

	/**
	* Sets the given values to this ray.
	*
	* @param {Vector3} origin - The origin of the ray.
	* @param {Vector3} direction - The direction of the ray.
	* @return {Ray} A reference to this ray.
	*/
	set( origin, direction ) {

		this.origin = origin;
		this.direction = direction;

		return this;

	}

	/**
	* Copies all values from the given ray to this ray.
	*
	* @param {Ray} ray - The ray to copy.
	* @return {Ray} A reference to this ray.
	*/
	copy( ray ) {

		this.origin.copy( ray.origin );
		this.direction.copy( ray.direction );

		return this;

	}

	/**
	* Creates a new ray and copies all values from this ray.
	*
	* @return {Ray} A new ray.
	*/
	clone() {

		return new this.constructor().copy( this );

	}

	/**
	* Computes a position on the ray according to the given t value
	* and stores the result in the given 3D vector. The t value has a range of
	* [0, Infinity] where 0 means the position is equal with the origin of the ray.
	*
	* @param {Number} t - A scalar value representing a position on the ray.
	* @param {Vector3} result - The result vector.
	* @return {Vector3} The result vector.
	*/
	at( t, result ) {

		// t has to be zero or positive
		return result.copy( this.direction ).multiplyScalar( t ).add( this.origin );

	}

	/**
	* Performs a ray/sphere intersection test and stores the intersection point
	* to the given 3D vector. If no intersection is detected, *null* is returned.
	*
	* @param {BoundingSphere} sphere - A bounding sphere.
	* @param {Vector3} result - The result vector.
	* @return {Vector3} The result vector.
	*/
	intersectBoundingSphere( sphere, result ) {

		v1$1.subVectors( sphere.center, this.origin );
		const tca = v1$1.dot( this.direction );
		const d2 = v1$1.dot( v1$1 ) - tca * tca;
		const radius2 = sphere.radius * sphere.radius;

		if ( d2 > radius2 ) return null;

		const thc = Math.sqrt( radius2 - d2 );

		// t0 = first intersect point - entrance on front of sphere

		const t0 = tca - thc;

		// t1 = second intersect point - exit point on back of sphere

		const t1 = tca + thc;

		// test to see if both t0 and t1 are behind the ray - if so, return null

		if ( t0 < 0 && t1 < 0 ) return null;

		// test to see if t0 is behind the ray:
		// if it is, the ray is inside the sphere, so return the second exit point scaled by t1,
		// in order to always return an intersect point that is in front of the ray.

		if ( t0 < 0 ) return this.at( t1, result );

		// else t0 is in front of the ray, so return the first collision point scaled by t0

		return this.at( t0, result );

	}

	/**
	* Performs a ray/sphere intersection test. Returns either true or false if
	* there is a intersection or not.
	*
	* @param {BoundingSphere} sphere - A bounding sphere.
	* @return {boolean} Whether there is an intersection or not.
	*/
	intersectsBoundingSphere( sphere ) {

		const v1 = new Vector3();
		let squaredDistanceToPoint;

		const directionDistance = v1.subVectors( sphere.center, this.origin ).dot( this.direction );

		if ( directionDistance < 0 ) {

			// sphere's center behind the ray

			squaredDistanceToPoint = this.origin.squaredDistanceTo( sphere.center );

		} else {

			v1.copy( this.direction ).multiplyScalar( directionDistance ).add( this.origin );

			squaredDistanceToPoint = v1.squaredDistanceTo( sphere.center );

		}


		return squaredDistanceToPoint <= ( sphere.radius * sphere.radius );

	}

	/**
	* Performs a ray/AABB intersection test and stores the intersection point
	* to the given 3D vector. If no intersection is detected, *null* is returned.
	*
	* @param {AABB} aabb - An AABB.
	* @param {Vector3} result - The result vector.
	* @return {Vector3} The result vector.
	*/
	intersectAABB( aabb, result ) {

		let tmin, tmax, tymin, tymax, tzmin, tzmax;

		const invdirx = 1 / this.direction.x,
			invdiry = 1 / this.direction.y,
			invdirz = 1 / this.direction.z;

		const origin = this.origin;

		if ( invdirx >= 0 ) {

			tmin = ( aabb.min.x - origin.x ) * invdirx;
			tmax = ( aabb.max.x - origin.x ) * invdirx;

		} else {

			tmin = ( aabb.max.x - origin.x ) * invdirx;
			tmax = ( aabb.min.x - origin.x ) * invdirx;

		}

		if ( invdiry >= 0 ) {

			tymin = ( aabb.min.y - origin.y ) * invdiry;
			tymax = ( aabb.max.y - origin.y ) * invdiry;

		} else {

			tymin = ( aabb.max.y - origin.y ) * invdiry;
			tymax = ( aabb.min.y - origin.y ) * invdiry;

		}

		if ( ( tmin > tymax ) || ( tymin > tmax ) ) return null;

		// these lines also handle the case where tmin or tmax is NaN
		// (result of 0 * Infinity). x !== x returns true if x is NaN

		if ( tymin > tmin || tmin !== tmin ) tmin = tymin;

		if ( tymax < tmax || tmax !== tmax ) tmax = tymax;

		if ( invdirz >= 0 ) {

			tzmin = ( aabb.min.z - origin.z ) * invdirz;
			tzmax = ( aabb.max.z - origin.z ) * invdirz;

		} else {

			tzmin = ( aabb.max.z - origin.z ) * invdirz;
			tzmax = ( aabb.min.z - origin.z ) * invdirz;

		}

		if ( ( tmin > tzmax ) || ( tzmin > tmax ) ) return null;

		if ( tzmin > tmin || tmin !== tmin ) tmin = tzmin;

		if ( tzmax < tmax || tmax !== tmax ) tmax = tzmax;

		// return point closest to the ray (positive side)

		if ( tmax < 0 ) return null;

		return this.at( tmin >= 0 ? tmin : tmax, result );

	}

	/**
	* Performs a ray/AABB intersection test. Returns either true or false if
	* there is a intersection or not.
	*
	* @param {AABB} aabb - An axis-aligned bounding box.
	* @return {boolean} Whether there is an intersection or not.
	*/
	intersectsAABB( aabb ) {

		return this.intersectAABB( aabb, v1$1 ) !== null;

	}

	/**
	* Performs a ray/plane intersection test and stores the intersection point
	* to the given 3D vector. If no intersection is detected, *null* is returned.
	*
	* @param {Plane} plane - A plane.
	* @param {Vector3} result - The result vector.
	* @return {Vector3} The result vector.
	*/
	intersectPlane( plane, result ) {

		let t;

		const denominator = plane.normal.dot( this.direction );

		if ( denominator === 0 ) {

			if ( plane.distanceToPoint( this.origin ) === 0 ) {

				// ray is coplanar

				t = 0;

			} else {

				// ray is parallel, no intersection

				return null;

			}

		} else {

			t = - ( this.origin.dot( plane.normal ) + plane.constant ) / denominator;

		}

		// there is no intersection if t is negative

		return ( t >= 0 ) ? this.at( t, result ) : null;

	}

	/**
	* Performs a ray/plane intersection test. Returns either true or false if
	* there is a intersection or not.
	*
	* @param {Plane} plane - A plane.
	* @return {boolean} Whether there is an intersection or not.
	*/
	intersectsPlane( plane ) {

		// check if the ray lies on the plane first

		const distToPoint = plane.distanceToPoint( this.origin );

		if ( distToPoint === 0 ) {

			return true;

		}

		const denominator = plane.normal.dot( this.direction );

		if ( denominator * distToPoint < 0 ) {

			return true;

		}

		// ray origin is behind the plane (and is pointing behind it)

		return false;

	}

	/**
	* Performs a ray/OBB intersection test and stores the intersection point
	* to the given 3D vector. If no intersection is detected, *null* is returned.
	*
	* @param {OBB} obb - An orientend bounding box.
	* @param {Vector3} result - The result vector.
	* @return {Vector3} The result vector.
	*/
	intersectOBB( obb, result ) {

		// the idea is to perform the intersection test in the local space
		// of the OBB.

		obb.getSize( size$1 );
		aabb$1.fromCenterAndSize( v1$1.set( 0, 0, 0 ), size$1 );

		matrix$1.fromMatrix3( obb.rotation );
		matrix$1.setPosition( obb.center );

		// transform ray to the local space of the OBB

		localRay.copy( this ).applyMatrix4( matrix$1.getInverse( inverse ) );

		// perform ray <-> AABB intersection test

		if ( localRay.intersectAABB( aabb$1, result ) ) {

			// transform the intersection point back to world space

			return result.applyMatrix4( matrix$1 );

		} else {

			return null;

		}

	}

	/**
	* Performs a ray/OBB intersection test. Returns either true or false if
	* there is a intersection or not.
	*
	* @param {OBB} obb - An orientend bounding box.
	* @return {boolean} Whether there is an intersection or not.
	*/
	intersectsOBB( obb ) {

		return this.intersectOBB( obb, v1$1 ) !== null;

	}

	/**
	* Performs a ray/convex hull intersection test and stores the intersection point
	* to the given 3D vector. If no intersection is detected, *null* is returned.
	* The implementation is based on "Fast Ray-Convex Polyhedron Intersection"
	* by Eric Haines, GRAPHICS GEMS II
	*
	* @param {ConvexHull} convexHull - A convex hull.
	* @param {Vector3} result - The result vector.
	* @return {Vector3} The result vector.
	*/
	intersectConvexHull( convexHull, result ) {

		const faces = convexHull.faces;

		let tNear = - Infinity;
		let tFar = Infinity;

		for ( let i = 0, l = faces.length; i < l; i ++ ) {

			const face = faces[ i ];
			const plane = face.plane;

			const vN = plane.distanceToPoint( this.origin );
			const vD = plane.normal.dot( this.direction );

			// if the origin is on the positive side of a plane (so the plane can "see" the origin) and
			// the ray is turned away or parallel to the plane, there is no intersection

			if ( vN > 0 && vD >= 0 ) return null;

			// compute the distance from the ray’s origin to the intersection with the plane

			const t = ( vD !== 0 ) ? ( - vN / vD ) : 0;

			// only proceed if the distance is positive. since the ray has a direction, the intersection point
			// would lie "behind" the origin with a negative distance

			if ( t <= 0 ) continue;

			// now categorized plane as front-facing or back-facing

			if ( vD > 0 ) {

				//  plane faces away from the ray, so this plane is a back-face

				tFar = Math.min( t, tFar );

			} else {

				// front-face

				tNear = Math.max( t, tNear );

			}

			if ( tNear > tFar ) {

				// if tNear ever is greater than tFar, the ray must miss the convex hull

				return null;

			}

		}

		// evaluate intersection point

		// always try tNear first since its the closer intersection point

		if ( tNear !== - Infinity ) {

			this.at( tNear, result );

		} else {

			this.at( tFar, result );

		}

		return result;

	}

	/**
	* Performs a ray/convex hull intersection test. Returns either true or false if
	* there is a intersection or not.
	*
	* @param {ConvexHull} convexHull - A convex hull.
	* @return {boolean} Whether there is an intersection or not.
	*/
	intersectsConvexHull( convexHull ) {

		return this.intersectConvexHull( convexHull, v1$1 ) !== null;

	}

	/**
	* Performs a ray/triangle intersection test and stores the intersection point
	* to the given 3D vector. If no intersection is detected, *null* is returned.
	*
	* @param {Triangle} triangle - A triangle.
	* @param {Boolean} backfaceCulling - Whether back face culling is active or not.
	* @param {Vector3} result - The result vector.
	* @return {Vector3} The result vector.
	*/
	intersectTriangle( triangle, backfaceCulling, result ) {

		// reference: https://www.geometrictools.com/GTEngine/Include/Mathematics/GteIntrRay3Triangle3.h

		const a = triangle.a;
		const b = triangle.b;
		const c = triangle.c;

		edge1.subVectors( b, a );
		edge2.subVectors( c, a );
		normal.crossVectors( edge1, edge2 );

		let DdN = this.direction.dot( normal );
		let sign;

		if ( DdN > 0 ) {

			if ( backfaceCulling ) return null;
			sign = 1;

		} else if ( DdN < 0 ) {

			sign = - 1;
			DdN = - DdN;

		} else {

			return null;

		}

		v1$1.subVectors( this.origin, a );
		const DdQxE2 = sign * this.direction.dot( edge2.crossVectors( v1$1, edge2 ) );

		// b1 < 0, no intersection

		if ( DdQxE2 < 0 ) {

			return null;

		}

		const DdE1xQ = sign * this.direction.dot( edge1.cross( v1$1 ) );

		// b2 < 0, no intersection

		if ( DdE1xQ < 0 ) {

			return null;

		}

		// b1 + b2 > 1, no intersection

		if ( DdQxE2 + DdE1xQ > DdN ) {

			return null;

		}

		// line intersects triangle, check if ray does

		const QdN = - sign * v1$1.dot( normal );

		// t < 0, no intersection

		if ( QdN < 0 ) {

			return null;

		}

		// ray intersects triangle

		return this.at( QdN / DdN, result );

	}

	/**
	* Performs a ray/BVH intersection test and stores the intersection point
	* to the given 3D vector. If no intersection is detected, *null* is returned.
	*
	* @param {BVH} bvh - A BVH.
	* @param {Vector3} result - The result vector.
	* @return {Vector3} The result vector.
	*/
	intersectBVH( bvh, result ) {

		return bvh.root.intersectRay( this, result );

	}

	/**
	* Performs a ray/BVH intersection test. Returns either true or false if
	* there is a intersection or not.
	*
	* @param {BVH} bvh - A BVH.
	* @return {boolean} Whether there is an intersection or not.
	*/
	intersectsBVH( bvh ) {

		return bvh.root.intersectsRay( this );

	}

	/**
	* Transforms this ray by the given 4x4 matrix.
	*
	* @param {Matrix4} m - The 4x4 matrix.
	* @return {Ray} A reference to this ray.
	*/
	applyMatrix4( m ) {

		this.origin.applyMatrix4( m );
		this.direction.transformDirection( m );

		return this;

	}

	/**
	* Returns true if the given ray is deep equal with this ray.
	*
	* @param {Ray} ray - The ray to test.
	* @return {Boolean} The result of the equality test.
	*/
	equals( ray ) {

		return ray.origin.equals( this.origin ) && ray.direction.equals( this.direction );

	}

}

const localRay = new Ray();

const inverse$1 = new Matrix4();
const localPositionOfObstacle = new Vector3();
const localPositionOfClosestObstacle = new Vector3();
const intersectionPoint = new Vector3();
const boundingSphere = new BoundingSphere();

const ray = new Ray( new Vector3( 0, 0, 0 ), new Vector3( 0, 0, 1 ) );

/**
* This steering behavior produces a force so a vehicle avoids obstacles lying in its path.
*
* @author {@link https://github.com/Mugen87|Mugen87}
* @author {@link https://github.com/robp94|robp94}
* @augments SteeringBehavior
*/
class ObstacleAvoidanceBehavior extends SteeringBehavior {

	/**
	* Constructs a new obstacle avoidance behavior.
	*
	* @param {Array} obstacles - An Array with obstacle of type {@link GameEntity}.
	*/
	constructor( obstacles = new Array() ) {

		super();

		/**
		* An Array with obstacle of type {@link GameEntity}.
		* @type Array
		*/
		this.obstacles = obstacles;

		/**
		* This factor determines how much the vehicle decelerates if an intersection occurs.
		* @type Number
		* @default 0.2
		*/
		this.brakingWeight = 0.2;

		/**
		* Minimum length of the detection box used for intersection tests.
		* @type Number
		* @default 4
		*/
		this.dBoxMinLength = 4; //

	}

	/**
	* Calculates the steering force for a single simulation step.
	*
	* @param {Vehicle} vehicle - The game entity the force is produced for.
	* @param {Vector3} force - The force/result vector.
	* @param {Number} delta - The time delta.
	* @return {Vector3} The force/result vector.
	*/
	calculate( vehicle, force /*, delta */ ) {

		const obstacles = this.obstacles;

		// this will keep track of the closest intersecting obstacle

		let closestObstacle = null;

		// this will be used to track the distance to the closest obstacle

		let distanceToClosestObstacle = Infinity;

		// the detection box length is proportional to the agent's velocity

		const dBoxLength = this.dBoxMinLength + ( vehicle.getSpeed() / vehicle.maxSpeed ) * this.dBoxMinLength;

		vehicle.worldMatrix.getInverse( inverse$1 );

		for ( let i = 0, l = obstacles.length; i < l; i ++ ) {

			const obstacle = obstacles[ i ];

			if ( obstacle === vehicle ) continue;

			// calculate this obstacle's position in local space of the vehicle

			localPositionOfObstacle.copy( obstacle.position ).applyMatrix4( inverse$1 );

			// if the local position has a positive z value then it must lay behind the agent.
			// besides the absolute z value must be smaller than the length of the detection box

			if ( localPositionOfObstacle.z > 0 && Math.abs( localPositionOfObstacle.z ) < dBoxLength ) {

				// if the distance from the x axis to the object's position is less
				// than its radius + half the width of the detection box then there is a potential intersection

				const expandedRadius = obstacle.boundingRadius + vehicle.boundingRadius;

				if ( Math.abs( localPositionOfObstacle.x ) < expandedRadius ) {

					// do intersection test in local space of the vehicle

					boundingSphere.center.copy( localPositionOfObstacle );
					boundingSphere.radius = expandedRadius;

					ray.intersectBoundingSphere( boundingSphere, intersectionPoint );

					// compare distances

					if ( intersectionPoint.z < distanceToClosestObstacle ) {

						// save new minimum distance

						distanceToClosestObstacle = intersectionPoint.z;

						// save closest obstacle

						closestObstacle = obstacle;

						// save local position for force calculation

						localPositionOfClosestObstacle.copy( localPositionOfObstacle );

					}

				}

			}

		}

		// if we have found an intersecting obstacle, calculate a steering force away from it

		if ( closestObstacle !== null ) {

			// the closer the agent is to an object, the stronger the steering force should be

			const multiplier = 1 + ( ( dBoxLength - localPositionOfClosestObstacle.z ) / dBoxLength );

			// calculate the lateral force

			force.x = ( closestObstacle.boundingRadius - localPositionOfClosestObstacle.x ) * multiplier;

			// apply a braking force proportional to the obstacles distance from the vehicle

			force.z = ( closestObstacle.boundingRadius - localPositionOfClosestObstacle.z ) * this.brakingWeight;

			// finally, convert the steering vector from local to world space (just apply the rotation)

			force.applyRotation( vehicle.rotation );

		}

		return force;

	}

	/**
	* Transforms this instance into a JSON object.
	*
	* @return {Object} The JSON object.
	*/
	toJSON() {

		const json = super.toJSON();

		json.obstacles = new Array();
		json.brakingWeight = this.brakingWeight;
		json.dBoxMinLength = this.dBoxMinLength;

		// obstacles

		for ( let i = 0, l = this.obstacles.length; i < l; i ++ ) {

			json.obstacles.push( this.obstacles[ i ].uuid );

		}

		return json;

	}

	/**
	* Restores this instance from the given JSON object.
	*
	* @param {Object} json - The JSON object.
	* @return {ObstacleAvoidanceBehavior} A reference to this behavior.
	*/
	fromJSON( json ) {

		super.fromJSON( json );

		this.obstacles = json.obstacles;
		this.brakingWeight = json.brakingWeight;
		this.dBoxMinLength = json.dBoxMinLength;

		return this;

	}

	/**
	* Restores UUIDs with references to GameEntity objects.
	*
	* @param {Map} entities - Maps game entities to UUIDs.
	* @return {ObstacleAvoidanceBehavior} A reference to this behavior.
	*/
	resolveReferences( entities ) {

		const obstacles = this.obstacles;

		for ( let i = 0, l = obstacles.length; i < l; i ++ ) {

			obstacles[ i ] = entities.get( obstacles[ i ] );

		}


	}

}

const offsetWorld = new Vector3();
const toOffset = new Vector3();
const newLeaderVelocity = new Vector3();
const predictedPosition$1 = new Vector3();

/**
* This steering behavior produces a force that keeps a vehicle at a specified offset from a leader vehicle.
* Useful for creating formations.
*
* @author {@link https://github.com/Mugen87|Mugen87}
* @augments SteeringBehavior
*/
class OffsetPursuitBehavior extends SteeringBehavior {

	/**
	* Constructs a new offset pursuit behavior.
	*
	* @param {Vehicle} leader - The leader vehicle.
	* @param {Vector3} offset - The offset from the leader.
	*/
	constructor( leader = null, offset = new Vector3() ) {

		super();

		/**
		* The leader vehicle.
		* @type Vehicle
		*/
		this.leader = leader;

		/**
		* The offset from the leader.
		* @type Vector3
		*/
		this.offset = offset;

		// internal behaviors

		this._arrive = new ArriveBehavior();
		this._arrive.deceleration = 1.5;

	}

	/**
	* Calculates the steering force for a single simulation step.
	*
	* @param {Vehicle} vehicle - The game entity the force is produced for.
	* @param {Vector3} force - The force/result vector.
	* @param {Number} delta - The time delta.
	* @return {Vector3} The force/result vector.
	*/
	calculate( vehicle, force /*, delta */ ) {

		const leader = this.leader;
		const offset = this.offset;

		// calculate the offset's position in world space

		offsetWorld.copy( offset ).applyMatrix4( leader.worldMatrix );

		// calculate the vector that points from the vehicle to the offset position

		toOffset.subVectors( offsetWorld, vehicle.position );

		// the lookahead time is proportional to the distance between the leader
		// and the pursuer and is inversely proportional to the sum of both
		// agent's velocities

		const lookAheadTime = toOffset.length() / ( vehicle.maxSpeed + leader.getSpeed() );

		// calculate new velocity and predicted future position

		newLeaderVelocity.copy( leader.velocity ).multiplyScalar( lookAheadTime );

		predictedPosition$1.addVectors( offsetWorld, newLeaderVelocity );

		// now arrive at the predicted future position of the offset

		this._arrive.target = predictedPosition$1;
		this._arrive.calculate( vehicle, force );

		return force;

	}

	/**
	* Transforms this instance into a JSON object.
	*
	* @return {Object} The JSON object.
	*/
	toJSON() {

		const json = super.toJSON();

		json.leader = this.leader ? this.leader.uuid : null;
		json.offset = this.offset;

		return json;

	}

	/**
	* Restores this instance from the given JSON object.
	*
	* @param {Object} json - The JSON object.
	* @return {OffsetPursuitBehavior} A reference to this behavior.
	*/
	fromJSON( json ) {

		super.fromJSON( json );

		this.leader = json.leader;
		this.offset = json.offset;

		return this;

	}


	/**
	* Restores UUIDs with references to GameEntity objects.
	*
	* @param {Map} entities - Maps game entities to UUIDs.
	* @return {OffsetPursuitBehavior} A reference to this behavior.
	*/
	resolveReferences( entities ) {

		this.leader = entities.get( this.leader ) || null;

	}

}

const displacement$3 = new Vector3();
const vehicleDirection = new Vector3();
const evaderDirection = new Vector3();
const newEvaderVelocity = new Vector3();
const predictedPosition$2 = new Vector3();

/**
* This steering behavior is useful when an agent is required to intercept a moving agent.
*
* @author {@link https://github.com/Mugen87|Mugen87}
* @augments SteeringBehavior
*/
class PursuitBehavior extends SteeringBehavior {

	/**
	* Constructs a new pursuit behavior.
	*
	* @param {MovingEntity} evader - The agent to pursue.
	* @param {Number} predictionFactor - This factor determines how far the vehicle predicts the movement of the evader.
	*/
	constructor( evader = null, predictionFactor = 1 ) {

		super();

		/**
		* The agent to pursue.
		* @type MovingEntity
		* @default null
		*/
		this.evader = evader;

		/**
		* This factor determines how far the vehicle predicts the movement of the evader.
		* @type Number
		* @default 1
		*/
		this.predictionFactor = predictionFactor;

		// internal behaviors

		this._seek = new SeekBehavior();

	}

	/**
	* Calculates the steering force for a single simulation step.
	*
	* @param {Vehicle} vehicle - The game entity the force is produced for.
	* @param {Vector3} force - The force/result vector.
	* @param {Number} delta - The time delta.
	* @return {Vector3} The force/result vector.
	*/
	calculate( vehicle, force /*, delta */ ) {

		const evader = this.evader;

		displacement$3.subVectors( evader.position, vehicle.position );

		// 1. if the evader is ahead and facing the agent then we can just seek for the evader's current position

		vehicle.getDirection( vehicleDirection );
		evader.getDirection( evaderDirection );

		// first condition: evader must be in front of the pursuer

		const evaderAhead = displacement$3.dot( vehicleDirection ) > 0;

		// second condition: evader must almost directly facing the agent

		const facing = vehicleDirection.dot( evaderDirection ) < - 0.95;

		if ( evaderAhead === true && facing === true ) {

			this._seek.target = evader.position;
			this._seek.calculate( vehicle, force );
			return force;

		}

		// 2. evader not considered ahead so we predict where the evader will be

		// the lookahead time is proportional to the distance between the evader
		// and the pursuer. and is inversely proportional to the sum of the
		// agent's velocities

		let lookAheadTime = displacement$3.length() / ( vehicle.maxSpeed + evader.getSpeed() );
		lookAheadTime *= this.predictionFactor; // tweak the magnitude of the prediction

		// calculate new velocity and predicted future position

		newEvaderVelocity.copy( evader.velocity ).multiplyScalar( lookAheadTime );
		predictedPosition$2.addVectors( evader.position, newEvaderVelocity );

		// now seek to the predicted future position of the evader

		this._seek.target = predictedPosition$2;
		this._seek.calculate( vehicle, force );

		return force;

	}

	/**
	* Transforms this instance into a JSON object.
	*
	* @return {Object} The JSON object.
	*/
	toJSON() {

		const json = super.toJSON();

		json.evader = this.evader ? this.evader.uuid : null;
		json.predictionFactor = this.predictionFactor;

		return json;

	}

	/**
	* Restores this instance from the given JSON object.
	*
	* @param {Object} json - The JSON object.
	* @return {PursuitBehavior} A reference to this behavior.
	*/
	fromJSON( json ) {

		super.fromJSON( json );

		this.evader = json.evader;
		this.predictionFactor = json.predictionFactor;

		return this;

	}

	/**
	* Restores UUIDs with references to GameEntity objects.
	*
	* @param {Map} entities - Maps game entities to UUIDs.
	* @return {PursuitBehavior} A reference to this behavior.
	*/
	resolveReferences( entities ) {

		this.evader = entities.get( this.evader ) || null;

	}

}

const toAgent = new Vector3();

/**
* This steering produces a force that steers a vehicle away from those in its neighborhood region.
*
* @author {@link https://github.com/Mugen87|Mugen87}
* @augments SteeringBehavior
*/
class SeparationBehavior extends SteeringBehavior {

	/**
	* Constructs a new separation behavior.
	*/
	constructor() {

		super();

	}

	/**
	* Calculates the steering force for a single simulation step.
	*
	* @param {Vehicle} vehicle - The game entity the force is produced for.
	* @param {Vector3} force - The force/result vector.
	* @param {Number} delta - The time delta.
	* @return {Vector3} The force/result vector.
	*/
	calculate( vehicle, force /*, delta */ ) {

		const neighbors = vehicle.neighbors;

		for ( let i = 0, l = neighbors.length; i < l; i ++ ) {

			const neighbor = neighbors[ i ];

			toAgent.subVectors( vehicle.position, neighbor.position );

			let length = toAgent.length();

			// handle zero length if both vehicles have the same position

			if ( length === 0 ) length = 0.0001;

			// scale the force inversely proportional to the agents distance from its neighbor

			toAgent.normalize().divideScalar( length );

			force.add( toAgent );

		}

		return force;

	}

}

const targetWorld = new Vector3();
const randomDisplacement = new Vector3();

/**
* This steering behavior produces a steering force that will give the
* impression of a random walk through the agent’s environment. The behavior only
* produces a 2D force (XZ).
*
* @author {@link https://github.com/Mugen87|Mugen87}
* @augments SteeringBehavior
*/
class WanderBehavior extends SteeringBehavior {

	/**
	* Constructs a new wander behavior.
	*
	* @param {Number} radius - The radius of the wander circle for the wander behavior.
	* @param {Number} distance - The distance the wander circle is projected in front of the agent.
	* @param {Number} jitter - The maximum amount of displacement along the sphere each frame.
	*/
	constructor( radius = 1, distance = 5, jitter = 5 ) {

		super();

		/**
		* The radius of the constraining circle for the wander behavior.
		* @type Number
		* @default 1
		*/
		this.radius = radius;

		/**
		* The distance the wander sphere is projected in front of the agent.
		* @type Number
		* @default 5
		*/
		this.distance = distance;

		/**
		* The maximum amount of displacement along the sphere each frame.
		* @type Number
		* @default 5
		*/
		this.jitter = jitter;

		this._targetLocal = new Vector3();

		generateRandomPointOnCircle( this.radius, this._targetLocal );

	}

	/**
	* Calculates the steering force for a single simulation step.
	*
	* @param {Vehicle} vehicle - The game entity the force is produced for.
	* @param {Vector3} force - The force/result vector.
	* @param {Number} delta - The time delta.
	* @return {Vector3} The force/result vector.
	*/
	calculate( vehicle, force, delta ) {

		// this behavior is dependent on the update rate, so this line must be
		// included when using time independent frame rate

		const jitterThisTimeSlice = this.jitter * delta;

		// prepare random vector

		randomDisplacement.x = MathUtils.randFloat( - 1, 1 ) * jitterThisTimeSlice;
		randomDisplacement.z = MathUtils.randFloat( - 1, 1 ) * jitterThisTimeSlice;

		// add random vector to the target's position

		this._targetLocal.add( randomDisplacement );

		// re-project this new vector back onto a unit sphere

		this._targetLocal.normalize();

		// increase the length of the vector to the same as the radius of the wander sphere

		this._targetLocal.multiplyScalar( this.radius );

		// move the target into a position wanderDist in front of the agent

		targetWorld.copy( this._targetLocal );
		targetWorld.z += this.distance;

		// project the target into world space

		targetWorld.applyMatrix4( vehicle.worldMatrix );

		// and steer towards it

		force.subVectors( targetWorld, vehicle.position );

		return force;

	}

	/**
	* Transforms this instance into a JSON object.
	*
	* @return {Object} The JSON object.
	*/
	toJSON() {

		const json = super.toJSON();

		json.radius = this.radius;
		json.distance = this.distance;
		json.jitter = this.jitter;
		json._targetLocal = this._targetLocal.toArray( new Array() );

		return json;

	}

	/**
	* Restores this instance from the given JSON object.
	*
	* @param {Object} json - The JSON object.
	* @return {WanderBehavior} A reference to this behavior.
	*/
	fromJSON( json ) {

		super.fromJSON( json );

		this.radius = json.radius;
		this.distance = json.distance;
		this.jitter = json.jitter;
		this._targetLocal.fromArray( json._targetLocal );

		return this;

	}

}

//

function generateRandomPointOnCircle( radius, target ) {

	const theta = Math.random() * Math.PI * 2;

	target.x = radius * Math.cos( theta );
	target.z = radius * Math.sin( theta );

}

const force = new Vector3();

/**
* This class is responsible for managing the steering of a single vehicle. The steering manager
* can manage multiple steering behaviors and combine their produced force into a single one used
* by the vehicle.
*
* @author {@link https://github.com/Mugen87|Mugen87}
*/
class SteeringManager {

	/**
	* Constructs a new steering manager.
	*
	* @param {Vehicle} vehicle - The vehicle that owns this steering manager.
	*/
	constructor( vehicle ) {

		/**
		* The vehicle that owns this steering manager.
		* @type Vehicle
		*/
		this.vehicle = vehicle;

		/**
		* A list of all steering behaviors.
		* @type Array
		*/
		this.behaviors = new Array();

		this._steeringForce = new Vector3(); // the calculated steering force per simulation step
		this._typesMap = new Map(); // used for deserialization of custom behaviors

	}

	/**
	* Adds the given steering behavior to this steering manager.
	*
	* @param {SteeringBehavior} behavior - The steering behavior to add.
	* @return {SteeringManager} A reference to this steering manager.
	*/
	add( behavior ) {

		this.behaviors.push( behavior );
		behavior.onAdded(this.vehicle);
		return this;

	}

	/**
	* Removes the given steering behavior from this steering manager.
	*
	* @param {SteeringBehavior} behavior - The steering behavior to remove.
	* @return {SteeringManager} A reference to this steering manager.
	*/
	remove( behavior ) {

		const index = this.behaviors.indexOf( behavior );
		this.behaviors.splice( index, 1 );
		behavior.onRemoved(this.vehicle);
		return this;

	}

	/**
	* Clears the internal state of this steering manager.
	*
	* @return {SteeringManager} A reference to this steering manager.
	*/
	clear() {

		this.behaviors.length = 0;

		return this;

	}

	/**
	* Calculates the steering forces for all active steering behaviors and
	* combines it into a single result force. This method is called in
	* {@link Vehicle#update}.
	*
	* @param {Number} delta - The time delta.
	* @param {Vector3} result - The force/result vector.
	* @return {Vector3} The force/result vector.
	*/
	calculate( delta, result ) {

		this._calculateByOrder( delta );

		return result.copy( this._steeringForce );

	}

	// this method calculates how much of its max steering force the vehicle has
	// left to apply and then applies that amount of the force to add

	_accumulate( forceToAdd ) {

		// calculate how much steering force the vehicle has used so far

		const magnitudeSoFar = this._steeringForce.length();

		// calculate how much steering force remains to be used by this vehicle

		const magnitudeRemaining = this.vehicle.maxForce - magnitudeSoFar;

		// return false if there is no more force left to use

		if ( magnitudeRemaining <= 0 ) return false;

		// calculate the magnitude of the force we want to add

		const magnitudeToAdd = forceToAdd.length();

		// restrict the magnitude of forceToAdd, so we don't exceed the max force of the vehicle

		if ( magnitudeToAdd > magnitudeRemaining ) {

			forceToAdd.normalize().multiplyScalar( magnitudeRemaining );

		}

		// add force

		this._steeringForce.add( forceToAdd );

		return true;

	}

	_calculateByOrder( delta ) {

		const behaviors = this.behaviors;

		// reset steering force

		this._steeringForce.set( 0, 0, 0 );

		// calculate for each behavior the respective force

		for ( let i = 0, l = behaviors.length; i < l; i ++ ) {

			const behavior = behaviors[ i ];

			if ( behavior.active === true ) {

				force.set( 0, 0, 0 );

				behavior.calculate( this.vehicle, force, delta );

				force.multiplyScalar( behavior.weight );

				if ( this._accumulate( force ) === false ) return;

			}

		}

	}

	/**
	* Transforms this instance into a JSON object.
	*
	* @return {Object} The JSON object.
	*/
	toJSON() {

		const data = {
			type: 'SteeringManager',
			behaviors: new Array()
		};

		const behaviors = this.behaviors;

		for ( let i = 0, l = behaviors.length; i < l; i ++ ) {

			const behavior = behaviors[ i ];
			data.behaviors.push( behavior.toJSON() );

		}

		return data;

	}

	/**
	* Restores this instance from the given JSON object.
	*
	* @param {Object} json - The JSON object.
	* @return {SteeringManager} A reference to this steering manager.
	*/
	fromJSON( json ) {

		this.clear();

		const behaviorsJSON = json.behaviors;

		for ( let i = 0, l = behaviorsJSON.length; i < l; i ++ ) {

			const behaviorJSON = behaviorsJSON[ i ];
			const type = behaviorJSON.type;

			let behavior;

			switch ( type ) {

				case 'SteeringBehavior':
					behavior = new SteeringBehavior().fromJSON( behaviorJSON );
					break;

				case 'AlignmentBehavior':
					behavior = new AlignmentBehavior().fromJSON( behaviorJSON );
					break;

				case 'ArriveBehavior':
					behavior = new ArriveBehavior().fromJSON( behaviorJSON );
					break;

				case 'CohesionBehavior':
					behavior = new CohesionBehavior().fromJSON( behaviorJSON );
					break;

				case 'EvadeBehavior':
					behavior = new EvadeBehavior().fromJSON( behaviorJSON );
					break;

				case 'FleeBehavior':
					behavior = new FleeBehavior().fromJSON( behaviorJSON );
					break;

				case 'FollowPathBehavior':
					behavior = new FollowPathBehavior().fromJSON( behaviorJSON );
					break;

				case 'InterposeBehavior':
					behavior = new InterposeBehavior().fromJSON( behaviorJSON );
					break;

				case 'ObstacleAvoidanceBehavior':
					behavior = new ObstacleAvoidanceBehavior().fromJSON( behaviorJSON );
					break;

				case 'OffsetPursuitBehavior':
					behavior = new OffsetPursuitBehavior().fromJSON( behaviorJSON );
					break;

				case 'PursuitBehavior':
					behavior = new PursuitBehavior().fromJSON( behaviorJSON );
					break;

				case 'SeekBehavior':
					behavior = new SeekBehavior().fromJSON( behaviorJSON );
					break;

				case 'SeparationBehavior':
					behavior = new SeparationBehavior().fromJSON( behaviorJSON );
					break;

				case 'WanderBehavior':
					behavior = new WanderBehavior().fromJSON( behaviorJSON );
					break;

				default:

					// handle custom type

					const ctor = this._typesMap.get( type );

					if ( ctor !== undefined ) {

						behavior = new ctor().fromJSON( behaviorJSON );

					} else {

						Logger.warn( 'YUKA.SteeringManager: Unsupported steering behavior type:', type );
						continue;

					}

			}

			this.add( behavior );

		}

		return this;

	}

	/**
	 * Registers a custom type for deserialization. When calling {@link SteeringManager#fromJSON}
	 * the steering manager is able to pick the correct constructor in order to create custom
	 * steering behavior.
	 *
	 * @param {String} type - The name of the behavior type.
	 * @param {Function} constructor - The constructor function.
	 * @return {SteeringManager} A reference to this steering manager.
	 */
	registerType( type, constructor ) {

		this._typesMap.set( type, constructor );

		return this;

	}

	/**
	* Restores UUIDs with references to GameEntity objects.
	*
	* @param {Map} entities - Maps game entities to UUIDs.
	* @return {SteeringManager} A reference to this steering manager.
	*/
	resolveReferences( entities ) {

		const behaviors = this.behaviors;

		for ( let i = 0, l = behaviors.length; i < l; i ++ ) {

			const behavior = behaviors[ i ];
			behavior.resolveReferences( entities );


		}

		return this;

	}

}

/**
* This class can be used to smooth the result of a vector calculation. One use case
* is the smoothing of the velocity vector of game entities in order to avoid a shaky
* movements due to conflicting forces.
*
* @author {@link https://github.com/Mugen87|Mugen87}
* @author {@link https://github.com/robp94|robp94}
*/
class Smoother {

	/**
	* Constructs a new smoother.
	*
	* @param {Number} count - The amount of samples the smoother will use to average a vector.
	*/
	constructor( count = 10 ) {

		/**
		* The amount of samples the smoother will use to average a vector.
		* @type Number
		* @default 10
		*/
		this.count = count;

		this._history = new Array(); // this holds the history
		this._slot = 0; // the current sample slot

		// initialize history with Vector3s

		for ( let i = 0; i < this.count; i ++ ) {

			this._history[ i ] = new Vector3();

		}

	}

	/**
	* Calculates for the given value a smooth average.
	*
	* @param {Vector3} value - The value to smooth.
	* @param {Vector3} average - The calculated average.
	* @return {Vector3} The calculated average.
	*/
	calculate( value, average ) {

		// ensure, average is a zero vector

		average.set( 0, 0, 0 );

		// make sure the slot index wraps around

		if ( this._slot === this.count ) {

			this._slot = 0;

		}

		// overwrite the oldest value with the newest

		this._history[ this._slot ].copy( value );

		// increase slot index

		this._slot ++;

		// now calculate the average of the history array

		for ( let i = 0; i < this.count; i ++ ) {

			average.add( this._history[ i ] );

		}

		average.divideScalar( this.count );

		return average;

	}

	/**
	* Transforms this instance into a JSON object.
	*
	* @return {Object} The JSON object.
	*/
	toJSON() {

		const data = {
			type: this.constructor.name,
			count: this.count,
			_history: new Array(),
			_slot: this._slot
		};

		// history

		const history = this._history;

		for ( let i = 0, l = history.length; i < l; i ++ ) {

			const value = history[ i ];
			data._history.push( value.toArray( new Array() ) );

		}

		return data;

	}

	/**
	* Restores this instance from the given JSON object.
	*
	* @param {Object} json - The JSON object.
	* @return {Smoother} A reference to this smoother.
	*/
	fromJSON( json ) {

		this.count = json.count;
		this._slot = json._slot;

		// history

		const historyJSON = json._history;
		this._history.length = 0;

		for ( let i = 0, l = historyJSON.length; i < l; i ++ ) {

			const valueJSON = historyJSON[ i ];
			this._history.push( new Vector3().fromArray( valueJSON ) );

		}


		return this;

	}

}

const steeringForce = new Vector3();
const displacement$4 = new Vector3();
const acceleration = new Vector3();
const target$1 = new Vector3();
const velocitySmooth = new Vector3();

/**
* This type of game entity implements a special type of locomotion, the so called
* *Vehicle Model*. The class uses basic physical metrics in order to implement a
* realistic movement.
*
* @author {@link https://github.com/Mugen87|Mugen87}
* @author {@link https://github.com/robp94|robp94}
* @augments MovingEntity
*/
class Vehicle extends MovingEntity {

	/**
	* Constructs a new vehicle.
	*/
	constructor() {

		super();

		/**
		* The mass if the vehicle in kilogram.
		* @type Number
		* @default 1
		*/
		this.mass = 1;

		/**
		* The maximum force this entity can produce to power itself.
		* @type Number
		* @default 100
		*/
		this.maxForce = 100;

		/**
		* The steering manager of this vehicle.
		* @type SteeringManager
		*/
		this.steering = new SteeringManager( this );

		/**
		* An optional smoother to avoid shakiness due to conflicting steering behaviors.
		* @type Smoother
		* @default null
		*/
		this.smoother = null;

	}

	/**
	* This method is responsible for updating the position based on the force produced
	* by the internal steering manager.
	*
	* @param {Number} delta - The time delta.
	* @return {Vehicle} A reference to this vehicle.
	*/
	update( delta ) {

		// calculate steering force

		this.steering.calculate( delta, steeringForce );

		// acceleration = force / mass

		acceleration.copy( steeringForce ).divideScalar( this.mass );

		// update velocity

		this.velocity.add( acceleration.multiplyScalar( delta ) );

		// make sure vehicle does not exceed maximum speed

		if ( this.getSpeedSquared() > ( this.maxSpeed * this.maxSpeed ) ) {

			this.velocity.normalize();
			this.velocity.multiplyScalar( this.maxSpeed );

		}

		// calculate displacement

		displacement$4.copy( this.velocity ).multiplyScalar( delta );

		// calculate target position

		target$1.copy( this.position ).add( displacement$4 );

		// update the orientation if the vehicle has a non zero velocity

		if ( this.updateOrientation === true && this.smoother === null && this.getSpeedSquared() > 0.00000001 ) {

			this.lookAt( target$1 );

		}

		// update position

		this.position.copy( target$1 );

		// if smoothing is enabled, the orientation (not the position!) of the vehicle is
		// changed based on a post-processed velocity vector

		if ( this.updateOrientation === true && this.smoother !== null ) {

			this.smoother.calculate( this.velocity, velocitySmooth );

			displacement$4.copy( velocitySmooth ).multiplyScalar( delta );
			target$1.copy( this.position ).add( displacement$4 );

			this.lookAt( target$1 );

		}

		return this;

	}

	/**
	* Transforms this instance into a JSON object.
	*
	* @return {Object} The JSON object.
	*/
	toJSON() {

		const json = super.toJSON();

		json.mass = this.mass;
		json.maxForce = this.maxForce;
		json.steering = this.steering.toJSON();
		json.smoother = this.smoother ? this.smoother.toJSON() : null;

		return json;

	}

	/**
	* Restores this instance from the given JSON object.
	*
	* @param {Object} json - The JSON object.
	* @return {Vehicle} A reference to this vehicle.
	*/
	fromJSON( json ) {

		super.fromJSON( json );

		this.mass = json.mass;
		this.maxForce = json.maxForce;
		this.steering = new SteeringManager( this ).fromJSON( json.steering );
		this.smoother = json.smoother ? new Smoother().fromJSON( json.smoother ) : null;

		return this;

	}

	/**
	* Restores UUIDs with references to GameEntity objects.
	*
	* @param {Map} entities - Maps game entities to UUIDs.
	* @return {Vehicle} A reference to this vehicle.
	*/
	resolveReferences( entities ) {

		super.resolveReferences( entities );

		this.steering.resolveReferences( entities );

	}

}

/**
* Base class for representing trigger regions. It's a predefine region in 3D space,
* owned by one or more triggers. The shape of the trigger can be arbitrary.
*
* @author {@link https://github.com/Mugen87|Mugen87}
*/
class TriggerRegion {

	/**
	* Returns true if the bounding volume of the given game entity touches/intersects
	* the trigger region. Must be implemented by all concrete trigger regions.
	*
	* @param {GameEntity} entity - The entity to test.
	* @return {Boolean} Whether this trigger touches the given game entity or not.
	*/
	touching( /* entity */ ) {

		return false;

	}

	/**
	* Transforms this instance into a JSON object.
	*
	* @return {Object} The JSON object.
	*/
	toJSON() {

		return {
			type: this.constructor.name
		};

	}

	/**
	* Restores this instance from the given JSON object.
	*
	* @param {Object} json - The JSON object.
	* @return {TriggerRegion} A reference to this trigger region.
	*/
	fromJSON( /* json */ ) {

		return this;

	}

}

const boundingSphereEntity = new BoundingSphere();

/**
* Class for representing a rectangular trigger region as an AABB.
*
* @author {@link https://github.com/Mugen87|Mugen87}
* @augments TriggerRegion
*/
class RectangularTriggerRegion extends TriggerRegion {

	/**
	* Constructs a new rectangular trigger region with the given values.
	*
	* @param {Vector3} min - The minimum bounds of the region.
	* @param {Vector3} max - The maximum bounds of the region.
	*/
	constructor( min = new Vector3(), max = new Vector3() ) {

		super();

		this._aabb = new AABB( min, max );

	}

	get min() {

		return this._aabb.min;

	}

	set min( min ) {

		this._aabb.min = min;

	}

	get max() {

		return this._aabb.max;

	}

	set max( max ) {

		this._aabb.max = max;

	}

	/**
	* Creates the new rectangular trigger region from a given position and size.
	*
	* @param {Vector3} position - The center position of the trigger region.
	* @param {Vector3} size - The size of the trigger region per axis.
	* @return {RectangularTriggerRegion} A reference to this trigger region.
	*/
	fromPositionAndSize( position, size ) {

		this._aabb.fromCenterAndSize( position, size );

		return this;

	}

	/**
	* Returns true if the bounding volume of the given game entity touches/intersects
	* the trigger region.
	*
	* @param {GameEntity} entity - The entity to test.
	* @return {Boolean} Whether this trigger touches the given game entity or not.
	*/
	touching( entity ) {

		boundingSphereEntity.set( entity.position, entity.boundingRadius );

		return this._aabb.intersectsBoundingSphere( boundingSphereEntity );

	}

	/**
	* Transforms this instance into a JSON object.
	*
	* @return {Object} The JSON object.
	*/
	toJSON() {

		const json = super.toJSON();

		json._aabb = this._aabb.toJSON();

		return json;

	}

	/**
	* Restores this instance from the given JSON object.
	*
	* @param {Object} json - The JSON object.
	* @return {RectangularTriggerRegion} A reference to this trigger region.
	*/
	fromJSON( json ) {

		super.fromJSON( json );

		this._aabb.fromJSON( json._aabb );

		return this;

	}

}

const boundingSphereEntity$1 = new BoundingSphere();

/**
* Class for representing a spherical trigger region as a bounding sphere.
*
* @author {@link https://github.com/Mugen87|Mugen87}
* @augments TriggerRegion
*/
class SphericalTriggerRegion extends TriggerRegion {

	/**
	* Constructs a new spherical trigger region with the given values.
	*
	* @param {Vector3} position - The center position of the region.
	* @param {Number} radius - The radius of the region.
	*/
	constructor( position = new Vector3(), radius = 0 ) {

		super();

		this._boundingSphere = new BoundingSphere( position, radius );

	}

	get position() {

		return this._boundingSphere.center;

	}

	set position( position ) {

		this._boundingSphere.center = position;

	}

	get radius() {

		return this._boundingSphere.radius;

	}

	set radius( radius ) {

		this._boundingSphere.radius = radius;

	}

	/**
	* Returns true if the bounding volume of the given game entity touches/intersects
	* the trigger region.
	*
	* @param {GameEntity} entity - The entity to test.
	* @return {Boolean} Whether this trigger touches the given game entity or not.
	*/
	touching( entity ) {

		boundingSphereEntity$1.set( entity.position, entity.boundingRadius );

		return this._boundingSphere.intersectsBoundingSphere( boundingSphereEntity$1 );

	}

	/**
	* Transforms this instance into a JSON object.
	*
	* @return {Object} The JSON object.
	*/
	toJSON() {

		const json = super.toJSON();

		json._boundingSphere = this._boundingSphere.toJSON();

		return json;

	}

	/**
	* Restores this instance from the given JSON object.
	*
	* @param {Object} json - The JSON object.
	* @return {SphericalTriggerRegion} A reference to this trigger region.
	*/
	fromJSON( json ) {

		super.fromJSON( json );

		this._boundingSphere.fromJSON( json._boundingSphere );

		return this;

	}

}

/**
* Base class for representing triggers. A trigger generates an action if a game entity
* touches its trigger region, a predefine region in 3D space.
*
* @author {@link https://github.com/Mugen87|Mugen87}
*/
class Trigger {

	/**
	* Constructs a new trigger with the given values.
	*
	* @param {TriggerRegion} region - The region of the trigger.
	*/
	constructor( region = new TriggerRegion() ) {

		/**
		* Whether this trigger is active or not.
		* @type Boolean
		* @default true
		*/
		this.active = true;

		/**
		* The region of the trigger.
		* @type TriggerRegion
		*/
		this.region = region;

		//

		this._typesMap = new Map(); // used for deserialization of custom triggerRegions

	}

	/**
	* This method is called per simulation step for all game entities. If the game
	* entity touches the region of the trigger, the respective action is executed.
	*
	* @param {GameEntity} entity - The entity to test
	* @return {Trigger} A reference to this trigger.
	*/
	check( entity ) {

		if ( ( this.active === true ) && ( this.region.touching( entity ) === true ) ) {

			this.execute( entity );

		}

		return this;

	}

	/**
	* This method is called when the trigger should execute its action.
	* Must be implemented by all concrete triggers.
	*
	* @param {GameEntity} entity - The entity that touched the trigger region.
	* @return {Trigger} A reference to this trigger.
	*/
	execute( /* entity */ ) {}

	/**
	* Triggers can have internal states. This method is called per simulation step
	* and can be used to update the trigger.
	*
	* @param {Number} delta - The time delta value.
	* @return {Trigger} A reference to this trigger.
	*/
	update( /* delta */ ) {}

	/**
	* Transforms this instance into a JSON object.
	*
	* @return {Object} The JSON object.
	*/
	toJSON() {

		return {
			type: this.constructor.name,
			active: this.active,
			region: this.region.toJSON()
		};

	}

	/**
	* Restores this instance from the given JSON object.
	*
	* @param {Object} json - The JSON object.
	* @return {Trigger} A reference to this trigger.
	*/
	fromJSON( json ) {

		this.active = json.active;

		const regionJSON = json.region;
		let type = regionJSON.type;

		switch ( type ) {

			case 'TriggerRegion':
				this.region = new TriggerRegion().fromJSON( regionJSON );
				break;

			case 'RectangularTriggerRegion':
				this.region = new RectangularTriggerRegion().fromJSON( regionJSON );
				break;

			case 'SphericalTriggerRegion':
				this.region = new SphericalTriggerRegion().fromJSON( regionJSON );
				break;

			default:
				// handle custom type

				const ctor = this._typesMap.get( type );

				if ( ctor !== undefined ) {

					this.region = new ctor().fromJSON( regionJSON );

				} else {

					Logger.warn( 'YUKA.Trigger: Unsupported trigger region type:', regionJSON.type );

				}

		}

		return this;

	}

	/**
	 * Registers a custom type for deserialization. When calling {@link Trigger#fromJSON}
	 * the trigger is able to pick the correct constructor in order to create custom
	 * trigger regions.
	 *
	 * @param {String} type - The name of the trigger region.
	 * @param {Function} constructor - The constructor function.
	 * @return {Trigger} A reference to this trigger.
	 */
	registerType( type, constructor ) {

		this._typesMap.set( type, constructor );

		return this;

	}

}

const candidates = new Array();

/**
* This class is used for managing all central objects of a game like
* game entities and triggers.
*
* @author {@link https://github.com/Mugen87|Mugen87}
*/
class EntityManager {

	/**
	* Constructs a new entity manager.
	*/
	constructor() {

		/**
		* A list of {@link GameEntity game entities }.
		* @type Array
		*/
		this.entities = new Array();

		/**
		* A list of {@link Trigger triggers }.
		* @type Array
		*/
		this.triggers = new Array();

		/**
		* A reference to a spatial index.
		* @type CellSpacePartitioning
		* @default null
		*/
		this.spatialIndex = null;

		this._indexMap = new Map(); // used by spatial indices
		this._typesMap = new Map(); // used for deserialization of custom entities
		this._messageDispatcher = new MessageDispatcher();

	}

	/**
	* Adds a game entity to this entity manager.
	*
	* @param {GameEntity} entity - The game entity to add.
	* @return {EntityManager} A reference to this entity manager.
	*/
	add( entity ) {

		this.entities.push( entity );

		entity.manager = this;

		return this;

	}

	/**
	* Removes a game entity from this entity manager.
	*
	* @param {GameEntity} entity - The game entity to remove.
	* @return {EntityManager} A reference to this entity manager.
	*/
	remove( entity ) {

		const index = this.entities.indexOf( entity );
		this.entities.splice( index, 1 );

		entity.manager = null;

		return this;

	}

	/**
	* Adds a trigger to this entity manager.
	*
	* @param {Trigger} trigger - The trigger to add.
	* @return {EntityManager} A reference to this entity manager.
	*/
	addTrigger( trigger ) {

		this.triggers.push( trigger );

		return this;

	}

	/**
	* Removes a trigger to this entity manager.
	*
	* @param {Trigger} trigger - The trigger to remove.
	* @return {EntityManager} A reference to this entity manager.
	*/
	removeTrigger( trigger ) {

		const index = this.triggers.indexOf( trigger );
		this.triggers.splice( index, 1 );

		return this;

	}

	/**
	* Clears the internal state of this entity manager.
	*
	* @return {EntityManager} A reference to this entity manager.
	*/
	clear() {

		this.entities.length = 0;
		this.triggers.length = 0;

		this._messageDispatcher.clear();

		return this;

	}

	/**
	* Returns an entity by the given name. If no game entity is found, *null*
	* is returned. This method should be used once (e.g. at {@link GameEntity#start})
	* and the result should be cached for later use.
	*
	* @param {String} name - The name of the game entity.
	* @return {GameEntity} The found game entity.
	*/
	getEntityByName( name ) {

		const entities = this.entities;

		for ( let i = 0, l = entities.length; i < l; i ++ ) {

			const entity = entities[ i ];

			if ( entity.name === name ) return entity;

		}

		return null;

	}

	/**
	* The central update method of this entity manager. Updates all
	* game entities, triggers and delayed messages.
	*
	* @param {Number} delta - The time delta.
	* @return {EntityManager} A reference to this entity manager.
	*/
	update( delta ) {

		const entities = this.entities;
		const triggers = this.triggers;

		// update entities

		for ( let i = ( entities.length - 1 ); i >= 0; i -- ) {

			const entity = entities[ i ];

			this.updateEntity( entity, delta );

		}

		// update triggers

		for ( let i = ( triggers.length - 1 ); i >= 0; i -- ) {

			const trigger = triggers[ i ];

			this.updateTrigger( trigger, delta );

		}

		// handle messaging

		this._messageDispatcher.dispatchDelayedMessages( delta );

		return this;

	}

	/**
	* Updates a single entity.
	*
	* @param {GameEntity} entity - The game entity to update.
	* @param {Number} delta - The time delta.
	* @return {EntityManager} A reference to this entity manager.
	*/
	updateEntity( entity, delta ) {

		if ( entity.active === true ) {

			this.updateNeighborhood( entity );

			//

			if ( entity._started === false ) {

				entity.start();

				entity._started = true;

			}

			//

			entity.update( delta );
			entity.updateWorldMatrix();

			//

			const children = entity.children;

			for ( let i = ( children.length - 1 ); i >= 0; i -- ) {

				const child = children[ i ];

				this.updateEntity( child, delta );

			}

			//

			if ( this.spatialIndex !== null ) {

				let currentIndex = this._indexMap.get( entity ) || - 1;
				currentIndex = this.spatialIndex.updateEntity( entity, currentIndex );
				this._indexMap.set( entity, currentIndex );

			}

			//

			const renderComponent = entity._renderComponent;
			const renderComponentCallback = entity._renderComponentCallback;

			if ( renderComponent !== null && renderComponentCallback !== null ) {

				renderComponentCallback( entity, renderComponent );

			}

		}

		return this;

	}

	/**
	* Updates the neighborhood of a single game entity.
	*
	* @param {GameEntity} entity - The game entity to update.
	* @return {EntityManager} A reference to this entity manager.
	*/
	updateNeighborhood( entity ) {

		if ( entity.updateNeighborhood === true ) {

			entity.neighbors.length = 0;

			// determine candidates

			if ( this.spatialIndex !== null ) {

				this.spatialIndex.query( entity.position, entity.neighborhoodRadius, candidates );

			} else {

				// worst case runtime complexity with O(n²)

				candidates.length = 0;
				candidates.push( ...this.entities );

			}

			// verify if candidates are within the predefined range

			const neighborhoodRadiusSq = ( entity.neighborhoodRadius * entity.neighborhoodRadius );

			for ( let i = 0, l = candidates.length; i < l; i ++ ) {

				const candidate = candidates[ i ];

				if ( entity !== candidate && candidate.active === true ) {

					const distanceSq = entity.position.squaredDistanceTo( candidate.position );

					if ( distanceSq <= neighborhoodRadiusSq ) {

						entity.neighbors.push( candidate );

					}

				}

			}

		}

		return this;

	}

	/**
	* Updates a single trigger.
	*
	* @param {Trigger} trigger - The trigger to update.
	* @return {EntityManager} A reference to this entity manager.
	*/
	updateTrigger( trigger, delta ) {

		if ( trigger.active === true ) {

			trigger.update( delta );

			const entities = this.entities;

			for ( let i = ( entities.length - 1 ); i >= 0; i -- ) {

				const entity = entities[ i ];

				if ( entity.active === true && entity.canAcitivateTrigger ) {

					trigger.check( entity );

				}

			}

		}

		return this;

	}

	/**
	* Interface for game entities so they can send messages to other game entities.
	*
	* @param {GameEntity} sender - The sender.
	* @param {GameEntity} receiver - The receiver.
	* @param {String} message - The actual message.
	* @param {Number} delay - A time value in millisecond used to delay the message dispatching.
	* @param {Object} data - An object for custom data.
	* @return {EntityManager} A reference to this entity manager.
	*/
	sendMessage( sender, receiver, message, delay, data ) {

		this._messageDispatcher.dispatch( sender, receiver, message, delay, data );

		return this;

	}

	/**
	* Transforms this instance into a JSON object.
	*
	* @return {Object} The JSON object.
	*/
	toJSON() {

		const data = {
			type: this.constructor.name,
			entities: new Array(),
			triggers: new Array(),
			_messageDispatcher: this._messageDispatcher.toJSON()
		};

		// entities

		function processEntity( entity ) {

			data.entities.push( entity.toJSON() );

			for ( let i = 0, l = entity.children.length; i < l; i ++ ) {

				processEntity( entity.children[ i ] );

			}

		}

		for ( let i = 0, l = this.entities.length; i < l; i ++ ) {

			// recursively process all entities

			processEntity( this.entities[ i ] );

		}

		// triggers

		for ( let i = 0, l = this.triggers.length; i < l; i ++ ) {

			const trigger = this.triggers[ i ];
			data.triggers.push( trigger.toJSON() );

		}

		return data;

	}

	/**
	* Restores this instance from the given JSON object.
	*
	* @param {Object} json - The JSON object.
	* @return {EntityManager} A reference to this entity manager.
	*/
	fromJSON( json ) {

		this.clear();

		const entitiesJSON = json.entities;
		const triggersJSON = json.triggers;
		const _messageDispatcherJSON = json._messageDispatcher;

		// entities

		const entitiesMap = new Map();

		for ( let i = 0, l = entitiesJSON.length; i < l; i ++ ) {

			const entityJSON = entitiesJSON[ i ];
			const type = entityJSON.type;

			let entity;

			switch ( type ) {

				case 'GameEntity':
					entity = new GameEntity().fromJSON( entityJSON );
					break;

				case 'MovingEntity':
					entity = new MovingEntity().fromJSON( entityJSON );
					break;

				case 'Vehicle':
					entity = new Vehicle().fromJSON( entityJSON );
					break;

				default:

					// handle custom type

					const ctor = this._typesMap.get( type );

					if ( ctor !== undefined ) {

						entity = new ctor().fromJSON( entityJSON );

					} else {

						Logger.warn( 'YUKA.EntityManager: Unsupported entity type:', type );
						continue;

					}

			}

			entitiesMap.set( entity.uuid, entity );

			if ( entity.parent === null ) this.add( entity );

		}

		// resolve UUIDs to game entity objects

		for ( let entity of entitiesMap.values() ) {

			entity.resolveReferences( entitiesMap );

		}

		// triggers

		for ( let i = 0, l = triggersJSON.length; i < l; i ++ ) {

			const triggerJSON = triggersJSON[ i ];
			const type = triggerJSON.type;

			let trigger;

			if ( type === 'Trigger' ) {

				trigger = new Trigger().fromJSON( triggerJSON );

			} else {

				// handle custom type

				const ctor = this._typesMap.get( type );

				if ( ctor !== undefined ) {

					trigger = new ctor().fromJSON( triggerJSON );

				} else {

					Logger.warn( 'YUKA.EntityManager: Unsupported trigger type:', type );
					continue;

				}

			}

			this.addTrigger( trigger );

		}

		// restore delayed messages

		this._messageDispatcher.fromJSON( _messageDispatcherJSON );

		return this;

	}

	/**
	* Registers a custom type for deserialization. When calling {@link EntityManager#fromJSON}
	* the entity manager is able to pick the correct constructor in order to create custom
	* game entities or triggers.
	*
	* @param {String} type - The name of the entity or trigger type.
	* @param {Function} constructor - The constructor function.
	* @return {EntityManager} A reference to this entity manager.
	*/
	registerType( type, constructor ) {

		this._typesMap.set( type, constructor );

		return this;

	}

}

/**
* Other classes can inherit from this class in order to provide an
* event based API. Useful for controls development.
*
* @author {@link https://github.com/Mugen87|Mugen87}
*/

class EventDispatcher {

	/**
	* Constructs a new event dispatcher.
	*/
	constructor() {

		this._events = new Map();

	}

	/**
	* Adds an event listener for the given event type.
	*
	* @param {String} type - The event type.
	* @param {Function} listener - The event listener to add.
	*/
	addEventListener( type, listener ) {

		const events = this._events;

		if ( events.has( type ) === false ) {

			events.set( type, new Array() );

		}

		const listeners = events.get( type );

		if ( listeners.indexOf( listener ) === - 1 ) {

			listeners.push( listener );

		}

	}

	/**
	* Removes the given event listener for the given event type.
	*
	* @param {String} type - The event type.
	* @param {Function} listener - The event listener to remove.
	*/
	removeEventListener( type, listener ) {

		const events = this._events;
		const listeners = events.get( type );

		if ( listeners !== undefined ) {

			const index = listeners.indexOf( listener );

			if ( index !== - 1 ) listeners.splice( index, 1 );

		}

	}

	/**
	* Returns true if the given event listener is set for the given event type.
	*
	* @param {String} type - The event type.
	* @param {Function} listener - The event listener to add.
	* @return {Boolean} Whether the given event listener is set for the given event type or not.
	*/
	hasEventListener( type, listener ) {

		const events = this._events;
		const listeners = events.get( type );

		return ( listeners !== undefined ) && ( listeners.indexOf( listener ) !== - 1 );

	}

	/**
	* Dispatches an event to all respective event listeners.
	*
	* @param {Object} event - The event object.
	*/
	dispatchEvent( event ) {

		const events = this._events;
		const listeners = events.get( event.type );

		if ( listeners !== undefined ) {

			event.target = this;

			for ( let i = 0, l = listeners.length; i < l; i ++ ) {

				listeners[ i ].call( this, event );

			}

		}

	}

}

const v1$2 = new Vector3();
const v2 = new Vector3();
const d = new Vector3();

/**
* Class representing a plane in 3D space. The plane is specified in Hessian normal form.
*
* @author {@link https://github.com/Mugen87|Mugen87}
*/
class Plane {

	/**
	* Constructs a new plane with the given values.
	*
	* @param {Vector3} normal - The normal vector of the plane.
	* @param {Number} constant - The distance of the plane from the origin.
	*/
	constructor( normal = new Vector3( 0, 0, 1 ), constant = 0 ) {

		/**
		* The normal vector of the plane.
		* @type Vector3
		*/
		this.normal = normal;

		/**
		* The distance of the plane from the origin.
		* @type Number
		*/
		this.constant = constant;

	}

	/**
	* Sets the given values to this plane.
	*
	* @param {Vector3} normal - The normal vector of the plane.
	* @param {Number} constant - The distance of the plane from the origin.
	* @return {Plane} A reference to this plane.
	*/
	set( normal, constant ) {

		this.normal = normal;
		this.constant = constant;

		return this;

	}

	/**
	* Copies all values from the given plane to this plane.
	*
	* @param {Plane} plane - The plane to copy.
	* @return {Plane} A reference to this plane.
	*/
	copy( plane ) {

		this.normal.copy( plane.normal );
		this.constant = plane.constant;

		return this;

	}

	/**
	* Creates a new plane and copies all values from this plane.
	*
	* @return {Plane} A new plane.
	*/
	clone() {

		return new this.constructor().copy( this );

	}

	/**
	* Computes the signed distance from the given 3D vector to this plane.
	* The sign of the distance indicates the half-space in which the points lies.
	* Zero means the point lies on the plane.
	*
	* @param {Vector3} point - A point in 3D space.
	* @return {Number} The signed distance.
	*/
	distanceToPoint( point ) {

		return this.normal.dot( point ) + this.constant;

	}

	/**
	* Sets the values of the plane from the given normal vector and a coplanar point.
	*
	* @param {Vector3} normal - A normalized vector.
	* @param {Vector3} point - A coplanar point.
	* @return {Plane} A reference to this plane.
	*/
	fromNormalAndCoplanarPoint( normal, point ) {

		this.normal.copy( normal );
		this.constant = - point.dot( this.normal );

		return this;

	}

	/**
	* Sets the values of the plane from three given coplanar points.
	*
	* @param {Vector3} a - A coplanar point.
	* @param {Vector3} b - A coplanar point.
	* @param {Vector3} c - A coplanar point.
	* @return {Plane} A reference to this plane.
	*/
	fromCoplanarPoints( a, b, c ) {

		v1$2.subVectors( c, b ).cross( v2.subVectors( a, b ) ).normalize();

		this.fromNormalAndCoplanarPoint( v1$2, a );

		return this;

	}

	/**
	* Performs a plane/plane intersection test and stores the intersection point
	* to the given 3D vector. If no intersection is detected, *null* is returned.
	*
	* Reference: Intersection of Two Planes in Real-Time Collision Detection
	* by Christer Ericson (chapter 5.4.4)
	*
	* @param {Plane} plane - The plane to test.
	* @param {Vector3} result - The result vector.
	* @return {Vector3} The result vector.
	*/
	intersectPlane( plane, result ) {

		// compute direction of intersection line

		d.crossVectors( this.normal, plane.normal );

		// if d is zero, the planes are parallel (and separated)
		// or coincident, so they’re not considered intersecting

		const denom = d.dot( d );

		if ( denom === 0 ) return null;

		// compute point on intersection line

		v1$2.copy( plane.normal ).multiplyScalar( this.constant );
		v2.copy( this.normal ).multiplyScalar( plane.constant );

		result.crossVectors( v1$2.sub( v2 ), d ).divideScalar( denom );

		return result;

	}

	/**
	* Returns true if the given plane intersects this plane.
	*
	* @param {Plane} plane - The plane to test.
	* @return {Boolean} The result of the intersection test.
	*/
	intersectsPlane( plane ) {

		const d = this.normal.dot( plane.normal );

		return ( Math.abs( d ) !== 1 );

	}

	/**
	* Projects the given point onto the plane. The result is written
	* to the given vector.
	*
	* @param {Vector3} point - The point to project onto the plane.
	* @param {Vector3} result - The projected point.
	* @return {Vector3} The projected point.
	*/
	projectPoint( point, result ) {

		v1$2.copy( this.normal ).multiplyScalar( this.distanceToPoint( point ) );

		result.subVectors( point, v1$2 );

		return result;

	}

	/**
	* Returns true if the given plane is deep equal with this plane.
	*
	* @param {Plane} plane - The plane to test.
	* @return {Boolean} The result of the equality test.
	*/
	equals( plane ) {

		return plane.normal.equals( this.normal ) && plane.constant === this.constant;

	}

}

const boundingSphere$1 = new BoundingSphere();
const triangle = { a: new Vector3(), b: new Vector3(), c: new Vector3() };
const rayLocal = new Ray();
const plane = new Plane();
const inverseMatrix = new Matrix4();
const closestIntersectionPoint = new Vector3();
const closestTriangle = { a: new Vector3(), b: new Vector3(), c: new Vector3() };

/**
* Class for representing a polygon mesh. The faces consist of triangles.
*
* @author {@link https://github.com/Mugen87|Mugen87}
*/
class MeshGeometry {

	/**
	* Constructs a new mesh geometry.
	*
	* @param {TypedArray} vertices - The vertex buffer (Float32Array).
	* @param {TypedArray} indices - The index buffer (Uint16Array/Uint32Array).
	*/
	constructor( vertices = new Float32Array(), indices = null ) {

		this.vertices = vertices;
		this.indices = indices;

		this.backfaceCulling = true;

		this.aabb = new AABB();
		this.boundingSphere = new BoundingSphere();

		this.computeBoundingVolume();

	}

	/**
	* Computes the internal bounding volumes of this mesh geometry.
	*
	* @return {MeshGeometry} A reference to this mesh geometry.
	*/
	computeBoundingVolume() {

		const vertices = this.vertices;
		const vertex = new Vector3();

		const aabb = this.aabb;
		const boundingSphere = this.boundingSphere;

		// compute AABB

		aabb.min.set( Infinity, Infinity, Infinity );
		aabb.max.set( - Infinity, - Infinity, - Infinity );

		for ( let i = 0, l = vertices.length; i < l; i += 3 ) {

			vertex.x = vertices[ i ];
			vertex.y = vertices[ i + 1 ];
			vertex.z = vertices[ i + 2 ];

			aabb.expand( vertex );

		}

		// compute bounding sphere

		aabb.getCenter( boundingSphere.center );
		boundingSphere.radius = boundingSphere.center.distanceTo( aabb.max );

		return this;

	}

	/**
	 * Performs a ray intersection test with the geometry of the obstacle and stores
	 * the intersection point in the given result vector. If no intersection is detected,
	 * *null* is returned.
	 *
	 * @param {Ray} ray - The ray to test.
	 * @param {Matrix4} worldMatrix - The matrix that transforms the geometry to world space.
	 * @param {Boolean} closest - Whether the closest intersection point should be computed or not.
	 * @param {Vector3} intersectionPoint - The intersection point.
	 * @param {Vector3} normal - The normal vector of the respective triangle.
	 * @return {Vector3} The result vector.
	 */
	intersectRay( ray, worldMatrix, closest, intersectionPoint, normal = null ) {

		// check bounding sphere first in world space

		boundingSphere$1.copy( this.boundingSphere ).applyMatrix4( worldMatrix );

		if ( ray.intersectsBoundingSphere( boundingSphere$1 ) ) {

			// transform the ray into the local space of the obstacle

			worldMatrix.getInverse( inverseMatrix );
			rayLocal.copy( ray ).applyMatrix4( inverseMatrix );

			// check AABB in local space since its more expensive to convert an AABB to world space than a bounding sphere

			if ( rayLocal.intersectsAABB( this.aabb ) ) {

				// now perform more expensive test with all triangles of the geometry

				const vertices = this.vertices;
				const indices = this.indices;

				let minDistance = Infinity;
				let found = false;

				if ( indices === null ) {

					// non-indexed geometry

					for ( let i = 0, l = vertices.length; i < l; i += 9 ) {

						triangle.a.set( vertices[ i ], vertices[ i + 1 ], vertices[ i + 2 ] );
						triangle.b.set( vertices[ i + 3 ], vertices[ i + 4 ], vertices[ i + 5 ] );
						triangle.c.set( vertices[ i + 6 ], vertices[ i + 7 ], vertices[ i + 8 ] );

						if ( rayLocal.intersectTriangle( triangle, this.backfaceCulling, intersectionPoint ) !== null ) {

							if ( closest ) {

								const distance = intersectionPoint.squaredDistanceTo( rayLocal.origin );

								if ( distance < minDistance ) {

									minDistance = distance;

									closestIntersectionPoint.copy( intersectionPoint );
									closestTriangle.a.copy( triangle.a );
									closestTriangle.b.copy( triangle.b );
									closestTriangle.c.copy( triangle.c );
									found = true;

								}

							} else {

								found = true;
								break;

							}

						}

					}

				} else {

					// indexed geometry

					for ( let i = 0, l = indices.length; i < l; i += 3 ) {

						const a = indices[ i ];
						const b = indices[ i + 1 ];
						const c = indices[ i + 2 ];

						const stride = 3;

						triangle.a.set( vertices[ ( a * stride ) ], vertices[ ( a * stride ) + 1 ], vertices[ ( a * stride ) + 2 ] );
						triangle.b.set( vertices[ ( b * stride ) ], vertices[ ( b * stride ) + 1 ], vertices[ ( b * stride ) + 2 ] );
						triangle.c.set( vertices[ ( c * stride ) ], vertices[ ( c * stride ) + 1 ], vertices[ ( c * stride ) + 2 ] );

						if ( rayLocal.intersectTriangle( triangle, this.backfaceCulling, intersectionPoint ) !== null ) {

							if ( closest ) {

								const distance = intersectionPoint.squaredDistanceTo( rayLocal.origin );

								if ( distance < minDistance ) {

									minDistance = distance;

									closestIntersectionPoint.copy( intersectionPoint );
									closestTriangle.a.copy( triangle.a );
									closestTriangle.b.copy( triangle.b );
									closestTriangle.c.copy( triangle.c );
									found = true;

								}

							} else {

								found = true;
								break;

							}

						}

					}

				}

				// intersection was found

				if ( found ) {

					if ( closest ) {

						// restore closest intersection point and triangle

						intersectionPoint.copy( closestIntersectionPoint );
						triangle.a.copy( closestTriangle.a );
						triangle.b.copy( closestTriangle.b );
						triangle.c.copy( closestTriangle.c );

					}

					// transform intersection point back to world space

					intersectionPoint.applyMatrix4( worldMatrix );

					// compute normal of triangle in world space if necessary

					if ( normal !== null ) {

						plane.fromCoplanarPoints( triangle.a, triangle.b, triangle.c );
						normal.copy( plane.normal );
						normal.transformDirection( worldMatrix );

					}

					return intersectionPoint;

				}

			}

		}

		return null;

	}

	/**
	 * Returns a new geometry without containing indices.
	 *
	 * @return {MeshGeometry} The new geometry.
	 */
	toTriangleSoup() {

		const indices = this.indices;
		const vertices = this.vertices;
		let newVertices;

		if ( indices ) {

			newVertices = new Float32Array( indices.length * 3 );

			for ( let i = 0, l = indices.length; i < l; i ++ ) {

				const a = indices[ i ];
				const stride = 3;

				newVertices[ i * stride ] = vertices[ a * stride ];
				newVertices[ ( i * stride ) + 1 ] = vertices[ ( a * stride ) + 1 ];
				newVertices[ ( i * stride ) + 2 ] = vertices[ ( a * stride ) + 2 ];

			}

		} else {

			newVertices = new Float32Array( vertices );

		}

		return new MeshGeometry( newVertices );

	}

	/**
	* Transforms this instance into a JSON object.
	*
	* @return {Object} The JSON object.
	*/
	toJSON() {

		const json = {
			type: this.constructor.name
		};

		json.indices = {
			type: this.indices ? this.indices.constructor.name : 'null',
			data: this.indices ? Array.from( this.indices ) : null
		};

		json.vertices = Array.from( this.vertices );
		json.backfaceCulling = this.backfaceCulling;
		json.aabb = this.aabb.toJSON();
		json.boundingSphere = this.boundingSphere.toJSON();

		return json;

	}

	/**
	* Restores this instance from the given JSON object.
	*
	* @param {Object} json - The JSON object.
	* @return {MeshGeometry} A reference to this mesh geometry.
	*/
	fromJSON( json ) {

		this.aabb = new AABB().fromJSON( json.aabb );
		this.boundingSphere = new BoundingSphere().fromJSON( json.boundingSphere );
		this.backfaceCulling = json.backfaceCulling;

		this.vertices = new Float32Array( json.vertices );

		switch ( json.indices.type ) {

			case 'Uint16Array':
				this.indices = new Uint16Array( json.indices.data );
				break;

			case 'Uint32Array':
				this.indices = new Uint32Array( json.indices.data );
				break;

			case 'null':
				this.indices = null;
				break;

		}

		return this;

	}

}

/**
* Class for representing a timer.
*
* @author {@link https://github.com/Mugen87|Mugen87}
*/
class Time {

	/**
	* Constructs a new time object.
	*/
	constructor() {

		/**
		* The time stamp of the last simulation step in milliseconds.
		* @type Number
		* @default 0
		*/
		this.previousTime = 0;

		/**
		* The time stamp of the current simulation step in milliseconds.
		* @type Number
		*/
		this.currentTime = this.now();

		/**
		* Whether the Page Visibility API should be used to avoid large time
		* delta values produced via inactivity or not. This setting is
		* ignored if the browser does not support the API.
		* @type Boolean
		* @default true
		*/
		this.detectPageVisibility = true;

		//

		if ( typeof document !== 'undefined' && document.hidden !== undefined ) {

			this._pageVisibilityHandler = handleVisibilityChange.bind( this );

			document.addEventListener( 'visibilitychange', this._pageVisibilityHandler, false );

		}

		// private members

		this._elapsedTime = 0;
		this._deltaTime = 0;

	}

	/**
	* Returns the delta time in seconds for the current simulation step.
	*
	* @return {Number} The delta time in seconds.
	*/
	getDelta() {

		return this._deltaTime / 1000;

	}

	/**
	* Returns the elapsed time in seconds of this timer. It's the accumulated
	* value of all previous time deltas.
	*
	* @return {Number} The elapsed time in seconds.
	*/
	getElapsed() {

		return this._elapsedTime / 1000;

	}

	/**
	* Updates the internal state of this timer.
	*
	* @return {Time} A reference to this timer.
	*/
	update() {

		this.previousTime = this.currentTime;
		this.currentTime = this.now();

		this._deltaTime = this.currentTime - this.previousTime;
		this._elapsedTime += this._deltaTime;

		return this;

	}

	/**
	* Returns a current time value in milliseconds.
	*
	* @return {Number} A current time value in milliseconds.
	*/
	now() {

		return ( typeof performance === 'undefined' ? Date : performance ).now();

	}

}

//

function handleVisibilityChange() {

	if ( this.detectPageVisibility === true && document.hidden === false ) {

		// reset the current time when the app was inactive (window minimized or tab switched)

		this.currentTime = this.now();

	}

}

/**
* Not all components of an AI system need to be updated in each simulation step.
* This class can be used to control the update process by defining how many updates
* should be executed per second.
*
* @author {@link https://github.com/Mugen87|Mugen87}
*/
class Regulator {

	/**
	* Constructs a new regulator.
	*
	* @param {Number} updateFrequency - The amount of updates per second.
	*/
	constructor( updateFrequency = 0 ) {

		/**
		* The amount of updates per second.
		* @type Number
		* @default 0
		*/
		this.updateFrequency = updateFrequency;

		this._time = new Time();
		this._nextUpdateTime = 0;

	}

	/**
	* Returns true if it is time to allow the next update.
	*
	* @return {Boolean} Whether an update is allowed or not.
	*/
	ready() {

		this._time.update();

		if ( this._time.currentTime >= this._nextUpdateTime ) {

			this._nextUpdateTime = this._time.currentTime + ( 1000 / this.updateFrequency );

			return true;

		}

		return false;

	}

}

/**
* Base class for representing a state in context of State-driven agent design.
*
* @author {@link https://github.com/Mugen87|Mugen87}
*/
class State {

	/**
	* This method is called once during a state transition when the {@link StateMachine} makes
	* this state active.
	*
	* @param {GameEntity} owner - The game entity that represents the execution context of this state.
	*/
	enter( /* owner */ ) {}

	/**
	* This method is called per simulation step if this state is active.
	*
	* @param {GameEntity} owner - The game entity that represents the execution context of this state.
	*/
	execute( /* owner */ ) {}

	/**
	* This method is called once during a state transition when the {@link StateMachine} makes
	* this state inactive.
	*
	* @param {GameEntity} owner - The game entity that represents the execution context of this state.
	*/
	exit( /* owner */ ) {}

	/**
	* Transforms this instance into a JSON object.
	*
	* @return {Object} The JSON object.
	*/
	toJSON() {}

	/**
	* Restores this instance from the given JSON object.
	*
	* @param {Object} json - The JSON object.
	* @return {State} A reference to this state.
	*/
	fromJSON( /* json */ ) {}

	/**
	* Restores UUIDs with references to GameEntity objects.
	*
	* @param {Map} entities - Maps game entities to UUIDs.
	* @return {State} A reference to this state.
	*/
	resolveReferences( /* entities */ ) {}

	/**
	* This method is called when messaging between game entities occurs.
	*
	* @param {GameEntity} owner - The game entity that represents the execution context of this state.
	* @param {Telegram} telegram - A data structure containing the actual message.
	* @return {Boolean} Whether the message was processed or not.
	*/
	onMessage( /* owner, telegram */ ) {

		return false;

	}

}

/**
* Finite state machine (FSM) for implementing State-driven agent design.
*
* @author {@link https://github.com/Mugen87|Mugen87}
*/
class StateMachine {

	/**
	* Constructs a new state machine with the given values.
	*
	* @param {GameEntity} owner - The owner of this state machine.
	*/
	constructor( owner = null ) {

		/**
		* The game entity that owns this state machine.
		* @type GameEntity
		*/
		this.owner = owner;

		/**
		* The current state of the game entity.
		* @type State
		*/
		this.currentState = null;

		/**
		* The previous state of the game entity.
		* @type State
		*/
		this.previousState = null; // a reference to the last state the agent was in

		/**
		* This state logic is called every time the state machine is updated.
		* @type State
		*/
		this.globalState = null;

		/**
		* A map with all states of the state machine.
		* @type Map
		*/
		this.states = new Map();

		//

		this._typesMap = new Map();

	}

	/**
	* Updates the internal state of the FSM. Usually called by {@link GameEntity#update}.
	*
	* @return {StateMachine} A reference to this state machine.
	*/
	update() {

		if ( this.globalState !== null ) {

			this.globalState.execute( this.owner );

		}

		if ( this.currentState !== null ) {

			this.currentState.execute( this.owner );

		}

		return this;

	}

	/**
	* Adds a new state with the given ID to the state machine.
	*
	* @param {String} id - The ID of the state.
	* @param {State} state - The state.
	* @return {StateMachine} A reference to this state machine.
	*/
	add( id, state ) {

		if ( state instanceof State ) {

			this.states.set( id, state );

		} else {

			Logger.warn( 'YUKA.StateMachine: .add() needs a parameter of type "YUKA.State".' );

		}

		return this;

	}

	/**
	* Removes a state via its ID from the state machine.
	*
	* @param {String} id - The ID of the state.
	* @return {StateMachine} A reference to this state machine.
	*/
	remove( id ) {

		this.states.delete( id );

		return this;

	}

	/**
	* Returns the state for the given ID.
	*
	* @param {String} id - The ID of the state.
	* @return {State} The state for the given ID.
	*/
	get( id ) {

		return this.states.get( id );

	}

	/**
	* Performs a state change to the state defined by its ID.
	*
	* @param {String} id - The ID of the state.
	* @return {StateMachine} A reference to this state machine.
	*/
	changeTo( id ) {

		const state = this.get( id );

		this._change( state );

		return this;

	}

	/**
	* Returns to the previous state.
	*
	* @return {StateMachine} A reference to this state machine.
	*/
	revert() {

		this._change( this.previousState );

		return this;

	}

	/**
	* Returns true if this FSM is in the given state.
	*
	* @return {Boolean} Whether this FSM is in the given state or not.
	*/
	in( id ) {

		const state = this.get( id );

		return ( state === this.currentState );

	}

	/**
	* Tries to dispatch the massage to the current or global state and returns true
	* if the message was processed successfully.
	*
	* @param {Telegram} telegram - The telegram with the message data.
	* @return {Boolean} Whether the message was processed or not.
	*/
	handleMessage( telegram ) {

		// first see, if the current state is valid and that it can handle the message

		if ( this.currentState !== null && this.currentState.onMessage( this.owner, telegram ) === true ) {

			return true;

		}

		// if not, and if a global state has been implemented, send the message to the global state

		if ( this.globalState !== null && this.globalState.onMessage( this.owner, telegram ) === true ) {

			return true;

		}

		return false;

	}

	/**
	* Transforms this instance into a JSON object.
	*
	* @return {Object} The JSON object.
	*/
	toJSON() {

		const json = {
			owner: this.owner.uuid,
			currentState: null,
			previousState: null,
			globalState: null,
			states: new Array()
		};

		const statesMap = new Map();

		// states

		for ( let [ id, state ] of this.states ) {

			json.states.push( {
				type: state.constructor.name,
				id: id,
				state: state.toJSON()
			} );

			statesMap.set( state, id );

		}

		json.currentState = statesMap.get( this.currentState ) || null;
		json.previousState = statesMap.get( this.previousState ) || null;
		json.globalState = statesMap.get( this.globalState ) || null;

		return json;

	}

	/**
	* Restores this instance from the given JSON object.
	*
	* @param {Object} json - The JSON object.
	* @return {StateMachine} A reference to this state machine.
	*/
	fromJSON( json ) {

		this.owner = json.owner;

		//

		const statesJSON = json.states;

		for ( let i = 0, l = statesJSON.length; i < l; i ++ ) {

			const stateJSON = statesJSON[ i ];
			const type = stateJSON.type;

			const ctor = this._typesMap.get( type );

			if ( ctor !== undefined ) {

				const id = stateJSON.id;
				const state = new ctor().fromJSON( stateJSON.state );

				this.add( id, state );

			} else {

				Logger.warn( 'YUKA.StateMachine: Unsupported state type:', type );
				continue;

			}

		}

		//

		this.currentState = ( json.currentState !== null ) ? ( this.get( json.currentState ) || null ) : null;
		this.previousState = ( json.previousState !== null ) ? ( this.get( json.previousState ) || null ) : null;
		this.globalState = ( json.globalState !== null ) ? ( this.get( json.globalState ) || null ) : null;

		return this;

	}

	/**
	* Restores UUIDs with references to GameEntity objects.
	*
	* @param {Map} entities - Maps game entities to UUIDs.
	* @return {StateMachine} A reference to this state machine.
	*/
	resolveReferences( entities ) {

		this.owner = entities.get( this.owner ) || null;

		for ( let state of this.states.values() ) {

			state.resolveReferences( entities );

		}

		return this;

	}

	/**
	* Registers a custom type for deserialization. When calling {@link StateMachine#fromJSON}
	* the state machine is able to pick the correct constructor in order to create custom states.
	*
	* @param {String} type - The name of the state type.
	* @param {Function} constructor - The constructor function.
	* @return {StateMachine} A reference to this state machine.
	*/
	registerType( type, constructor ) {

		this._typesMap.set( type, constructor );

		return this;

	}

	//

	_change( state ) {

		this.previousState = this.currentState;

		this.currentState.exit( this.owner );

		this.currentState = state;

		this.currentState.enter( this.owner );

	}

}

/**
* Base class for representing a term in a {@link FuzzyRule}.
*
* @author {@link https://github.com/Mugen87|Mugen87}
*/
class FuzzyTerm {

	/**
	* Clears the degree of membership value.
	*
	* @return {FuzzyTerm} A reference to this term.
	*/
	clearDegreeOfMembership() {}

	/**
	* Returns the degree of membership.
	*
	* @return {Number} Degree of membership.
	*/
	getDegreeOfMembership() {}

	/**
	* Updates the degree of membership by the given value. This method is used when
	* the term is part of a fuzzy rule's consequent.
	*
	* @param {Number} value - The value used to update the degree of membership.
	* @return {FuzzyTerm} A reference to this term.
	*/
	updateDegreeOfMembership( /* value */ ) {}

	/**
	* Transforms this instance into a JSON object.
	*
	* @return {Object} The JSON object.
	*/
	toJSON() {

		return {
			type: this.constructor.name
		};

	}

}

/**
* Base class for representing more complex fuzzy terms based on the
* composite design pattern.
*
* @author {@link https://github.com/Mugen87|Mugen87}
* @augments FuzzyTerm
*/
class FuzzyCompositeTerm extends FuzzyTerm {

	/**
	* Constructs a new fuzzy composite term with the given values.
	*
	* @param {Array} terms - An arbitrary amount of fuzzy terms.
	*/
	constructor( terms = new Array() ) {

		super();

		/**
		* List of fuzzy terms.
		* @type Array
		*/
		this.terms = terms;

	}

	/**
	* Clears the degree of membership value.
	*
	* @return {FuzzyCompositeTerm} A reference to this term.
	*/
	clearDegreeOfMembership() {

		const terms = this.terms;

		for ( let i = 0, l = terms.length; i < l; i ++ ) {

			terms[ i ].clearDegreeOfMembership();

		}

		return this;

	}

	/**
	* Updates the degree of membership by the given value. This method is used when
	* the term is part of a fuzzy rule's consequent.
	*
	* @param {Number} value - The value used to update the degree of membership.
	* @return {FuzzyCompositeTerm} A reference to this term.
	*/
	updateDegreeOfMembership( value ) {

		const terms = this.terms;

		for ( let i = 0, l = terms.length; i < l; i ++ ) {

			terms[ i ].updateDegreeOfMembership( value );

		}

		return this;

	}

	/**
	* Transforms this instance into a JSON object.
	*
	* @return {Object} The JSON object.
	*/
	toJSON() {

		const json = super.toJSON();

		json.terms = new Array();

		for ( let i = 0, l = this.terms.length; i < l; i ++ ) {

			const term = this.terms[ i ];

			if ( term instanceof FuzzyCompositeTerm ) {

				json.terms.push( term.toJSON() );

			} else {

				json.terms.push( term.uuid );

			}

		}

		return json;

	}

}

/**
* Class for representing an AND operator. Can be used to construct
* fuzzy rules.
*
* @author {@link https://github.com/Mugen87|Mugen87}
* @augments FuzzyCompositeTerm
*/
class FuzzyAND extends FuzzyCompositeTerm {

	/**
	* Constructs a new fuzzy AND operator with the given values. The constructor
	* accepts and arbitrary amount of fuzzy terms.
	*/
	constructor() {

		const terms = Array.from( arguments );

		super( terms );

	}

	/**
	* Returns the degree of membership. The AND operator returns the minimum
	* degree of membership of the sets it is operating on.
	*
	* @return {Number} Degree of membership.
	*/
	getDegreeOfMembership() {

		const terms = this.terms;
		let minDOM = Infinity;

		for ( let i = 0, l = terms.length; i < l; i ++ ) {

			const term = terms[ i ];
			const currentDOM = term.getDegreeOfMembership();

			if ( currentDOM < minDOM ) minDOM = currentDOM;

		}

		return minDOM;

	}

}

/**
* Hedges are special unary operators that can be employed to modify the meaning
* of a fuzzy set. The FAIRLY fuzzy hedge widens the membership function.
*
* @author {@link https://github.com/Mugen87|Mugen87}
* @augments FuzzyCompositeTerm
*/
class FuzzyFAIRLY extends FuzzyCompositeTerm {

	/**
	* Constructs a new fuzzy FAIRLY hedge with the given values.
	*
	* @param {FuzzyTerm} fuzzyTerm - The fuzzy term this hedge is working on.
	*/
	constructor( fuzzyTerm = null ) {

		const terms = ( fuzzyTerm !== null ) ? [ fuzzyTerm ] : new Array();

		super( terms );

	}

	// FuzzyTerm API

	/**
	* Clears the degree of membership value.
	*
	* @return {FuzzyFAIRLY} A reference to this fuzzy hedge.
	*/
	clearDegreeOfMembership() {

		const fuzzyTerm = this.terms[ 0 ];
		fuzzyTerm.clearDegreeOfMembership();

		return this;

	}

	/**
	* Returns the degree of membership.
	*
	* @return {Number} Degree of membership.
	*/
	getDegreeOfMembership() {

		const fuzzyTerm = this.terms[ 0 ];
		const dom = fuzzyTerm.getDegreeOfMembership();

		return Math.sqrt( dom );

	}

	/**
	* Updates the degree of membership by the given value.
	*
	* @return {FuzzyFAIRLY} A reference to this fuzzy hedge.
	*/
	updateDegreeOfMembership( value ) {

		const fuzzyTerm = this.terms[ 0 ];
		fuzzyTerm.updateDegreeOfMembership( Math.sqrt( value ) );

		return this;

	}

}

/**
* Class for representing an OR operator. Can be used to construct
* fuzzy rules.
*
* @author {@link https://github.com/Mugen87|Mugen87}
* @augments FuzzyCompositeTerm
*/
class FuzzyOR extends FuzzyCompositeTerm {

	/**
	* Constructs a new fuzzy AND operator with the given values. The constructor
	* accepts and arbitrary amount of fuzzy terms.
	*/
	constructor() {

		const terms = Array.from( arguments );

		super( terms );

	}

	/**
	* Returns the degree of membership. The AND operator returns the maximum
	* degree of membership of the sets it is operating on.
	*
	* @return {Number} Degree of membership.
	*/
	getDegreeOfMembership() {

		const terms = this.terms;
		let maxDOM = - Infinity;

		for ( let i = 0, l = terms.length; i < l; i ++ ) {

			const term = terms[ i ];
			const currentDOM = term.getDegreeOfMembership();

			if ( currentDOM > maxDOM ) maxDOM = currentDOM;

		}

		return maxDOM;

	}

}

/**
* Hedges are special unary operators that can be employed to modify the meaning
* of a fuzzy set. The FAIRLY fuzzy hedge widens the membership function.
*
* @author {@link https://github.com/Mugen87|Mugen87}
* @augments FuzzyCompositeTerm
*/
class FuzzyVERY extends FuzzyCompositeTerm {

	/**
	* Constructs a new fuzzy VERY hedge with the given values.
	*
	* @param {FuzzyTerm} fuzzyTerm - The fuzzy term this hedge is working on.
	*/
	constructor( fuzzyTerm = null ) {

		const terms = ( fuzzyTerm !== null ) ? [ fuzzyTerm ] : new Array();

		super( terms );

	}

	// FuzzyTerm API

	/**
	* Clears the degree of membership value.
	*
	* @return {FuzzyVERY} A reference to this fuzzy hedge.
	*/
	clearDegreeOfMembership() {

		const fuzzyTerm = this.terms[ 0 ];
		fuzzyTerm.clearDegreeOfMembership();

		return this;

	}

	/**
	* Returns the degree of membership.
	*
	* @return {Number} Degree of membership.
	*/
	getDegreeOfMembership() {

		const fuzzyTerm = this.terms[ 0 ];
		const dom = fuzzyTerm.getDegreeOfMembership();

		return dom * dom;

	}

	/**
	* Updates the degree of membership by the given value.
	*
	* @return {FuzzyVERY} A reference to this fuzzy hedge.
	*/
	updateDegreeOfMembership( value ) {

		const fuzzyTerm = this.terms[ 0 ];
		fuzzyTerm.updateDegreeOfMembership( value * value );

		return this;

	}

}

/**
* Base class for fuzzy sets. This type of sets are defined by a membership function
* which can be any arbitrary shape but are typically triangular or trapezoidal. They define
* a gradual transition from regions completely outside the set to regions completely
* within the set, thereby enabling a value to have partial membership to a set.
*
* This class is derived from {@link FuzzyTerm} so it can be directly used in fuzzy rules.
* According to the composite design pattern, a fuzzy set can be considered as an atomic fuzzy term.
*
* @author {@link https://github.com/Mugen87|Mugen87}
* @augments FuzzyTerm
*/
class FuzzySet extends FuzzyTerm {

	/**
	* Constructs a new fuzzy set with the given values.
	*
	* @param {Number} representativeValue - The maximum of the set's membership function.
	*/
	constructor( representativeValue = 0 ) {

		super();

		/**
		* Represents the degree of membership to this fuzzy set.
		* @type Number
		* @default 0
		*/
		this.degreeOfMembership = 0;

		/**
		* The maximum of the set's membership function. For instance, if
		* the set is triangular then this will be the peak point of the triangular.
		* If the set has a plateau then this value will be the mid point of the
		* plateau. Used to avoid runtime calculations.
		* @type Number
		* @default 0
		*/
		this.representativeValue = representativeValue;

		/**
		* Represents the left border of this fuzzy set.
		* @type Number
		* @default 0
		*/
		this.left = 0;

		/**
		* Represents the right border of this fuzzy set.
		* @type Number
		* @default 0
		*/
		this.right = 0;

		//

		this._uuid = null;

	}

	get uuid() {

		if ( this._uuid === null ) {

			this._uuid = MathUtils.generateUUID();

		}

		return this._uuid;

	}

	set uuid( uuid ) {

		this._uuid = uuid;

	}

	/**
	* Computes the degree of membership for the given value. Notice that this method
	* does not set {@link FuzzySet#degreeOfMembership} since other classes use it in
	* order to calculate intermediate degree of membership values. This method be
	* implemented by all concrete fuzzy set classes.
	*
	* @param {Number} value - The value used to calculate the degree of membership.
	* @return {Number} The degree of membership.
	*/
	computeDegreeOfMembership( /* value */ ) {}

	// FuzzyTerm API

	/**
	* Clears the degree of membership value.
	*
	* @return {FuzzySet} A reference to this fuzzy set.
	*/
	clearDegreeOfMembership() {

		this.degreeOfMembership = 0;

		return this;

	}

	/**
	* Returns the degree of membership.
	*
	* @return {Number} Degree of membership.
	*/
	getDegreeOfMembership() {

		return this.degreeOfMembership;

	}

	/**
	* Updates the degree of membership by the given value. This method is used when
	* the set is part of a fuzzy rule's consequent.
	*
	* @return {FuzzySet} A reference to this fuzzy set.
	*/
	updateDegreeOfMembership( value ) {

		// update the degree of membership if the given value is greater than the
		// existing one

		if ( value > this.degreeOfMembership ) this.degreeOfMembership = value;

		return this;

	}

	/**
	* Transforms this instance into a JSON object.
	*
	* @return {Object} The JSON object.
	*/
	toJSON() {

		const json = super.toJSON();

		json.degreeOfMembership = this.degreeOfMembership;
		json.representativeValue = this.representativeValue;
		json.left = this.left;
		json.right = this.right;
		json.uuid = this.uuid;

		return json;

	}

	/**
	* Restores this instance from the given JSON object.
	*
	* @param {Object} json - The JSON object.
	* @return {FuzzySet} A reference to this fuzzy set.
	*/
	fromJSON( json ) {

		this.degreeOfMembership = json.degreeOfMembership;
		this.representativeValue = json.representativeValue;
		this.left = json.left;
		this.right = json.right;
		this.uuid = json.uuid;

		return this;

	}

}

/**
* Class for representing a fuzzy set that has a s-shape membership function with
* values from highest to lowest.
*
* @author {@link https://github.com/robp94|robp94}
* @augments FuzzySet
*/
class LeftSCurveFuzzySet extends FuzzySet {

	/**
	* Constructs a new S-curve fuzzy set with the given values.
	*
	* @param {Number} left - Represents the left border of this fuzzy set.
	* @param {Number} midpoint - Represents the peak value of this fuzzy set.
	* @param {Number} right - Represents the right border of this fuzzy set.
	*/
	constructor( left = 0, midpoint = 0, right = 0 ) {

		// the representative value is the midpoint of the plateau of the shoulder

		const representativeValue = ( midpoint + left ) / 2;

		super( representativeValue );

		/**
		* Represents the left border of this fuzzy set.
		* @type Number
		* @default 0
		*/
		this.left = left;

		/**
		* Represents the peak value of this fuzzy set.
		* @type Number
		* @default 0
		*/
		this.midpoint = midpoint;

		/**
		* Represents the right border of this fuzzy set.
		* @type Number
		* @default 0
		*/
		this.right = right;

	}

	/**
	* Computes the degree of membership for the given value.
	*
	* @param {Number} value - The value used to calculate the degree of membership.
	* @return {Number} The degree of membership.
	*/
	computeDegreeOfMembership( value ) {

		const midpoint = this.midpoint;
		const left = this.left;
		const right = this.right;

		// find DOM if the given value is left of the center or equal to the center

		if ( ( value >= left ) && ( value <= midpoint ) ) {

			return 1;

		}

		// find DOM if the given value is right of the midpoint

		if ( ( value > midpoint ) && ( value <= right ) ) {

			if ( value >= ( ( midpoint + right ) / 2 ) ) {

				return 2 * ( Math.pow( ( value - right ) / ( midpoint - right ), 2 ) );

			} else { //todo test

				return 1 - ( 2 * ( Math.pow( ( value - midpoint ) / ( midpoint - right ), 2 ) ) );

			}

		}

		// out of range

		return 0;

	}

	/**
	* Transforms this instance into a JSON object.
	*
	* @return {Object} The JSON object.
	*/
	toJSON() {

		const json = super.toJSON();

		json.midpoint = this.midpoint;

		return json;

	}

	/**
	* Restores this instance from the given JSON object.
	*
	* @param {Object} json - The JSON object.
	* @return {LeftSCurveFuzzySet} A reference to this fuzzy set.
	*/
	fromJSON( json ) {

		super.fromJSON( json );

		this.midpoint = json.midpoint;

		return this;

	}

}

/**
* Class for representing a fuzzy set that has a left shoulder shape. The range between
* the midpoint and left border point represents the same DOM.
*
* @author {@link https://github.com/Mugen87|Mugen87}
* @augments FuzzySet
*/
class LeftShoulderFuzzySet extends FuzzySet {

	/**
	* Constructs a new left shoulder fuzzy set with the given values.
	*
	* @param {Number} left - Represents the left border of this fuzzy set.
	* @param {Number} midpoint - Represents the peak value of this fuzzy set.
	* @param {Number} right - Represents the right border of this fuzzy set.
	*/
	constructor( left = 0, midpoint = 0, right = 0 ) {

		// the representative value is the midpoint of the plateau of the shoulder

		const representativeValue = ( midpoint + left ) / 2;

		super( representativeValue );

		/**
		* Represents the left border of this fuzzy set.
		* @type Number
		* @default 0
		*/
		this.left = left;

		/**
		* Represents the peak value of this fuzzy set.
		* @type Number
		* @default 0
		*/
		this.midpoint = midpoint;

		/**
		* Represents the right border of this fuzzy set.
		* @type Number
		* @default 0
		*/
		this.right = right;

	}

	/**
	* Computes the degree of membership for the given value.
	*
	* @param {Number} value - The value used to calculate the degree of membership.
	* @return {Number} The degree of membership.
	*/
	computeDegreeOfMembership( value ) {

		const midpoint = this.midpoint;
		const left = this.left;
		const right = this.right;

		// find DOM if the given value is left of the center or equal to the center

		if ( ( value >= left ) && ( value <= midpoint ) ) {

			return 1;

		}

		// find DOM if the given value is right of the midpoint

		if ( ( value > midpoint ) && ( value <= right ) ) {

			const grad = 1 / ( right - midpoint );

			return grad * ( right - value );

		}

		// out of range

		return 0;

	}

	/**
	* Transforms this instance into a JSON object.
	*
	* @return {Object} The JSON object.
	*/
	toJSON() {

		const json = super.toJSON();

		json.midpoint = this.midpoint;

		return json;

	}

	/**
	* Restores this instance from the given JSON object.
	*
	* @param {Object} json - The JSON object.
	* @return {LeftShoulderFuzzySet} A reference to this fuzzy set.
	*/
	fromJSON( json ) {

		super.fromJSON( json );

		this.midpoint = json.midpoint;

		return this;

	}

}

/**
* Class for representing a fuzzy set that has a normal distribution shape. It can be defined
* by the mean and standard deviation.
*
* @author {@link https://github.com/robp94|robp94}
* @augments FuzzySet
*/
class NormalDistFuzzySet extends FuzzySet {

	/**
	* Constructs a new triangular fuzzy set with the given values.
	*
	* @param {Number} left - Represents the left border of this fuzzy set.
	* @param {Number} midpoint - Mean or expectation of the normal distribution.
	* @param {Number} right - Represents the right border of this fuzzy set.
	* @param {Number} standardDeviation - Standard deviation of the normal distribution.
	*/
	constructor( left = 0, midpoint = 0, right = 0, standardDeviation = 0 ) {

		super( midpoint );

		/**
		* Represents the left border of this fuzzy set.
		* @type Number
		* @default 0
		*/
		this.left = left;

		/**
		* Represents the peak value of this fuzzy set.
		* @type Number
		* @default 0
		*/
		this.midpoint = midpoint;

		/**
		* Represents the right border of this fuzzy set.
		* @type Number
		* @default 0
		*/
		this.right = right;

		/**
		* Represents the standard deviation of this fuzzy set.
		* @type Number
		* @default 0
		*/
		this.standardDeviation = standardDeviation;

		//

		this._cache = {};

	}

	/**
	* Computes the degree of membership for the given value.
	*
	* @param {Number} value - The value used to calculate the degree of membership.
	* @return {Number} The degree of membership.
	*/
	computeDegreeOfMembership( value ) {

		this._updateCache();

		if ( value >= this.right || value <= this.left ) return 0;

		return probabilityDensity( value, this.midpoint, this._cache.variance ) / this._cache.normalizationFactor;

	}

	/**
	* Transforms this instance into a JSON object.
	*
	* @return {Object} The JSON object.
	*/
	toJSON() {

		const json = super.toJSON();

		json.midpoint = this.midpoint;
		json.standardDeviation = this.standardDeviation;

		return json;

	}

	/**
	* Restores this instance from the given JSON object.
	*
	* @param {Object} json - The JSON object.
	* @return {NormalDistFuzzySet} A reference to this fuzzy set.
	*/
	fromJSON( json ) {

		super.fromJSON( json );

		this.midpoint = json.midpoint;
		this.standardDeviation = json.standardDeviation;

		return this;

	}

	//

	_updateCache() {

		const cache =	this._cache;
		const midpoint = this.midpoint;
		const standardDeviation = this.standardDeviation;

		if ( midpoint !== cache.midpoint || standardDeviation !== cache.standardDeviation ) {

			const variance = standardDeviation * standardDeviation;

			cache.midpoint = midpoint;
			cache.standardDeviation = standardDeviation;
			cache.variance = variance;

			// this value is used to ensure the DOM lies in the range of [0,1]

			cache.normalizationFactor = probabilityDensity( midpoint, midpoint, variance );

		}

		return this;

	}

}

//

function probabilityDensity( x, mean, variance ) {

	return ( 1 / Math.sqrt( 2 * Math.PI * variance ) ) * Math.exp( - ( Math.pow( ( x - mean ), 2 ) ) / ( 2 * variance ) );

}

/**
* Class for representing a fuzzy set that has a s-shape membership function with
* values from lowest to highest.
*
* @author {@link https://github.com/robp94|robp94}
* @augments FuzzySet
*/
class RightSCurveFuzzySet extends FuzzySet {

	/**
	* Constructs a new S-curve fuzzy set with the given values.
	*
	* @param {Number} left - Represents the left border of this fuzzy set.
	* @param {Number} midpoint - Represents the peak value of this fuzzy set.
	* @param {Number} right - Represents the right border of this fuzzy set.
	*/
	constructor( left = 0, midpoint = 0, right = 0 ) {

		// the representative value is the midpoint of the plateau of the shoulder

		const representativeValue = ( midpoint + right ) / 2;

		super( representativeValue );

		/**
		* Represents the left border of this fuzzy set.
		* @type Number
		* @default 0
		*/
		this.left = left;

		/**
		* Represents the peak value of this fuzzy set.
		* @type Number
		* @default 0
		*/
		this.midpoint = midpoint;

		/**
		* Represents the right border of this fuzzy set.
		* @type Number
		* @default 0
		*/
		this.right = right;

	}

	/**
	* Computes the degree of membership for the given value.
	*
	* @param {Number} value - The value used to calculate the degree of membership.
	* @return {Number} The degree of membership.
	*/
	computeDegreeOfMembership( value ) {

		const midpoint = this.midpoint;
		const left = this.left;
		const right = this.right;

		// find DOM if the given value is left of the center or equal to the center

		if ( ( value >= left ) && ( value <= midpoint ) ) {

			if ( value <= ( ( left + midpoint ) / 2 ) ) {

				return 2 * ( Math.pow( ( value - left ) / ( midpoint - left ), 2 ) );

			} else {

				return 1 - ( 2 * ( Math.pow( ( value - midpoint ) / ( midpoint - left ), 2 ) ) );

			}


		}

		// find DOM if the given value is right of the midpoint

		if ( ( value > midpoint ) && ( value <= right ) ) {

			return 1;

		}

		// out of range

		return 0;

	}

	/**
	* Transforms this instance into a JSON object.
	*
	* @return {Object} The JSON object.
	*/
	toJSON() {

		const json = super.toJSON();

		json.midpoint = this.midpoint;

		return json;

	}

	/**
	* Restores this instance from the given JSON object.
	*
	* @param {Object} json - The JSON object.
	* @return {RightSCurveFuzzySet} A reference to this fuzzy set.
	*/
	fromJSON( json ) {

		super.fromJSON( json );

		this.midpoint = json.midpoint;

		return this;

	}

}

/**
* Class for representing a fuzzy set that has a right shoulder shape. The range between
* the midpoint and right border point represents the same DOM.
*
* @author {@link https://github.com/Mugen87|Mugen87}
* @augments FuzzySet
*/
class RightShoulderFuzzySet extends FuzzySet {

	/**
	* Constructs a new right shoulder fuzzy set with the given values.
	*
	* @param {Number} left - Represents the left border of this fuzzy set.
	* @param {Number} midpoint - Represents the peak value of this fuzzy set.
	* @param {Number} right - Represents the right border of this fuzzy set.
	*/
	constructor( left = 0, midpoint = 0, right = 0 ) {

		// the representative value is the midpoint of the plateau of the shoulder

		const representativeValue = ( midpoint + right ) / 2;

		super( representativeValue );

		/**
		* Represents the left border of this fuzzy set.
		* @type Number
		* @default 0
		*/
		this.left = left;

		/**
		* Represents the peak value of this fuzzy set.
		* @type Number
		* @default 0
		*/
		this.midpoint = midpoint;

		/**
		* Represents the right border of this fuzzy set.
		* @type Number
		* @default 0
		*/
		this.right = right;

	}

	/**
	* Computes the degree of membership for the given value.
	*
	* @param {Number} value - The value used to calculate the degree of membership.
	* @return {Number} The degree of membership.
	*/
	computeDegreeOfMembership( value ) {

		const midpoint = this.midpoint;
		const left = this.left;
		const right = this.right;

		// find DOM if the given value is left of the center or equal to the center

		if ( ( value >= left ) && ( value <= midpoint ) ) {

			const grad = 1 / ( midpoint - left );

			return grad * ( value - left );

		}

		// find DOM if the given value is right of the midpoint

		if ( ( value > midpoint ) && ( value <= right ) ) {

			return 1;

		}

		// out of range

		return 0;

	}

	/**
	* Transforms this instance into a JSON object.
	*
	* @return {Object} The JSON object.
	*/
	toJSON() {

		const json = super.toJSON();

		json.midpoint = this.midpoint;

		return json;

	}

	/**
	* Restores this instance from the given JSON object.
	*
	* @param {Object} json - The JSON object.
	* @return {RightShoulderFuzzySet} A reference to this fuzzy set.
	*/
	fromJSON( json ) {

		super.fromJSON( json );

		this.midpoint = json.midpoint;

		return this;

	}

}

/**
* Class for representing a fuzzy set that is a singleton. In its range, the degree of
* membership is always one.
*
* @author {@link https://github.com/Mugen87|Mugen87}
* @augments FuzzySet
*/
class SingletonFuzzySet extends FuzzySet {

	/**
	* Constructs a new singleton fuzzy set with the given values.
	*
	* @param {Number} left - Represents the left border of this fuzzy set.
	* @param {Number} midpoint - Represents the peak value of this fuzzy set.
	* @param {Number} right - Represents the right border of this fuzzy set.
	*/
	constructor( left = 0, midpoint = 0, right = 0 ) {

		super( midpoint );

		/**
		* Represents the left border of this fuzzy set.
		* @type Number
		* @default 0
		*/
		this.left = left;

		/**
		* Represents the peak value of this fuzzy set.
		* @type Number
		* @default 0
		*/
		this.midpoint = midpoint;

		/**
		* Represents the right border of this fuzzy set.
		* @type Number
		* @default 0
		*/
		this.right = right;

	}

	/**
	* Computes the degree of membership for the given value.
	*
	* @param {Number} value - The value used to calculate the degree of membership.
	* @return {Number} The degree of membership.
	*/
	computeDegreeOfMembership( value ) {

		const left = this.left;
		const right = this.right;

		return ( value >= left && value <= right ) ? 1 : 0;

	}

	/**
	* Transforms this instance into a JSON object.
	*
	* @return {Object} The JSON object.
	*/
	toJSON() {

		const json = super.toJSON();

		json.midpoint = this.midpoint;

		return json;

	}

	/**
	* Restores this instance from the given JSON object.
	*
	* @param {Object} json - The JSON object.
	* @return {SingletonFuzzySet} A reference to this fuzzy set.
	*/
	fromJSON( json ) {

		super.fromJSON( json );

		this.midpoint = json.midpoint;

		return this;

	}

}

/**
* Class for representing a fuzzy set that has a triangular shape. It can be defined
* by a left point, a midpoint (peak) and a right point.
*
* @author {@link https://github.com/Mugen87|Mugen87}
* @augments FuzzySet
*/
class TriangularFuzzySet extends FuzzySet {

	/**
	* Constructs a new triangular fuzzy set with the given values.
	*
	* @param {Number} left - Represents the left border of this fuzzy set.
	* @param {Number} midpoint - Represents the peak value of this fuzzy set.
	* @param {Number} right - Represents the right border of this fuzzy set.
	*/
	constructor( left = 0, midpoint = 0, right = 0 ) {

		super( midpoint );

		/**
		* Represents the left border of this fuzzy set.
		* @type Number
		* @default 0
		*/
		this.left = left;

		/**
		* Represents the peak value of this fuzzy set.
		* @type Number
		* @default 0
		*/
		this.midpoint = midpoint;

		/**
		* Represents the right border of this fuzzy set.
		* @type Number
		* @default 0
		*/
		this.right = right;

	}

	/**
	* Computes the degree of membership for the given value.
	*
	* @param {Number} value - The value used to calculate the degree of membership.
	* @return {Number} The degree of membership.
	*/
	computeDegreeOfMembership( value ) {

		const midpoint = this.midpoint;
		const left = this.left;
		const right = this.right;

		// find DOM if the given value is left of the center or equal to the center

		if ( ( value >= left ) && ( value <= midpoint ) ) {

			const grad = 1 / ( midpoint - left );

			return grad * ( value - left );

		}

		// find DOM if the given value is right of the center

		if ( ( value > midpoint ) && ( value <= right ) ) {

			const grad = 1 / ( right - midpoint );

			return grad * ( right - value );

		}

		// out of range

		return 0;

	}

	/**
	* Transforms this instance into a JSON object.
	*
	* @return {Object} The JSON object.
	*/
	toJSON() {

		const json = super.toJSON();

		json.midpoint = this.midpoint;

		return json;

	}

	/**
	* Restores this instance from the given JSON object.
	*
	* @param {Object} json - The JSON object.
	* @return {TriangularFuzzySet} A reference to this fuzzy set.
	*/
	fromJSON( json ) {

		super.fromJSON( json );

		this.midpoint = json.midpoint;

		return this;

	}

}

/**
* Class for representing a fuzzy rule. Fuzzy rules are comprised of an antecedent and
* a consequent in the form: IF antecedent THEN consequent.
*
* Compared to ordinary if/else statements with discrete values, the consequent term
* of a fuzzy rule can fire to a matter of degree.
*
* @author {@link https://github.com/Mugen87|Mugen87}
*/
class FuzzyRule {

	/**
	* Constructs a new fuzzy rule with the given values.
	*
	* @param {FuzzyTerm} antecedent - Represents the condition of the rule.
	* @param {FuzzyTerm} consequence - Describes the consequence if the condition is satisfied.
	*/
	constructor( antecedent = null, consequence = null ) {

		/**
		* Represents the condition of the rule.
		* @type FuzzyTerm
		* @default null
		*/
		this.antecedent = antecedent;

		/**
		* Describes the consequence if the condition is satisfied.
		* @type FuzzyTerm
		* @default null
		*/
		this.consequence = consequence;

	}

	/**
	* Initializes the consequent term of this fuzzy rule.
	*
	* @return {FuzzyRule} A reference to this fuzzy rule.
	*/
	initConsequence() {

		this.consequence.clearDegreeOfMembership();

		return this;

	}

	/**
	* Evaluates the rule and updates the degree of membership of the consequent term with
	* the degree of membership of the antecedent term.
	*
	* @return {FuzzyRule} A reference to this fuzzy rule.
	*/
	evaluate() {

		this.consequence.updateDegreeOfMembership( this.antecedent.getDegreeOfMembership() );

		return this;

	}

	/**
	* Transforms this instance into a JSON object.
	*
	* @return {Object} The JSON object.
	*/
	toJSON() {

		const json = {};

		const antecedent = this.antecedent;
		const consequence = this.consequence;

		json.type = this.constructor.name;
		json.antecedent = ( antecedent instanceof FuzzyCompositeTerm ) ? antecedent.toJSON() : antecedent.uuid;
		json.consequence = ( consequence instanceof FuzzyCompositeTerm ) ? consequence.toJSON() : consequence.uuid;

		return json;

	}

	/**
	* Restores this instance from the given JSON object.
	*
	* @param {Object} json - The JSON object.
	* @param {Map} fuzzySets - Maps fuzzy sets to UUIDs.
	* @return {FuzzyRule} A reference to this fuzzy rule.
	*/
	fromJSON( json, fuzzySets ) {

		function parseTerm( termJSON ) {

			if ( typeof termJSON === 'string' ) {

				// atomic term -> FuzzySet

				const uuid = termJSON;
				return fuzzySets.get( uuid ) || null;

			} else {

				// composite term

				const type = termJSON.type;

				let term;

				switch ( type ) {

					case 'FuzzyAND':
						term = new FuzzyAND();
						break;

					case 'FuzzyOR':
						term = new FuzzyOR();
						break;

					case 'FuzzyVERY':
						term = new FuzzyVERY();
						break;

					case 'FuzzyFAIRLY':
						term = new FuzzyFAIRLY();
						break;

					default:
						Logger.error( 'YUKA.FuzzyRule: Unsupported operator type:', type );
						return;

				}

				const termsJSON = termJSON.terms;

				for ( let i = 0, l = termsJSON.length; i < l; i ++ ) {

					// recursively parse all subordinate terms

					term.terms.push( parseTerm( termsJSON[ i ] ) );

				}

				return term;

			}

		}

		this.antecedent = parseTerm( json.antecedent );
		this.consequence = parseTerm( json.consequence );

		return this;

	}

}

/**
* Class for representing a fuzzy linguistic variable (FLV). A FLV is the
* composition of one or more fuzzy sets to represent a concept or domain
* qualitatively. For example fuzzs sets "Dumb", "Average", and "Clever"
* are members of the fuzzy linguistic variable "IQ".
*
* @author {@link https://github.com/Mugen87|Mugen87}
*/
class FuzzyVariable {

	/**
	* Constructs a new fuzzy linguistic variable.
	*/
	constructor() {

		/**
		* An array of the fuzzy sets that comprise this FLV.
		* @type Array
		*/
		this.fuzzySets = new Array();

		/**
		* The minimum value range of this FLV. This value is
		* automatically updated when adding/removing fuzzy sets.
		* @type Number
		* @default Infinity
		*/
		this.minRange = Infinity;

		/**
		* The maximum value range of this FLV. This value is
		* automatically updated when adding/removing fuzzy sets.
		* @type Number
		* @default - Infinity
		*/
		this.maxRange = - Infinity;

	}

	/**
	* Adds the given fuzzy set to this FLV.
	*
	* @param {FuzzySet} fuzzySet - The fuzzy set to add.
	* @return {FuzzyVariable} A reference to this FLV.
	*/
	add( fuzzySet ) {

		this.fuzzySets.push( fuzzySet );

		// adjust range

		if ( fuzzySet.left < this.minRange ) this.minRange = fuzzySet.left;
		if ( fuzzySet.right > this.maxRange ) this.maxRange = fuzzySet.right;

		return this;

	}

	/**
	* Removes the given fuzzy set from this FLV.
	*
	* @param {FuzzySet} fuzzySet - The fuzzy set to remove.
	* @return {FuzzyVariable} A reference to this FLV.
	*/
	remove( fuzzySet ) {

		const fuzzySets = this.fuzzySets;

		const index = fuzzySets.indexOf( fuzzySet );
		fuzzySets.splice( index, 1 );

		// iterate over all fuzzy sets to recalculate the min/max range

		this.minRange = Infinity;
		this.maxRange = - Infinity;

		for ( let i = 0, l = fuzzySets.length; i < l; i ++ ) {

			const fuzzySet = fuzzySets[ i ];

			if ( fuzzySet.left < this.minRange ) this.minRange = fuzzySet.left;
			if ( fuzzySet.right > this.maxRange ) this.maxRange = fuzzySet.right;

		}

		return this;

	}

	/**
	* Fuzzifies a value by calculating its degree of membership in each of
	* this variable's fuzzy sets.
	*
	* @param {Number} value - The crips value to fuzzify.
	* @return {FuzzyVariable} A reference to this FLV.
	*/
	fuzzify( value ) {

		if ( value < this.minRange || value > this.maxRange ) {

			Logger.warn( 'YUKA.FuzzyVariable: Value for fuzzification out of range.' );
			return;

		}

		const fuzzySets = this.fuzzySets;

		for ( let i = 0, l = fuzzySets.length; i < l; i ++ ) {

			const fuzzySet = fuzzySets[ i ];

			fuzzySet.degreeOfMembership = fuzzySet.computeDegreeOfMembership( value );

		}

		return this;

	}

	/**
	* Defuzzifies the FLV using the "Average of Maxima" (MaxAv) method.
	*
	* @return {Number} The defuzzified, crips value.
	*/
	defuzzifyMaxAv() {

		// the average of maxima (MaxAv for short) defuzzification method scales the
		// representative value of each fuzzy set by its DOM and takes the average

		const fuzzySets = this.fuzzySets;

		let bottom = 0;
		let top = 0;

		for ( let i = 0, l = fuzzySets.length; i < l; i ++ ) {

			const fuzzySet = fuzzySets[ i ];

			bottom += fuzzySet.degreeOfMembership;
			top += fuzzySet.representativeValue * fuzzySet.degreeOfMembership;

		}

		return ( bottom === 0 ) ? 0 : ( top / bottom );

	}

	/**
	* Defuzzifies the FLV using the "Centroid" method.
	*
	* @param {Number} samples - The amount of samples used for defuzzification.
	* @return {Number} The defuzzified, crips value.
	*/
	defuzzifyCentroid( samples = 10 ) {

		const fuzzySets = this.fuzzySets;

		const stepSize = ( this.maxRange - this.minRange ) / samples;

		let totalArea = 0;
		let sumOfMoments = 0;

		for ( let s = 1; s <= samples; s ++ ) {

			const sample = this.minRange + ( s * stepSize );

			for ( let i = 0, l = fuzzySets.length; i < l; i ++ ) {

				const fuzzySet = fuzzySets[ i ];

				const contribution = Math.min( fuzzySet.degreeOfMembership, fuzzySet.computeDegreeOfMembership( sample ) );

				totalArea += contribution;

				sumOfMoments += ( sample * contribution );

			}

		}

		return ( totalArea === 0 ) ? 0 : ( sumOfMoments / totalArea );

	}

	/**
	* Transforms this instance into a JSON object.
	*
	* @return {Object} The JSON object.
	*/
	toJSON() {

		const json = {
			type: this.constructor.name,
			fuzzySets: new Array(),
			minRange: this.minRange.toString(),
			maxRange: this.maxRange.toString(),
		};

		for ( let i = 0, l = this.fuzzySets.length; i < l; i ++ ) {

			const fuzzySet = this.fuzzySets[ i ];
			json.fuzzySets.push( fuzzySet.toJSON() );

		}

		return json;

	}

	/**
	* Restores this instance from the given JSON object.
	*
	* @param {Object} json - The JSON object.
	* @return {FuzzyVariable} A reference to this fuzzy variable.
	*/
	fromJSON( json ) {

		this.minRange = parseFloat( json.minRange );
		this.maxRange = parseFloat( json.maxRange );

		for ( let i = 0, l = json.fuzzySets.length; i < l; i ++ ) {

			const fuzzySetJson = json.fuzzySets[ i ];

			let type = fuzzySetJson.type;

			switch ( type ) {

				case 'LeftShoulderFuzzySet':
					this.fuzzySets.push( new LeftShoulderFuzzySet().fromJSON( fuzzySetJson ) );
					break;

				case 'RightShoulderFuzzySet':
					this.fuzzySets.push( new RightShoulderFuzzySet().fromJSON( fuzzySetJson ) );
					break;

				case 'SingletonFuzzySet':
					this.fuzzySets.push( new SingletonFuzzySet().fromJSON( fuzzySetJson ) );
					break;

				case 'TriangularFuzzySet':
					this.fuzzySets.push( new TriangularFuzzySet().fromJSON( fuzzySetJson ) );
					break;

				default:
					Logger.error( 'YUKA.FuzzyVariable: Unsupported fuzzy set type:', fuzzySetJson.type );

			}

		}

		return this;

	}

}

/**
* Class for representing a fuzzy module. Instances of this class are used by
* game entities for fuzzy inference. A fuzzy module is a collection of fuzzy variables
* and the rules that operate on them.
*
* @author {@link https://github.com/Mugen87|Mugen87}
*/
class FuzzyModule {

	/**
	* Constructs a new fuzzy module.
	*/
	constructor() {

		/**
		* An array of the fuzzy rules.
		* @type Array
		*/
		this.rules = new Array();

		/**
		* A map of FLVs.
		* @type Map
		*/
		this.flvs = new Map();

	}

	/**
	* Adds the given FLV under the given name to this fuzzy module.
	*
	* @param {String} name - The name of the FLV.
	* @param {FuzzyVariable} flv - The FLV to add.
	* @return {FuzzyModule} A reference to this fuzzy module.
	*/
	addFLV( name, flv ) {

		this.flvs.set( name, flv );

		return this;

	}

	/**
	* Remove the FLV under the given name from this fuzzy module.
	*
	* @param {String} name - The name of the FLV to remove.
	* @return {FuzzyModule} A reference to this fuzzy module.
	*/
	removeFLV( name ) {

		this.flvs.delete( name );

		return this;

	}

	/**
	* Adds the given fuzzy rule to this fuzzy module.
	*
	* @param {FuzzyRule} rule - The fuzzy rule to add.
	* @return {FuzzyModule} A reference to this fuzzy module.
	*/
	addRule( rule ) {

		this.rules.push( rule );

		return this;

	}

	/**
	* Removes the given fuzzy rule from this fuzzy module.
	*
	* @param {FuzzyRule} rule - The fuzzy rule to remove.
	* @return {FuzzyModule} A reference to this fuzzy module.
	*/
	removeRule( rule ) {

		const rules = this.rules;

		const index = rules.indexOf( rule );
		rules.splice( index, 1 );

		return this;

	}

	/**
	* Calls the fuzzify method of the defined FLV with the given value.
	*
	* @param {String} name - The name of the FLV
	* @param {Number} value - The crips value to fuzzify.
	* @return {FuzzyModule} A reference to this fuzzy module.
	*/
	fuzzify( name, value ) {

		const flv = this.flvs.get( name );

		flv.fuzzify( value );

		return this;

	}

	/**
	* Given a fuzzy variable and a defuzzification method this returns a crisp value.
	*
	* @param {String} name - The name of the FLV
	* @param {String} type - The type of defuzzification.
	* @return {Number} The defuzzified, crips value.
	*/
	defuzzify( name, type = FuzzyModule.DEFUZ_TYPE.MAXAV ) {

		const flvs = this.flvs;
		const rules = this.rules;

		this._initConsequences();

		for ( let i = 0, l = rules.length; i < l; i ++ ) {

			const rule = rules[ i ];

			rule.evaluate();

		}

		const flv = flvs.get( name );

		let value;

		switch ( type ) {

			case FuzzyModule.DEFUZ_TYPE.MAXAV:
				value = flv.defuzzifyMaxAv();
				break;

			case FuzzyModule.DEFUZ_TYPE.CENTROID:
				value = flv.defuzzifyCentroid();
				break;

			default:
				Logger.warn( 'YUKA.FuzzyModule: Unknown defuzzification method:', type );
				value = flv.defuzzifyMaxAv(); // use MaxAv as fallback

		}

		return value;

	}

	_initConsequences() {

		const rules = this.rules;

		// initializes the consequences of all rules.

		for ( let i = 0, l = rules.length; i < l; i ++ ) {

			const rule = rules[ i ];

			rule.initConsequence();

		}

		return this;

	}

	/**
	* Transforms this instance into a JSON object.
	*
	* @return {Object} The JSON object.
	*/
	toJSON() {

		const json = {
			rules: new Array(),
			flvs: new Array()
		};

		// rules

		const rules = this.rules;

		for ( let i = 0, l = rules.length; i < l; i ++ ) {

			json.rules.push( rules[ i ].toJSON() );

		}

		// flvs

		const flvs = this.flvs;

		for ( let [ name, flv ] of flvs ) {

			json.flvs.push( { name: name, flv: flv.toJSON() } );

		}

		return json;

	}

	/**
	* Restores this instance from the given JSON object.
	*
	* @param {Object} json - The JSON object.
	* @return {FuzzyModule} A reference to this fuzzy module.
	*/
	fromJSON( json ) {

		const fuzzySets = new Map(); // used for rules

		// flvs

		const flvsJSON = json.flvs;

		for ( let i = 0, l = flvsJSON.length; i < l; i ++ ) {

			const flvJSON = flvsJSON[ i ];
			const name = flvJSON.name;
			const flv = new FuzzyVariable().fromJSON( flvJSON.flv );

			this.addFLV( name, flv );

			for ( let fuzzySet of flv.fuzzySets ) {

				fuzzySets.set( fuzzySet.uuid, fuzzySet );

			}

		}

		// rules

		const rulesJSON = json.rules;

		for ( let i = 0, l = rulesJSON.length; i < l; i ++ ) {

			const ruleJSON = rulesJSON[ i ];
			const rule = new FuzzyRule().fromJSON( ruleJSON, fuzzySets );

			this.addRule( rule );

		}

		return this;

	}

}

FuzzyModule.DEFUZ_TYPE = Object.freeze( {
	MAXAV: 0,
	CENTROID: 1
} );

/**
* Base class for representing a goal in context of Goal-driven agent design.
*
* @author {@link https://github.com/Mugen87|Mugen87}
*/
class Goal {

	/**
	* Constructs a new goal.
	*
	* @param {GameEntity} owner - The owner of this goal.
	*/
	constructor( owner = null ) {

		/**
		* The owner of this goal.
		* @type GameEntity
		*/
		this.owner = owner;

		/**
		* The status of this goal.
		* @type Status
		* @default INACTIVE
		*/
		this.status = Goal.STATUS.INACTIVE;

	}

	/**
	* Executed when this goal is activated.
	*/
	activate() {}

	/**
	* Executed in each simulation step.
	*/
	execute() {}

	/**
	* Executed when this goal is satisfied.
	*/
	terminate() {}

	/**
	* Goals can handle messages. Many don't though, so this defines a default behavior
	*
	* @param {Telegram} telegram - The telegram with the message data.
	* @return {Boolean} Whether the message was processed or not.
	*/
	handleMessage( /* telegram */ ) {

		return false;

	}

	/**
	* Returns true if the status of this goal is *ACTIVE*.
	*
	* @return {Boolean} Whether the goal is active or not.
	*/
	active() {

		return this.status === Goal.STATUS.ACTIVE;

	}

	/**
	* Returns true if the status of this goal is *INACTIVE*.
	*
	* @return {Boolean} Whether the goal is inactive or not.
	*/
	inactive() {

		return this.status === Goal.STATUS.INACTIVE;

	}

	/**
	* Returns true if the status of this goal is *COMPLETED*.
	*
	* @return {Boolean} Whether the goal is completed or not.
	*/
	completed() {

		return this.status === Goal.STATUS.COMPLETED;

	}

	/**
	* Returns true if the status of this goal is *FAILED*.
	*
	* @return {Boolean} Whether the goal is failed or not.
	*/
	failed() {

		return this.status === Goal.STATUS.FAILED;

	}

	/**
	* Ensures the goal is replanned if it has failed.
	*
	* @return {Goal} A reference to this goal.
	*/
	replanIfFailed() {

		if ( this.failed() === true ) {

			this.status = Goal.STATUS.INACTIVE;

		}

		return this;

	}

	/**
	* Ensures the goal is activated if it is inactive.
	*
	* @return {Goal} A reference to this goal.
	*/
	activateIfInactive() {

		if ( this.inactive() === true ) {

			this.status = Goal.STATUS.ACTIVE;

			this.activate();

		}

		return this;

	}

	/**
	* Transforms this instance into a JSON object.
	*
	* @return {Object} The JSON object.
	*/
	toJSON() {

		return {
			type: this.constructor.name,
			owner: this.owner.uuid,
			status: this.status
		};

	}

	/**
	* Restores this instance from the given JSON object.
	*
	* @param {Object} json - The JSON object.
	* @return {Goal} A reference to this goal.
	*/
	fromJSON( json ) {

		this.owner = json.owner; // uuid
		this.status = json.status;

		return this;

	}

	/**
	* Restores UUIDs with references to GameEntity objects.
	*
	* @param {Map} entities - Maps game entities to UUIDs.
	* @return {Goal} A reference to this goal.
	*/
	resolveReferences( entities ) {

		this.owner = entities.get( this.owner ) || null;

		return this;

	}

}

Goal.STATUS = Object.freeze( {
	ACTIVE: 'active', // the goal has been activated and will be processed each update step
	INACTIVE: 'inactive', // the goal is waiting to be activated
	COMPLETED: 'completed', // the goal has completed and will be removed on the next update
	FAILED: 'failed' // the goal has failed and will either replan or be removed on the next update
} );

/**
* Class representing a composite goal. Essentially it's a goal which consists of subgoals.
*
* @author {@link https://github.com/Mugen87|Mugen87}
* @augments Goal
*/
class CompositeGoal extends Goal {

	/**
	* Constructs a new composite goal.
	*
	* @param {GameEntity} owner - The owner of this composite goal.
	*/
	constructor( owner = null ) {

		super( owner );

		/**
		* A list of subgoals.
		* @type Array
		*/
		this.subgoals = new Array();

	}

	/**
	* Adds a goal as a subgoal to this instance.
	*
	* @param {Goal} goal - The subgoal to add.
	* @return {Goal} A reference to this goal.
	*/
	addSubgoal( goal ) {

		this.subgoals.unshift( goal );

		return this;

	}

	/**
	* Removes a subgoal from this instance.
	*
	* @param {Goal} goal - The subgoal to remove.
	* @return {Goal} A reference to this goal.
	*/
	removeSubgoal( goal ) {

		const index = this.subgoals.indexOf( goal );
		this.subgoals.splice( index, 1 );

		return this;

	}

	/**
	* Removes all subgoals and ensures {@link Goal#terminate} is called
	* for each subgoal.
	*
	* @return {Goal} A reference to this goal.
	*/
	clearSubgoals() {

		const subgoals = this.subgoals;

		for ( let i = 0, l = subgoals.length; i < l; i ++ ) {

			const subgoal = subgoals[ i ];

			subgoal.terminate();

		}

		subgoals.length = 0;

		return this;

	}

	/**
	* Returns the current subgoal. If no subgoals are defined, *null* is returned.
	*
	* @return {Goal} The current subgoal.
	*/
	currentSubgoal() {

		const length = this.subgoals.length;

		if ( length > 0 ) {

			return this.subgoals[ length - 1 ];

		} else {

			return null;

		}

	}

	/**
	* Executes the current subgoal of this composite goal.
	*
	* @return {Status} The status of this composite subgoal.
	*/
	executeSubgoals() {

		const subgoals = this.subgoals;

		// remove all completed and failed goals from the back of the subgoal list

		for ( let i = subgoals.length - 1; i >= 0; i -- ) {

			const subgoal = subgoals[ i ];

			if ( ( subgoal.completed() === true ) || ( subgoal.failed() === true ) ) {

				// if the current subgoal is a composite goal, terminate its subgoals too

				if ( subgoal instanceof CompositeGoal ) {

					subgoal.clearSubgoals();

				}

				// terminate the subgoal itself

				subgoal.terminate();
				subgoals.pop();

			} else {

				break;

			}

		}

		// if any subgoals remain, process the one at the back of the list

		const subgoal = this.currentSubgoal();

		if ( subgoal !== null ) {

			subgoal.activateIfInactive();

			subgoal.execute();

			// if subgoal is completed but more subgoals are in the list, return 'ACTIVE'
			// status in order to keep processing the list of subgoals

			if ( ( subgoal.completed() === true ) && ( subgoals.length > 1 ) ) {

				return Goal.STATUS.ACTIVE;

			} else {

				return subgoal.status;

			}

		} else {

			return Goal.STATUS.COMPLETED;

		}

	}

	/**
	* Returns true if this composite goal has subgoals.
	*
	* @return {Boolean} Whether the composite goal has subgoals or not.
	*/
	hasSubgoals() {

		return this.subgoals.length > 0;

	}

	/**
	* Returns true if the given message was processed by the current subgoal.
	*
	* @return {Boolean} Whether the message was processed or not.
	*/
	handleMessage( telegram ) {

		const subgoal = this.currentSubgoal();

		if ( subgoal !== null ) {

			return subgoal.handleMessage( telegram );

		}

		return false;

	}

	/**
	* Transforms this instance into a JSON object.
	*
	* @return {Object} The JSON object.
	*/
	toJSON() {

		const json = super.toJSON();

		json.subgoals = new Array();

		for ( let i = 0, l = this.subgoals.length; i < l; i ++ ) {

			const subgoal = this.subgoals[ i ];
			json.subgoals.push( subgoal.toJSON() );

		}

		return json;

	}

	/**
	* Restores UUIDs with references to GameEntity objects.
	*
	* @param {Map} entities - Maps game entities to UUIDs.
	* @return {CompositeGoal} A reference to this composite goal.
	*/
	resolveReferences( entities ) {

		super.resolveReferences( entities );

		for ( let i = 0, l = this.subgoals.length; i < l; i ++ ) {

			const subgoal = this.subgoals[ i ];
			subgoal.resolveReferences( entities );

		}

		return this;

	}

}

/**
* Base class for representing a goal evaluator in context of Goal-driven agent design.
*
* @author {@link https://github.com/Mugen87|Mugen87}
*/
class GoalEvaluator {

	/**
	* Constructs a new goal evaluator.
	*
	* @param {Number} characterBias - Can be used to adjust the preferences of agents.
	*/
	constructor( characterBias = 1 ) {

		/**
		* Can be used to adjust the preferences of agents. When the desirability score
		* for a goal has been evaluated, it is multiplied by this value.
		* @type Number
		* @default 1
		*/
		this.characterBias = characterBias;

	}

	/**
	* Calculates the desirability. It's a score between 0 and 1 representing the desirability
	* of a goal. This goal is considered as a top level strategy of the agent like *Explore* or
	* *AttackTarget*. Must be implemented by all concrete goal evaluators.
	*
	* @param {GameEntity} owner - The owner of this goal evaluator.
	* @return {Number} The desirability.
	*/
	calculateDesirability( /* owner */ ) {

		return 0;

	}

	/**
	* Executed if this goal evaluator produces the highest desirability. Must be implemented
	* by all concrete goal evaluators.
	*
	* @param {GameEntity} owner - The owner of this goal evaluator.
	*/
	setGoal( /* owner */ ) {}

	/**
	* Transforms this instance into a JSON object.
	*
	* @return {Object} The JSON object.
	*/
	toJSON() {

		return {
			type: this.constructor.name,
			characterBias: this.characterBias
		};

	}

	/**
	* Restores this instance from the given JSON object.
	*
	* @param {Object} json - The JSON object.
	* @return {GoalEvaluator} A reference to this goal evaluator.
	*/
	fromJSON( json ) {

		this.characterBias = json.characterBias;

		return this;

	}

}

/**
* Class for representing the brain of a game entity.
*
* @author {@link https://github.com/Mugen87|Mugen87}
* @augments CompositeGoal
*/
class Think extends CompositeGoal {

	/**
	* Constructs a new *Think* object.
	*
	* @param {GameEntity} owner - The owner of this instance.
	*/
	constructor( owner = null ) {

		super( owner );

		/**
		* A list of goal evaluators.
		* @type Array
		*/
		this.evaluators = new Array();

		//

		this._typesMap = new Map();

	}

	/**
	* Executed when this goal is activated.
	*/
	activate() {

		this.arbitrate();

	}

	/**
	* Executed in each simulation step.
	*/
	execute() {

		this.activateIfInactive();

		const subgoalStatus = this.executeSubgoals();

		if ( subgoalStatus === Goal.STATUS.COMPLETED || subgoalStatus === Goal.STATUS.FAILED ) {

			this.status = Goal.STATUS.INACTIVE;

		}

	}

	/**
	* Executed when this goal is satisfied.
	*/
	terminate() {

		this.clearSubgoals();

	}

	/**
	* Adds the given goal evaluator to this instance.
	*
	* @param {GoalEvaluator} evaluator - The goal evaluator to add.
	* @return {Think} A reference to this instance.
	*/
	addEvaluator( evaluator ) {

		this.evaluators.push( evaluator );

		return this;

	}

	/**
	* Removes the given goal evaluator from this instance.
	*
	* @param {GoalEvaluator} evaluator - The goal evaluator to remove.
	* @return {Think} A reference to this instance.
	*/
	removeEvaluator( evaluator ) {

		const index = this.evaluators.indexOf( evaluator );
		this.evaluators.splice( index, 1 );

		return this;

	}

	/**
	* This method represents the top level decision process of an agent.
	* It iterates through each goal evaluator and selects the one that
	* has the highest score as the current goal.
	*
	* @return {Think} A reference to this instance.
	*/
	arbitrate() {

		const evaluators = this.evaluators;

		let bestDesirability = - 1;
		let bestEvaluator = null;

		// try to find the best top-level goal/strategy for the entity

		for ( let i = 0, l = evaluators.length; i < l; i ++ ) {

			const evaluator = evaluators[ i ];

			let desirability = evaluator.calculateDesirability( this.owner );
			desirability *= evaluator.characterBias;

			if ( desirability >= bestDesirability ) {

				bestDesirability = desirability;
				bestEvaluator = evaluator;

			}

		}

		// use the evaluator to set the respective goal

		if ( bestEvaluator !== null ) {

			bestEvaluator.setGoal( this.owner );

		} else {

			Logger.error( 'YUKA.Think: Unable to determine goal evaluator for game entity:', this.owner );

		}

		return this;

	}

	/**
	* Transforms this instance into a JSON object.
	*
	* @return {Object} The JSON object.
	*/
	toJSON() {

		const json = super.toJSON();

		json.evaluators = new Array();

		for ( let i = 0, l = this.evaluators.length; i < l; i ++ ) {

			const evaluator = this.evaluators[ i ];
			json.evaluators.push( evaluator.toJSON() );

		}

		return json;

	}

	/**
	* Restores this instance from the given JSON object.
	*
	* @param {Object} json - The JSON object.
	* @return {Think} A reference to this instance.
	*/
	fromJSON( json ) {

		super.fromJSON( json );

		const typesMap = this._typesMap;

		this.evaluators.length = 0;
		this.terminate();

		// evaluators

		for ( let i = 0, l = json.evaluators.length; i < l; i ++ ) {

			const evaluatorJSON = json.evaluators[ i ];
			const type = evaluatorJSON.type;

			const ctor = typesMap.get( type );

			if ( ctor !== undefined ) {

				const evaluator = new ctor().fromJSON( evaluatorJSON );
				this.evaluators.push( evaluator );

			} else {

				Logger.warn( 'YUKA.Think: Unsupported goal evaluator type:', type );
				continue;

			}

		}

		// goals

		function parseGoal( goalJSON ) {

			const type = goalJSON.type;

			const ctor = typesMap.get( type );

			if ( ctor !== undefined ) {

				const goal = new ctor().fromJSON( goalJSON );

				const subgoalsJSON = goalJSON.subgoals;

				if ( subgoalsJSON !== undefined ) {

					// composite goal

					for ( let i = 0, l = subgoalsJSON.length; i < l; i ++ ) {

						const subgoal = parseGoal( subgoalsJSON[ i ] );

						if ( subgoal ) goal.subgoals.push( subgoal );

					}

				}

				return goal;

			} else {

				Logger.warn( 'YUKA.Think: Unsupported goal evaluator type:', type );
				return;

			}

		}

		for ( let i = 0, l = json.subgoals.length; i < l; i ++ ) {

			const subgoal = parseGoal( json.subgoals[ i ] );

			if ( subgoal ) this.subgoals.push( subgoal );

		}

		return this;

	}

	/**
	* Registers a custom type for deserialization. When calling {@link Think#fromJSON}
	* this instance is able to pick the correct constructor in order to create custom
	* goals or goal evaluators.
	*
	* @param {String} type - The name of the goal or goal evaluator.
	* @param {Function} constructor - The constructor function.
	* @return {Think} A reference to this instance.
	*/
	registerType( type, constructor ) {

		this._typesMap.set( type, constructor );

		return this;

	}

}

/**
* Base class for graph edges.
*
* @author {@link https://github.com/Mugen87|Mugen87}
*/
class Edge {

	/**
	* Constructs a new edge.
	*
	* @param {Number} from - The index of the from node.
	* @param {Number} to - The index of the to node.
	* @param {Number} cost - The cost of this edge.
	*/
	constructor( from = - 1, to = - 1, cost = 0 ) {

		/**
		* The index of the *from* node.
		* @type Number
		* @default -1
		*/
		this.from = from;

		/**
		* The index of the *to* node.
		* @type Number
		* @default -1
		*/
		this.to = to;

		/**
		* The cost of this edge. This could be for example a distance or time value.
		* @type Number
		* @default 0
		*/
		this.cost = cost;

	}

	/**
	* Copies all values from the given edge to this edge.
	*
	* @param {Edge} edge - The edge to copy.
	* @return {Edge} A reference to this edge.
	*/
	copy( edge ) {

		this.from = edge.from;
		this.to = edge.to;
		this.cost = edge.cost;

		return this;

	}

	/**
	* Creates a new edge and copies all values from this edge.
	*
	* @return {Edge} A new edge.
	*/
	clone() {

		return new this.constructor().copy( this );

	}

	/**
	* Transforms this instance into a JSON object.
	*
	* @return {Object} The JSON object.
	*/
	toJSON() {

		return {
			type: this.constructor.name,
			from: this.from,
			to: this.to,
			cost: this.cost
		};

	}

	/**
	* Restores this instance from the given JSON object.
	*
	* @param {Object} json - The JSON object.
	* @return {Edge} A reference to this edge.
	*/
	fromJSON( json ) {

		this.from = json.from;
		this.to = json.to;
		this.cost = json.cost;

		return this;

	}

}

/**
* Base class for graph nodes.
*
* @author {@link https://github.com/Mugen87|Mugen87}
*/
class Node {

	/**
	* Constructs a new node.
	*
	* @param {Number} index - The unique index of this node.
	*/
	constructor( index = - 1 ) {

		/**
		* The unique index of this node. The default value *-1* means invalid index.
		* @type Number
		* @default -1
		*/
		this.index = index;

	}

	/**
	* Transforms this instance into a JSON object.
	*
	* @return {Object} The JSON object.
	*/
	toJSON() {

		return {
			type: this.constructor.name,
			index: this.index
		};

	}

	/**
	* Restores this instance from the given JSON object.
	*
	* @param {Object} json - The JSON object.
	* @return {Node} A reference to this node.
	*/
	fromJSON( json ) {

		this.index = json.index;
		return this;

	}

}

/**
* Class representing a sparse graph implementation based on adjacency lists.
* A sparse graph can be used to model many different types of graphs like navigation
* graphs (pathfinding), dependency graphs (e.g. technology trees) or state graphs
* (a representation of every possible state in a game).
*
* @author {@link https://github.com/Mugen87|Mugen87}
*/
class Graph {

	/**
	* Constructs a new graph.
	*/
	constructor() {

		/**
		* Whether this graph is directed or not.
		* @type Boolean
		* @default false
		*/
		this.digraph = false;

		this._nodes = new Map(); // contains all nodes in a map: (nodeIndex => node)
		this._edges = new Map(); // adjacency list for each node: (nodeIndex => edges)

	}

	/**
	* Adds a node to the graph.
	*
	* @param {Node} node - The node to add.
	* @return {Graph} A reference to this graph.
	*/
	addNode( node ) {

		const index = node.index;

		this._nodes.set( index, node );
		this._edges.set( index, new Array() );

		return this;

	}

	/**
	* Adds an edge to the graph. If the graph is undirected, the method
	* automatically creates the opponent edge.
	*
	* @param {Edge} edge - The edge to add.
	* @return {Graph} A reference to this graph.
	*/
	addEdge( edge ) {

		let edges;

		edges = this._edges.get( edge.from );
		edges.push( edge );

		if ( this.digraph === false ) {

			const oppositeEdge = edge.clone();

			oppositeEdge.from = edge.to;
			oppositeEdge.to = edge.from;

			edges = this._edges.get( edge.to );
			edges.push( oppositeEdge );

		}

		return this;

	}

	/**
	* Returns a node for the given node index. If no node is found,
	* *null* is returned.
	*
	* @param {Number} index - The index of the node.
	* @return {Node} The requested node.
	*/
	getNode( index ) {

		return this._nodes.get( index ) || null;

	}

	/**
	* Returns an edge for the given *from* and *to* node indices.
	* If no node is found, *null* is returned.
	*
	* @param {Number} from - The index of the from node.
	* @param {Number} to - The index of the to node.
	* @return {Edge} The requested edge.
	*/
	getEdge( from, to ) {

		if ( this.hasNode( from ) && this.hasNode( to ) ) {

			const edges = this._edges.get( from );

			for ( let i = 0, l = edges.length; i < l; i ++ ) {

				const edge = edges[ i ];

				if ( edge.to === to ) {

					return edge;

				}

			}

		}

		return null;

	}

	/**
	* Gathers all nodes of the graph and stores them into the given array.
	*
	* @param {Array} result - The result array.
	* @return {Array} The result array.
	*/
	getNodes( result ) {

		result.length = 0;
		result.push( ...this._nodes.values() );

		return result;

	}

	/**
	* Gathers all edges leading from the given node index and stores them
	* into the given array.
	*
	* @param {Number} index - The node index.
	* @param {Array} result - The result array.
	* @return {Array} The result array.
	*/
	getEdgesOfNode( index, result ) {

		const edges = this._edges.get( index );

		if ( edges !== undefined ) {

			result.length = 0;
			result.push( ...edges );

		}

		return result;

	}

	/**
	* Returns the node count of the graph.
	*
	* @return {number} The amount of nodes.
	*/
	getNodeCount() {

		return this._nodes.size;

	}

	/**
	* Returns the edge count of the graph.
	*
	* @return {number} The amount of edges.
	*/
	getEdgeCount() {

		let count = 0;

		for ( const edges of this._edges.values() ) {

			count += edges.length;

		}

		return count;

	}

	/**
	* Removes the given node from the graph and all edges which are connected
	* with this node.
	*
	* @param {Node} node - The node to remove.
	* @return {Graph} A reference to this graph.
	*/
	removeNode( node ) {

		this._nodes.delete( node.index );

		if ( this.digraph === false ) {

			// if the graph is not directed, remove all edges leading to this node

			const edges = this._edges.get( node.index );

			for ( const edge of edges ) {

				const edgesOfNeighbor = this._edges.get( edge.to );

				for ( let i = ( edgesOfNeighbor.length - 1 ); i >= 0; i -- ) {

					const edgeNeighbor = edgesOfNeighbor[ i ];

					if ( edgeNeighbor.to === node.index ) {

						const index = edgesOfNeighbor.indexOf( edgeNeighbor );
						edgesOfNeighbor.splice( index, 1 );

						break;

					}

				}

			}

		} else {

			// if the graph is directed, remove the edges the slow way

			for ( const edges of this._edges.values() ) {

				for ( let i = ( edges.length - 1 ); i >= 0; i -- ) {

					const edge = edges[ i ];

					if ( ! this.hasNode( edge.to ) || ! this.hasNode( edge.from ) ) {

						const index = edges.indexOf( edge );
						edges.splice( index, 1 );

					}

				}

			}

		}

		// delete edge list of node (edges leading from this node)

		this._edges.delete( node.index );

		return this;

	}

	/**
	* Removes the given edge from the graph. If the graph is undirected, the
	* method also removes the opponent edge.
	*
	* @param {Edge} edge - The edge to remove.
	* @return {Graph} A reference to this graph.
	*/
	removeEdge( edge ) {

		// delete the edge from the node's edge list

		const edges = this._edges.get( edge.from );

		if ( edges !== undefined ) {

			const index = edges.indexOf( edge );
			edges.splice( index, 1 );

			// if the graph is not directed, delete the edge connecting the node in the opposite direction

			if ( this.digraph === false ) {

				const edges = this._edges.get( edge.to );

				for ( let i = 0, l = edges.length; i < l; i ++ ) {

					const e = edges[ i ];

					if ( e.to === edge.from ) {

						const index = edges.indexOf( e );
						edges.splice( index, 1 );
						break;

					}

				}

			}

		}

		return this;

	}

	/**
	* Return true if the graph has the given node index.
	*
	* @param {Number} index - The node index to test.
	* @return {Boolean} Whether this graph has the node or not.
	*/
	hasNode( index ) {

		return this._nodes.has( index );

	}

	/**
	* Return true if the graph has an edge connecting the given
	* *from* and *to* node indices.
	*
	* @param {Number} from - The index of the from node.
	* @param {Number} to - The index of the to node.
	* @return {Boolean} Whether this graph has the edge or not.
	*/
	hasEdge( from, to ) {

		if ( this.hasNode( from ) && this.hasNode( to ) ) {

			const edges = this._edges.get( from );

			for ( let i = 0, l = edges.length; i < l; i ++ ) {

				const edge = edges[ i ];

				if ( edge.to === to ) {

					return true;

				}

			}

			return false;

		} else {

			return false;

		}

	}

	/**
	* Removes all nodes and edges from this graph.
	*
	* @return {Graph} A reference to this graph.
	*/
	clear() {

		this._nodes.clear();
		this._edges.clear();

		return this;

	}

	/**
	* Transforms this instance into a JSON object.
	*
	* @return {Object} The JSON object.
	*/
	toJSON() {

		const json = {
			type: this.constructor.name,
			digraph: this.digraph
		};

		const edges = new Array();
		const nodes = new Array();

		for ( let [ key, value ] of this._nodes.entries() ) {

			const adjacencyList = new Array();

			this.getEdgesOfNode( key, adjacencyList );

			for ( let i = 0, l = adjacencyList.length; i < l; i ++ ) {

				edges.push( adjacencyList[ i ].toJSON() );

			}

			nodes.push( value.toJSON() );

		}

		json._edges = edges;
		json._nodes = nodes;

		return json;

	}

	/**
	* Restores this instance from the given JSON object.
	*
	* @param {Object} json - The JSON object.
	* @return {Graph} A reference to this graph.
	*/
	fromJSON( json ) {

		this.digraph = json.digraph;

		for ( let i = 0, l = json._nodes.length; i < l; i ++ ) {

			this.addNode( new Node().fromJSON( json._nodes[ i ] ) );

		}

		for ( let i = 0, l = json._edges.length; i < l; i ++ ) {

			this.addEdge( new Edge().fromJSON( json._edges[ i ] ) );

		}

		return this;

	}

}

/**
* Class for representing a heuristic for graph search algorithms based
* on the euclidean distance. The heuristic assumes that the node have
* a *position* property of type {@link Vector3}.
*
* @author {@link https://github.com/Mugen87|Mugen87}
*/
class HeuristicPolicyEuclid {

	/**
	* Calculates the euclidean distance between two nodes.
	*
	* @param {Graph} graph - The graph.
	* @param {Number} source - The index of the source node.
	* @param {Number} target - The index of the target node.
	* @return {Number} The euclidean distance between both nodes.
	*/
	static calculate( graph, source, target ) {

		const sourceNode = graph.getNode( source );
		const targetNode = graph.getNode( target );

		return sourceNode.position.distanceTo( targetNode.position );

	}

}

/**
* Class for representing a heuristic for graph search algorithms based
* on the squared euclidean distance. The heuristic assumes that the node
* have a *position* property of type {@link Vector3}.
*
* @author {@link https://github.com/Mugen87|Mugen87}
*/
class HeuristicPolicyEuclidSquared {

	/**
	* Calculates the squared euclidean distance between two nodes.
	*
	* @param {Graph} graph - The graph.
	* @param {Number} source - The index of the source node.
	* @param {Number} target - The index of the target node.
	* @return {Number} The squared euclidean distance between both nodes.
	*/
	static calculate( graph, source, target ) {

		const sourceNode = graph.getNode( source );
		const targetNode = graph.getNode( target );

		return sourceNode.position.squaredDistanceTo( targetNode.position );

	}

}

/**
* Class for representing a heuristic for graph search algorithms based
* on the manhattan distance. The heuristic assumes that the node
* have a *position* property of type {@link Vector3}.
*
* @author {@link https://github.com/Mugen87|Mugen87}
*/
class HeuristicPolicyManhattan {

	/**
	* Calculates the manhattan distance between two nodes.
	*
	* @param {Graph} graph - The graph.
	* @param {Number} source - The index of the source node.
	* @param {Number} target - The index of the target node.
	* @return {Number} The manhattan distance between both nodes.
	*/
	static calculate( graph, source, target ) {

		const sourceNode = graph.getNode( source );
		const targetNode = graph.getNode( target );

		return sourceNode.position.manhattanDistanceTo( targetNode.position );

	}

}

/**
* Class for representing a heuristic for graph search algorithms based
* on Dijkstra's algorithm.
*
* @author {@link https://github.com/Mugen87|Mugen87}
*/
class HeuristicPolicyDijkstra {

	/**
	* This heuristic always returns *0*. The {@link AStar} algorithm
	* behaves with this heuristic exactly like {@link Dijkstra}
	*
	* @param {Graph} graph - The graph.
	* @param {Number} source - The index of the source node.
	* @param {Number} target - The index of the target node.
	* @return {Number} The value 0.
	*/
	static calculate( /* graph, source, target */ ) {

		return 0;

	}

}

/**
 * Class for representing a binary heap priority queue that enables
 * more efficient sorting of arrays. The implementation is based on
 * {@link https://github.com/mourner/tinyqueue tinyqueue}.
 *
 * @author {@link https://github.com/Mugen87|Mugen87}
 */
class PriorityQueue {

	/**
	* Constructs a new priority queue.
	*
	* @param {Function} compare - The compare function used for sorting.
	*/
	constructor( compare = defaultCompare ) {

		/**
		* The data items of the priority queue.
		* @type Array
		*/
		this.data = new Array();

		/**
		* The length of the priority queue.
		* @type Number
		* @default 0
		*/
		this.length = 0;

		/**
		* The compare function used for sorting.
		* @type Function
		* @default defaultCompare
		*/
		this.compare = compare;

	}

	/**
	* Pushes an item to the priority queue.
	*
	* @param {Object} item - The item to add.
	*/
	push( item ) {

		this.data.push( item );
		this.length ++;
		this._up( this.length - 1 );

	}

	/**
	* Returns the item with the highest priority and removes
	* it from the priority queue.
	*
	* @return {Object} The item with the highest priority.
	*/
	pop() {

		if ( this.length === 0 ) return null;

		const top = this.data[ 0 ];
		this.length --;

		if ( this.length > 0 ) {

			this.data[ 0 ] = this.data[ this.length ];
			this._down( 0 );

		}

		this.data.pop();

		return top;

	}

	/**
	* Returns the item with the highest priority without removal.
	*
	* @return {Object} The item with the highest priority.
	*/
	peek() {

		return this.data[ 0 ] || null;

	}

	_up( index ) {

		const data = this.data;
		const compare = this.compare;
		const item = data[ index ];

		while ( index > 0 ) {

			const parent = ( index - 1 ) >> 1;
			const current = data[ parent ];
			if ( compare( item, current ) >= 0 ) break;
			data[ index ] = current;
			index = parent;

		}

		data[ index ] = item;

	}

	_down( index ) {

		const data = this.data;
		const compare = this.compare;
		const item = data[ index ];
		const halfLength = this.length >> 1;

		while ( index < halfLength ) {

			let left = ( index << 1 ) + 1;
			let right = left + 1;
			let best = data[ left ];

			if ( right < this.length && compare( data[ right ], best ) < 0 ) {

				left = right;
				best = data[ right ];

			}

			if ( compare( best, item ) >= 0 ) break;

			data[ index ] = best;
			index = left;

		}


		data[ index ] = item;

	}

}

/* istanbul ignore next */

function defaultCompare( a, b ) {

	return ( a < b ) ? - 1 : ( a > b ) ? 1 : 0;

}

/**
* Implementation of the AStar algorithm.
*
* @author {@link https://github.com/Mugen87|Mugen87}
*/
class AStar {

	/**
	* Constructs an AStar algorithm object.
	*
	* @param {Graph} graph - The graph.
	* @param {Number} source - The node index of the source node.
	* @param {Number} target - The node index of the target node.
	*/
	constructor( graph = null, source = - 1, target = - 1 ) {

		/**
		* The graph.
		* @type Graph
		*/
		this.graph = graph;

		/**
		* The node index of the source node.
		* @type Number
		*/
		this.source = source;

		/**
		* The node index of the target node.
		* @type Number
		*/
		this.target = target;

		/**
		* Whether the search was successful or not.
		* @type Boolean
		* @default false
		*/
		this.found = false;

		/**
		* The heuristic of the search.
		* @type Object
		* @default HeuristicPolicyEuclid
		*/
		this.heuristic = HeuristicPolicyEuclid;

		this._cost = new Map(); // contains the "real" accumulative cost to a node
		this._shortestPathTree = new Map();
		this._searchFrontier = new Map();

	}

	/**
	* Executes the graph search. If the search was successful, {@link AStar#found}
	* is set to true.
	*
	* @return {AStar} A reference to this AStar object.
	*/
	search() {

		const outgoingEdges = new Array();
		const pQueue = new PriorityQueue( compare );

		pQueue.push( {
			cost: 0,
			index: this.source
		} );

		// while the queue is not empty

		while ( pQueue.length > 0 ) {

			const nextNode = pQueue.pop();
			const nextNodeIndex = nextNode.index;

			// if the shortest path tree has the given node, we already found the shortest
			// path to this particular one

			if ( this._shortestPathTree.has( nextNodeIndex ) ) continue;

			// move this edge from the frontier to the shortest path tree

			if ( this._searchFrontier.has( nextNodeIndex ) === true ) {

				this._shortestPathTree.set( nextNodeIndex, this._searchFrontier.get( nextNodeIndex ) );

			}

			// if the target has been found exit

			if ( nextNodeIndex === this.target ) {

				this.found = true;

				return this;

			}

			// now relax the edges

			this.graph.getEdgesOfNode( nextNodeIndex, outgoingEdges );

			for ( let i = 0, l = outgoingEdges.length; i < l; i ++ ) {

				const edge = outgoingEdges[ i ];

				// A* cost formula : F = G + H

				// G is the cumulative cost to reach a node

				const G = ( this._cost.get( nextNodeIndex ) || 0 ) + edge.cost;

				// H is the heuristic estimate of the distance to the target

				const H = this.heuristic.calculate( this.graph, edge.to, this.target );

				// F is the sum of G and H

				const F = G + H;

				// We enhance our search frontier in two cases:
				// 1. If the node was never on the search frontier
				// 2. If the cost to this node is better than before

				if ( ( this._searchFrontier.has( edge.to ) === false ) || G < ( this._cost.get( edge.to ) ) ) {

					this._cost.set( edge.to, G );

					this._searchFrontier.set( edge.to, edge );

					pQueue.push( {
						cost: F,
						index: edge.to
					} );

				}

			}

		}

		this.found = false;

		return this;

	}

	/**
	* Returns the shortest path from the source to the target node as an array of node indices.
	*
	* @return {Array} The shortest path.
	*/
	getPath() {

		// array of node indices that comprise the shortest path from the source to the target

		const path = new Array();

		// just return an empty path if no path to target found or if no target has been specified

		if ( this.found === false || this.target === - 1 ) return path;

		// start with the target of the path

		let currentNode = this.target;

		path.push( currentNode );

		// while the current node is not the source node keep processing

		while ( currentNode !== this.source ) {

			// determine the parent of the current node

			currentNode = this._shortestPathTree.get( currentNode ).from;

			// push the new current node at the beginning of the array

			path.unshift( currentNode );

		}

		return path;

	}

	/**
	* Returns the search tree of the algorithm as an array of edges.
	*
	* @return {Array} The search tree.
	*/
	getSearchTree() {

		return [ ...this._shortestPathTree.values() ];

	}

	/**
	* Clears the internal state of the object. A new search is now possible.
	*
	* @return {AStar} A reference to this AStar object.
	*/
	clear() {

		this.found = false;

		this._cost.clear();
		this._shortestPathTree.clear();
		this._searchFrontier.clear();

		return this;

	}

}


function compare( a, b ) {

	return ( a.cost < b.cost ) ? - 1 : ( a.cost > b.cost ) ? 1 : 0;

}

/**
* Implementation of Breadth-first Search.
*
* @author {@link https://github.com/Mugen87|Mugen87}
*/
class BFS {

	/**
	* Constructs a BFS algorithm object.
	*
	* @param {Graph} graph - The graph.
	* @param {Number} source - The node index of the source node.
	* @param {Number} target - The node index of the target node.
	*/
	constructor( graph = null, source = - 1, target = - 1 ) {

		/**
		* The graph.
		* @type Graph
		*/
		this.graph = graph;

		/**
		* The node index of the source node.
		* @type Number
		*/
		this.source = source;

		/**
		* The node index of the target node.
		* @type Number
		*/
		this.target = target;

		/**
		* Whether the search was successful or not.
		* @type Boolean
		* @default false
		*/
		this.found = false;

		this._route = new Map(); // this holds the route taken to the target
		this._visited = new Set(); // holds the visited nodes

		this._spanningTree = new Set(); // for debugging purposes

	}

	/**
	* Executes the graph search. If the search was successful, {@link BFS#found}
	* is set to true.
	*
	* @return {BFS} A reference to this BFS object.
	*/
	search() {

		// create a queue(FIFO) of edges, done via an array

		const queue = new Array();
		const outgoingEdges = new Array();

		// create a dummy edge and put on the queue to begin the search

		const startEdge = new Edge( this.source, this.source );

		queue.push( startEdge );

		// mark the source node as visited

		this._visited.add( this.source );

		// while there are edges in the queue keep searching

		while ( queue.length > 0 ) {

			// grab the first edge and remove it from the queue

			const nextEdge = queue.shift();

			// make a note of the parent of the node this edge points to

			this._route.set( nextEdge.to, nextEdge.from );

			// expand spanning tree

			if ( nextEdge !== startEdge ) {

				this._spanningTree.add( nextEdge );

			}

			// if the target has been found the method can return success

			if ( nextEdge.to === this.target ) {

				this.found = true;

				return this;

			}

			// determine outgoing edges

			this.graph.getEdgesOfNode( nextEdge.to, outgoingEdges );

			// push the edges leading from the node this edge points to onto the
			// queue (provided the edge does not point to a previously visited node)

			for ( let i = 0, l = outgoingEdges.length; i < l; i ++ ) {

				const edge = outgoingEdges[ i ];

				if ( this._visited.has( edge.to ) === false ) {

					queue.push( edge );

					// the node is marked as visited here, BEFORE it is examined,
					// because it ensures a maximum of N edges are ever placed in the queue rather than E edges.
					// (N = number of nodes, E = number of edges)

					this._visited.add( edge.to );

				}

			}

		}

		this.found = false;

		return this;

	}

	/**
	* Returns the shortest path from the source to the target node as an array of node indices.
	*
	* @return {Array} The shortest path.
	*/
	getPath() {

		// array of node indices that comprise the shortest path from the source to the target

		const path = new Array();

		// just return an empty path if no path to target found or if no target has been specified

		if ( this.found === false || this.target === - 1 ) return path;

		// start with the target of the path

		let currentNode = this.target;

		path.push( currentNode );

		// while the current node is not the source node keep processing

		while ( currentNode !== this.source ) {

			// determine the parent of the current node

			currentNode = this._route.get( currentNode );

			// push the new current node at the beginning of the array

			path.unshift( currentNode );

		}

		return path;

	}

	/**
	* Returns the search tree of the algorithm as an array of edges.
	*
	* @return {Array} The search tree.
	*/
	getSearchTree() {

		return [ ...this._spanningTree ];

	}

	/**
	* Clears the internal state of the object. A new search is now possible.
	*
	* @return {BFS} A reference to this BFS object.
	*/
	clear() {

		this.found = false;

		this._route.clear();
		this._visited.clear();
		this._spanningTree.clear();

		return this;

	}

}

/**
* Implementation of Depth-first Search.
*
* @author {@link https://github.com/Mugen87|Mugen87}
*/
class DFS {

	/**
	* Constructs a DFS algorithm object.
	*
	* @param {Graph} graph - The graph.
	* @param {Number} source - The node index of the source node.
	* @param {Number} target - The node index of the target node.
	*/
	constructor( graph = null, source = - 1, target = - 1 ) {

		/**
		* The graph.
		* @type Graph
		*/
		this.graph = graph;

		/**
		* The node index of the source node.
		* @type Number
		*/
		this.source = source;

		/**
		* The node index of the target node.
		* @type Number
		*/
		this.target = target;

		/**
		* Whether the search was successful or not.
		* @type Boolean
		* @default false
		*/
		this.found = false;

		this._route = new Map(); // this holds the route taken to the target
		this._visited = new Set(); // holds the visited nodes

		this._spanningTree = new Set(); // for debugging purposes

	}

	/**
	* Executes the graph search. If the search was successful, {@link DFS#found}
	* is set to true.
	*
	* @return {DFS} A reference to this DFS object.
	*/
	search() {

		// create a stack(LIFO) of edges, done via an array

		const stack = new Array();
		const outgoingEdges = new Array();

		// create a dummy edge and put on the stack to begin the search

		const startEdge = new Edge( this.source, this.source );

		stack.push( startEdge );

		// while there are edges in the stack keep searching

		while ( stack.length > 0 ) {

			// grab the next edge and remove it from the stack

			const nextEdge = stack.pop();

			// make a note of the parent of the node this edge points to

			this._route.set( nextEdge.to, nextEdge.from );

			// and mark it visited

			this._visited.add( nextEdge.to );

			// expand spanning tree

			if ( nextEdge !== startEdge ) {

				this._spanningTree.add( nextEdge );

			}

			// if the target has been found the method can return success

			if ( nextEdge.to === this.target ) {

				this.found = true;

				return this;

			}

			// determine outgoing edges

			this.graph.getEdgesOfNode( nextEdge.to, outgoingEdges );

			// push the edges leading from the node this edge points to onto the
			// stack (provided the edge does not point to a previously visited node)

			for ( let i = 0, l = outgoingEdges.length; i < l; i ++ ) {

				const edge = outgoingEdges[ i ];

				if ( this._visited.has( edge.to ) === false ) {

					stack.push( edge );

				}

			}

		}

		this.found = false;

		return this;

	}

	/**
	* Returns the shortest path from the source to the target node as an array of node indices.
	*
	* @return {Array} The shortest path.
	*/
	getPath() {

		// array of node indices that comprise the shortest path from the source to the target

		const path = new Array();

		// just return an empty path if no path to target found or if no target has been specified

		if ( this.found === false || this.target === - 1 ) return path;

		// start with the target of the path

		let currentNode = this.target;

		path.push( currentNode );

		// while the current node is not the source node keep processing

		while ( currentNode !== this.source ) {

			// determine the parent of the current node

			currentNode = this._route.get( currentNode );

			// push the new current node at the beginning of the array

			path.unshift( currentNode );

		}

		return path;

	}

	/**
	* Returns the search tree of the algorithm as an array of edges.
	*
	* @return {Array} The search tree.
	*/
	getSearchTree() {

		return [ ...this._spanningTree ];

	}

	/**
	* Clears the internal state of the object. A new search is now possible.
	*
	* @return {DFS} A reference to this DFS object.
	*/
	clear() {

		this.found = false;

		this._route.clear();
		this._visited.clear();
		this._spanningTree.clear();

		return this;

	}

}

/**
* Implementation of Dijkstra's algorithm.
*
* @author {@link https://github.com/Mugen87|Mugen87}
*/
class Dijkstra {

	/**
	* Constructs a Dijkstra algorithm object.
	*
	* @param {Graph} graph - The graph.
	* @param {Number} source - The node index of the source node.
	* @param {Number} target - The node index of the target node.
	*/
	constructor( graph = null, source = - 1, target = - 1 ) {

		/**
		* The graph.
		* @type Graph
		*/
		this.graph = graph;

		/**
		* The node index of the source node.
		* @type Number
		*/
		this.source = source;

		/**
		* The node index of the target node.
		* @type Number
		*/
		this.target = target;

		/**
		* Whether the search was successful or not.
		* @type Boolean
		* @default false
		*/
		this.found = false;

		this._cost = new Map(); // total cost of the bast path so far for a given node
		this._shortestPathTree = new Map();
		this._searchFrontier = new Map();

	}

	/**
	* Executes the graph search. If the search was successful, {@link Dijkstra#found}
	* is set to true.
	*
	* @return {Dijkstra} A reference to this Dijkstra object.
	*/
	search() {

		const outgoingEdges = new Array();
		const pQueue = new PriorityQueue( compare$1 );

		pQueue.push( {
			cost: 0,
			index: this.source
		} );

		// while the queue is not empty

		while ( pQueue.length > 0 ) {

			const nextNode = pQueue.pop();
			const nextNodeIndex = nextNode.index;

			// if the shortest path tree has the given node, we already found the shortest
			// path to this particular one

			if ( this._shortestPathTree.has( nextNodeIndex ) ) continue;

			// move this edge from the frontier to the shortest path tree

			if ( this._searchFrontier.has( nextNodeIndex ) === true ) {

				this._shortestPathTree.set( nextNodeIndex, this._searchFrontier.get( nextNodeIndex ) );

			}

			// if the target has been found exit

			if ( nextNodeIndex === this.target ) {

				this.found = true;

				return this;

			}

			// now relax the edges

			this.graph.getEdgesOfNode( nextNodeIndex, outgoingEdges );

			for ( let i = 0, l = outgoingEdges.length; i < l; i ++ ) {

				const edge = outgoingEdges[ i ];

				// the total cost to the node this edge points to is the cost to the
				// current node plus the cost of the edge connecting them.

				const newCost = ( this._cost.get( nextNodeIndex ) || 0 ) + edge.cost;

				// We enhance our search frontier in two cases:
				// 1. If the node was never on the search frontier
				// 2. If the cost to this node is better than before

				if ( ( this._searchFrontier.has( edge.to ) === false ) || newCost < ( this._cost.get( edge.to ) ) ) {

					this._cost.set( edge.to, newCost );

					this._searchFrontier.set( edge.to, edge );

					pQueue.push( {
						cost: newCost,
						index: edge.to
					} );

				}

			}

		}

		this.found = false;

		return this;

	}

	/**
	* Returns the shortest path from the source to the target node as an array of node indices.
	*
	* @return {Array} The shortest path.
	*/
	getPath() {

		// array of node indices that comprise the shortest path from the source to the target

		const path = new Array();

		// just return an empty path if no path to target found or if no target has been specified

		if ( this.found === false || this.target === - 1 ) return path;

		// start with the target of the path

		let currentNode = this.target;

		path.push( currentNode );

		// while the current node is not the source node keep processing

		while ( currentNode !== this.source ) {

			// determine the parent of the current node

			currentNode = this._shortestPathTree.get( currentNode ).from;

			// push the new current node at the beginning of the array

			path.unshift( currentNode );

		}

		return path;

	}

	/**
	* Returns the search tree of the algorithm as an array of edges.
	*
	* @return {Array} The search tree.
	*/
	getSearchTree() {

		return [ ...this._shortestPathTree.values() ];

	}

	/**
	* Clears the internal state of the object. A new search is now possible.
	*
	* @return {Dijkstra} A reference to this Dijkstra object.
	*/
	clear() {

		this.found = false;

		this._cost.clear();
		this._shortestPathTree.clear();
		this._searchFrontier.clear();

		return this;

	}

}


function compare$1( a, b ) {

	return ( a.cost < b.cost ) ? - 1 : ( a.cost > b.cost ) ? 1 : 0;

}

const v1$3 = new Vector3();
const v2$1 = new Vector3();
const v3 = new Vector3();

const xAxis = new Vector3( 1, 0, 0 );
const yAxis = new Vector3( 0, 1, 0 );
const zAxis = new Vector3( 0, 0, 1 );

const triangle$1 = { a: new Vector3(), b: new Vector3(), c: new Vector3() };
const intersection = new Vector3();
const intersections = new Array();

/**
* Class representing a bounding volume hierarchy. The current implementation
* represents single BVH nodes as AABBs. It accepts arbitrary branching factors
* and can subdivide the given geometry until a defined hierarchy depth has been reached.
* Besides, the hierarchy construction is performed top-down and the algorithm only
* performs splits along the cardinal axes.
*
* Reference: Bounding Volume Hierarchies in Real-Time Collision Detection
* by Christer Ericson (chapter 6).
*
* @author {@link https://github.com/robp94|robp94}
* @author {@link https://github.com/Mugen87|Mugen87}
*/
class BVH {

	/**
	* Constructs a new BVH.
	*
	* @param {Number} branchingFactor - The branching factor.
	* @param {Number} depth - The maximum hierarchical depth.
	* @param {Number} primitivesPerNode - The minimum amount of primitives per BVH node.
	*/
	constructor( branchingFactor = 2, primitivesPerNode = 1, depth = 10 ) {

		/**
		* The branching factor (how many nodes per level).
		* @type Number
		* @default 2
		*/
		this.branchingFactor = branchingFactor;

		/**
		* The minimum amount of primitives per BVH node.
		* @type Number
		* @default 10
		*/
		this.primitivesPerNode = primitivesPerNode;

		/**
		* The maximum hierarchical depth.
		* @type Number
		* @default 10
		*/
		this.depth = depth;

		/**
		* The root BVH node.
		* @type BVHNode
		* @default null
		*/
		this.root = null;

	}

	/**
	* Computes a BVH for the given mesh geometry.
	*
	* @param {MeshGeometry} geometry - The mesh geometry.
	* @return {BVH} A reference to this BVH.
	*/
	fromMeshGeometry( geometry ) {

		this.root = new BVHNode();

		// primitives

		const nonIndexedGeometry = geometry.toTriangleSoup();
		const vertices = nonIndexedGeometry.vertices;
		this.root.primitives.push( ...vertices );

		// centroids

		const primitives = this.root.primitives;

		for ( let i = 0, l = primitives.length; i < l; i += 9 ) {

			v1$3.fromArray( primitives, i );
			v2$1.fromArray( primitives, i + 3 );
			v3.fromArray( primitives, i + 6 );

			v1$3.add( v2$1 ).add( v3 ).divideScalar( 3 );

			this.root.centroids.push( v1$3.x, v1$3.y, v1$3.z );

		}

		// build

		this.root.build( this.branchingFactor, this.primitivesPerNode, this.depth, 1 );

		return this;

	}

	/**
	* Executes the given callback for each node of the BVH.
	*
	* @param {Function} callback - The callback to execute.
	* @return {BVH} A reference to this BVH.
	*/
	traverse( callback ) {

		this.root.traverse( callback );

		return this;

	}

}

/**
* A single node in a bounding volume hierarchy (BVH).
*
* @author {@link https://github.com/robp94|robp94}
* @author {@link https://github.com/Mugen87|Mugen87}
*/
class BVHNode {

	/**
	* Constructs a BVH node.
	*/
	constructor() {

		/**
		* The parent BVH node.
		* @type BVHNode
		* @default null
		*/
		this.parent = null;

		/**
		* The child BVH nodes.
		* @type Array
		*/
		this.children = new Array();

		/**
		* The bounding volume of this BVH node.
		* @type AABB
		*/
		this.boundingVolume = new AABB();

		/**
		* The primitives (triangles) of this BVH node.
		* Only filled for leaf nodes.
		* @type Array
		*/
		this.primitives = new Array();

		/**
		* The centroids of the node's triangles.
		* Only filled for leaf nodes.
		* @type Array
		*/
		this.centroids = new Array();

	}

	/**
	* Returns true if this BVH node is a root node.
	*
	* @return {Boolean} Whether this BVH node is a root node or not.
	*/
	root() {

		return this.parent === null;

	}

	/**
	* Returns true if this BVH node is a leaf node.
	*
	* @return {Boolean} Whether this BVH node is a leaf node or not.
	*/
	leaf() {

		return this.children.length === 0;

	}

	/**
	* Returns the depth of this BVH node in its hierarchy.
	*
	* @return {Number} The hierarchical depth of this BVH node.
	*/
	getDepth() {

		let depth = 0;

		let parent = this.parent;

		while ( parent !== null ) {

			parent = parent.parent;
			depth ++;

		}

		return depth;

	}

	/**
	* Executes the given callback for this BVH node and its ancestors.
	*
	* @param {Function} callback - The callback to execute.
	* @return {BVHNode} A reference to this BVH node.
	*/
	traverse( callback ) {

		callback( this );

		for ( let i = 0, l = this.children.length; i < l; i ++ ) {

			 this.children[ i ].traverse( callback );

		}

		return this;

	}

	/**
	* Builds this BVH node. That means the respective bounding volume
	* is computed and the node's primitives are distributed under new child nodes.
	* This only happens if the maximum hierarchical depth is not yet reached and
	* the node does contain enough primitives required for a split.
	*
	* @param {Number} branchingFactor - The branching factor.
	* @param {Number} primitivesPerNode - The minimum amount of primitives per BVH node.
	* @param {Number} maxDepth - The maximum  hierarchical depth.
	* @param {Number} currentDepth - The current hierarchical depth.
	* @return {BVHNode} A reference to this BVH node.
	*/
	build( branchingFactor, primitivesPerNode, maxDepth, currentDepth ) {

		this.computeBoundingVolume();

		// check depth and primitive count

		const primitiveCount = this.primitives.length / 9;
		const newPrimitiveCount = Math.floor( primitiveCount / branchingFactor );

		if ( ( currentDepth <= maxDepth ) && ( newPrimitiveCount >= primitivesPerNode ) ) {

			// split (distribute primitives on new child BVH nodes)

			this.split( branchingFactor );

			// proceed with build on the next hierarchy level

			for ( let i = 0; i < branchingFactor; i ++ ) {

				this.children[ i ].build( branchingFactor, primitivesPerNode, maxDepth, currentDepth + 1 );

			}

		}

		return this;

	}

	/**
	* Computes the AABB for this BVH node.
	*
	* @return {BVHNode} A reference to this BVH node.
	*/
	computeBoundingVolume() {

		const primitives = this.primitives;

		const aabb = this.boundingVolume;

		// compute AABB

		aabb.min.set( Infinity, Infinity, Infinity );
		aabb.max.set( - Infinity, - Infinity, - Infinity );

		for ( let i = 0, l = primitives.length; i < l; i += 3 ) {

			v1$3.x = primitives[ i ];
			v1$3.y = primitives[ i + 1 ];
			v1$3.z = primitives[ i + 2 ];

			aabb.expand( v1$3 );

		}

		return this;

	}

	/**
	* Computes the split axis. Right now, only the cardinal axes
	* are potential split axes.
	*
	* @return {Vector3} The split axis.
	*/
	computeSplitAxis() {

		let maxX, maxY, maxZ = maxY = maxX = - Infinity;
		let minX, minY, minZ = minY = minX = Infinity;

		const centroids = this.centroids;

		for ( let i = 0, l = centroids.length; i < l; i += 3 ) {

			const x = centroids[ i ];
			const y = centroids[ i + 1 ];
			const z = centroids[ i + 2 ];

			if ( x > maxX ) {

				maxX = x;

			}

			if ( y > maxY ) {

				maxY = y;

			}

			if ( z > maxZ ) {

				maxZ = z;

			}

			if ( x < minX ) {

				minX = x;

			}

			if ( y < minY ) {

				minY = y;

			}

			if ( z < minZ ) {

				minZ = z;

			}

		}

		const rangeX = maxX - minX;
		const rangeY = maxY - minY;
		const rangeZ = maxZ - minZ;

		if ( rangeX > rangeY && rangeX > rangeZ ) {

			return xAxis;

		} else if ( rangeY > rangeZ ) {

			return yAxis;

		} else {

			return zAxis;

		}

	}

	/**
	* Splits the node and distributes node's primitives over new child nodes.
	*
	* @param {Number} branchingFactor - The branching factor.
	* @return {BVHNode} A reference to this BVH node.
	*/
	split( branchingFactor ) {

		const centroids = this.centroids;
		const primitives = this.primitives;

		// create (empty) child BVH nodes

		for ( let i = 0; i < branchingFactor; i ++ ) {

			this.children[ i ] = new BVHNode();
			this.children[ i ].parent = this;

		}

		// sort primitives along split axis

		const axis = this.computeSplitAxis();
		const sortedPrimitiveIndices = new Array();

		for ( let i = 0, l = centroids.length; i < l; i += 3 ) {

			v1$3.fromArray( centroids, i );

			// the result from the dot product is our sort criterion.
			// it represents the projection of the centroid on the split axis

			const p = v1$3.dot( axis );
			const primitiveIndex = i / 3;

			sortedPrimitiveIndices.push( { index: primitiveIndex, p: p } );

		}

		sortedPrimitiveIndices.sort( sortPrimitives );

		// distribute data

		const primitveCount = sortedPrimitiveIndices.length;
		const primitivesPerChild = Math.floor( primitveCount / branchingFactor );

		var childIndex = 0;
		var primitivesIndex = 0;

		for ( let i = 0; i < primitveCount; i ++ ) {

			// selected child

			primitivesIndex ++;

			// check if we try to add more primitives to a child than "primitivesPerChild" defines.
			// move primitives to the next child

			if ( primitivesIndex > primitivesPerChild ) {

				// ensure "childIndex" does not overflow (meaning the last child takes all remaining primitives)

				if ( childIndex < ( branchingFactor - 1 ) ) {

					primitivesIndex = 1; // reset primitive index
					childIndex ++; // raise child index

				}

			}

			const child = this.children[ childIndex ];

			// move data to the next level

			// 1. primitives

			const primitiveIndex = sortedPrimitiveIndices[ i ].index;
			const stride = primitiveIndex * 9; // remember the "primitives" array holds raw vertex data defining triangles

			v1$3.fromArray( primitives, stride );
			v2$1.fromArray( primitives, stride + 3 );
			v3.fromArray( primitives, stride + 6 );

			child.primitives.push( v1$3.x, v1$3.y, v1$3.z );
			child.primitives.push( v2$1.x, v2$1.y, v2$1.z );
			child.primitives.push( v3.x, v3.y, v3.z );

			// 2. centroid

			v1$3.fromArray( centroids, primitiveIndex * 3 );

			child.centroids.push( v1$3.x, v1$3.y, v1$3.z );

		}

		// remove centroids/primitives after split from this node

		this.centroids.length = 0;
		this.primitives.length = 0;

		return this;

	}

	/**
	* Performs a ray/BVH node intersection test and stores the closest intersection point
	* to the given 3D vector. If no intersection is detected, *null* is returned.
	*
	* @param {Ray} ray - The ray.
	* @param {Vector3} result - The result vector.
	* @return {Vector3} The result vector.
	*/
	intersectRay( ray, result ) {

		// gather all intersection points along the hierarchy

		if ( ray.intersectAABB( this.boundingVolume, result ) !== null ) {

			if ( this.leaf() === true ) {

				const vertices = this.primitives;

				for ( let i = 0, l = vertices.length; i < l; i += 9 ) {

					// remember: we assume primitives are triangles

					triangle$1.a.fromArray( vertices, i );
					triangle$1.b.fromArray( vertices, i + 3 );
					triangle$1.c.fromArray( vertices, i + 6 );

					if ( ray.intersectTriangle( triangle$1, true, result ) !== null ) {

						intersections.push( result.clone() );

					}

				}

			} else {

				// process childs

				for ( let i = 0, l = this.children.length; i < l; i ++ ) {

					this.children[ i ].intersectRay( ray, result );

				}

			}

		}

		// determine the closest intersection point in the root node (so after
		// the hierarchy was processed)

		if ( this.root() === true ) {

			if ( intersections.length > 0 ) {

				let minDistance = Infinity;

				for ( let i = 0, l = intersections.length; i < l; i ++ ) {

					const squaredDistance = ray.origin.squaredDistanceTo( intersections[ i ] );

					if ( squaredDistance < minDistance ) {

						minDistance = squaredDistance;
						result.copy( intersections[ i ] );

					}

				}

				// reset array

				intersections.length = 0;

				// return closest intersection point

				return result;

			} else {

				// no intersection detected

				return null;

			}

		} else {

			// always return null for non-root nodes

			return null;

		}

	}

	/**
	* Performs a ray/BVH node intersection test. Returns either true or false if
	* there is a intersection or not.
	*
	* @param {Ray} ray - The ray.
	* @return {boolean} Whether there is an intersection or not.
	*/
	intersectsRay( ray ) {

		if ( ray.intersectAABB( this.boundingVolume, intersection ) !== null ) {

			if ( this.leaf() === true ) {

				const vertices = this.primitives;

				for ( let i = 0, l = vertices.length; i < l; i += 9 ) {

					// remember: we assume primitives are triangles

					triangle$1.a.fromArray( vertices, i );
					triangle$1.b.fromArray( vertices, i + 3 );
					triangle$1.c.fromArray( vertices, i + 6 );

					if ( ray.intersectTriangle( triangle$1, true, intersection ) !== null ) {

						return true;

					}

				}

				return false;

			} else {

				// process child BVH nodes

				for ( let i = 0, l = this.children.length; i < l; i ++ ) {

					if ( this.children[ i ].intersectsRay( ray ) === true ) {

						return true;

					}

				}

				return false;

			}

		} else {

			return false;

		}

	}

}

//

function sortPrimitives( a, b ) {

	return a.p - b.p;

}

const p1 = new Vector3();
const p2 = new Vector3();

/**
* Class representing a 3D line segment.
*
* @author {@link https://github.com/Mugen87|Mugen87}
*/
class LineSegment {

	/**
	* Constructs a new line segment with the given values.
	*
	* @param {Vector3} from - The start point of the line segment.
	* @param {Vector3} to - The end point of the line segment.
	*/
	constructor( from = new Vector3(), to = new Vector3() ) {

		/**
		* The start point of the line segment.
		* @type Vector3
		*/
		this.from = from;

		/**
		* The end point of the line segment.
		* @type Vector3
		*/
		this.to = to;

	}

	/**
	* Sets the given values to this line segment.
	*
	* @param {Vector3} from - The start point of the line segment.
	* @param {Vector3} to - The end point of the line segment.
	* @return {LineSegment} A reference to this line segment.
	*/
	set( from, to ) {

		this.from = from;
		this.to = to;

		return this;

	}

	/**
	* Copies all values from the given line segment to this line segment.
	*
	* @param {LineSegment} lineSegment - The line segment to copy.
	* @return {LineSegment} A reference to this line segment.
	*/
	copy( lineSegment ) {

		this.from.copy( lineSegment.from );
		this.to.copy( lineSegment.to );

		return this;

	}

	/**
	* Creates a new line segment and copies all values from this line segment.
	*
	* @return {LineSegment} A new line segment.
	*/
	clone() {

		return new this.constructor().copy( this );

	}

	/**
	* Computes the difference vector between the end and start point of this
	* line segment and stores the result in the given vector.
	*
	* @param {Vector3} result - The result vector.
	* @return {Vector3} The result vector.
	*/
	delta( result ) {

		return result.subVectors( this.to, this.from );

	}

	/**
	* Computes a position on the line segment according to the given t value
	* and stores the result in the given 3D vector. The t value has usually a range of
	* [0, 1] where 0 means start position and 1 the end position.
	*
	* @param {Number} t - A scalar value representing a position on the line segment.
	* @param {Vector3} result - The result vector.
	* @return {Vector3} The result vector.
	*/
	at( t, result ) {

		return this.delta( result ).multiplyScalar( t ).add( this.from );

	}

	/**
	* Computes the closest point on an infinite line defined by the line segment.
	* It's possible to clamp the closest point so it does not exceed the start and
	* end position of the line segment.
	*
	* @param {Vector3} point - A point in 3D space.
	* @param {Boolean} clampToLine - Indicates if the results should be clamped.
	* @param {Vector3} result - The result vector.
	* @return {Vector3} The closest point.
	*/
	closestPointToPoint( point, clampToLine, result ) {

		const t = this.closestPointToPointParameter( point, clampToLine );

		return this.at( t, result );

	}

	/**
	* Computes a scalar value which represents the closest point on an infinite line
	* defined by the line segment. It's possible to clamp this value so it does not
	* exceed the start and end position of the line segment.
	*
	* @param {Vector3} point - A point in 3D space.
	* @param {Boolean} clampToLine - Indicates if the results should be clamped.
	* @return {Number} A scalar representing the closest point.
	*/
	closestPointToPointParameter( point, clampToLine = true ) {

		p1.subVectors( point, this.from );
		p2.subVectors( this.to, this.from );

		const dotP2P2 = p2.dot( p2 );
		const dotP2P1 = p2.dot( p1 );

		let t = dotP2P1 / dotP2P2;

		if ( clampToLine ) t = MathUtils.clamp( t, 0, 1 );

		return t;

	}

	/**
	* Returns true if the given line segment is deep equal with this line segment.
	*
	* @param {LineSegment} lineSegment - The line segment to test.
	* @return {Boolean} The result of the equality test.
	*/
	equals( lineSegment ) {

		return lineSegment.from.equals( this.from ) && lineSegment.to.equals( this.to );

	}

}

const normal$1 = new Vector3();
const oppositeNormal = new Vector3();
const directionA = new Vector3();
const directionB = new Vector3();

const c = new Vector3();
const d$1 = new Vector3();
const v = new Vector3();

/**
* Implementation of the separating axis theorem (SAT). Used to detect intersections
* between convex polyhedra. The code is based on the presentation {@link http://twvideo01.ubm-us.net/o1/vault/gdc2013/slides/822403Gregorius_Dirk_TheSeparatingAxisTest.pdf The Separating Axis Test between convex polyhedra}
* by Dirk Gregorius (Valve Software) from GDC 2013.
*
* @author {@link https://github.com/Mugen87|Mugen87}
*/
class SAT {

	/**
	* Returns true if the given convex polyhedra intersect. A polyhedron is just
	* an array of {@link Polygon} objects.
	*
	* @param {Polyhedron} polyhedronA - The first convex polyhedron.
	* @param {Polyhedron} polyhedronB - The second convex polyhedron.
	* @return {Boolean} Whether there is an intersection or not.
	*/
	intersects( polyhedronA, polyhedronB ) {

		const resultAB = this._checkFaceDirections( polyhedronA, polyhedronB );

		if ( resultAB ) return false;

		const resultBA = this._checkFaceDirections( polyhedronB, polyhedronA );

		if ( resultBA ) return false;

		const resultEdges = this._checkEdgeDirections( polyhedronA, polyhedronB );

		if ( resultEdges ) return false;

		// no separating axis found, the polyhedra must intersect

		return true;

	}

	// check possible separating axes from the first given polyhedron. the axes
	// are derived from the respective face normals

	_checkFaceDirections( polyhedronA, polyhedronB ) {

		const faces = polyhedronA.faces;

		for ( let i = 0, l = faces.length; i < l; i ++ ) {

			const face = faces[ i ];
			const plane = face.plane;

			oppositeNormal.copy( plane.normal ).multiplyScalar( - 1 );

			const supportVertex = this._getSupportVertex( polyhedronB, oppositeNormal );
			const distance = plane.distanceToPoint( supportVertex );

			if ( distance > 0 ) return true; // separating axis found

		}

		return false;

	}

	// check with possible separating axes computed via the cross product between
	// all edge combinations of both polyhedra

	_checkEdgeDirections( polyhedronA, polyhedronB ) {

		const edgesA = polyhedronA.edges;
		const edgesB = polyhedronB.edges;

		for ( let i = 0, il = edgesA.length; i < il; i ++ ) {

			const edgeA = edgesA[ i ];

			for ( let j = 0, jl = edgesB.length; j < jl; j ++ ) {

				const edgeB = edgesB[ j ];

				edgeA.getDirection( directionA );
				edgeB.getDirection( directionB );

				// edge pruning: only consider edges if they build a face on the minkowski difference

				if ( this._minkowskiFace( edgeA, directionA, edgeB, directionB ) ) {

					// compute axis

					const distance = this._distanceBetweenEdges( edgeA, directionA, edgeB, directionB, polyhedronA );

					if ( distance > 0 ) return true; // separating axis found

				}

			}

		}

		return false;

	}

	// return the most extreme vertex into a given direction

	_getSupportVertex( polyhedron, direction ) {

		let maxProjection = - Infinity;
		let supportVertex = null;

		// iterate over all polygons

		const vertices = polyhedron.vertices;

		for ( let i = 0, l = vertices.length; i < l; i ++ ) {

			const vertex = vertices[ i ];
			const projection = vertex.dot( direction );

			// check vertex to find the best support point

			if ( projection > maxProjection ) {

				maxProjection = projection;
				supportVertex = vertex;

			}

		}

		return supportVertex;

	}

	// returns true if the given edges build a face on the minkowski difference

	_minkowskiFace( edgeA, directionA, edgeB, directionB ) {

		// get face normals which define the vertices of the arcs on the gauss map

		const a = edgeA.polygon.plane.normal;
		const b = edgeA.twin.polygon.plane.normal;
		c.copy( edgeB.polygon.plane.normal );
		d$1.copy( edgeB.twin.polygon.plane.normal );

		// negate normals c and d to account for minkowski difference

		c.multiplyScalar( - 1 );
		d$1.multiplyScalar( - 1 );

		// compute triple products

		// it's not necessary to compute the cross product since edges of convex polyhedron
		// have same direction as the cross product between their adjacent face normals

		const cba = c.dot( directionA );
		const dba = d$1.dot( directionA );
		const adc = a.dot( directionB );
		const bdc = b.dot( directionB );

		// check signs of plane test

		return ( ( cba * dba ) ) < 0 && ( ( adc * bdc ) < 0 ) && ( ( cba * bdc ) > 0 );

	}

	// use gauss map to compute the distance between two edges

	_distanceBetweenEdges( edgeA, directionA, edgeB, directionB, polyhedronA ) {

		// skip parallel edges

		if ( Math.abs( directionA.dot( directionB ) ) === 1 ) return - Infinity;

		// build plane through one edge

		normal$1.crossVectors( directionA, directionB ).normalize();

		// ensure normal points from polyhedron A to B

		if ( normal$1.dot( v.subVectors( edgeA.vertex, polyhedronA.centroid ) ) < 0 ) {

			normal$1.multiplyScalar( - 1 );

		}

		// compute the distance of any vertex on the other edge to that plane
		// no need to compute support points => O(1)

		return normal$1.dot( v.subVectors( edgeB.vertex, edgeA.vertex ) );

	}

}

/**
* Implementation of a half-edge data structure, also known as
* {@link https://en.wikipedia.org/wiki/Doubly_connected_edge_list Doubly connected edge list}.
*
* @author {@link https://github.com/Mugen87|Mugen87}
*/
class HalfEdge {

	/**
	* Constructs a new half-edge.
	*
	* @param {Vector3} vertex - The vertex of this half-edge. It represents the head/destination of the respective full edge.
	*/
	constructor( vertex = new Vector3() ) {

		/**
		* The vertex of this half-edge. It represents the head/destination of the respective full edge.
		* @type Vector3
		*/
		this.vertex = vertex;

		/**
		* A reference to the next half-edge.
		* @type HalfEdge
		*/
		this.next = null;

		/**
		* A reference to the previous half-edge.
		* @type HalfEdge
		*/
		this.prev = null;

		/**
		* A reference to the opponent half-edge.
		* @type HalfEdge
		*/
		this.twin = null;

		/**
		* A reference to its polygon/face.
		* @type Polygon
		*/
		this.polygon = null;

	}

	/**
	* Returns the tail of this half-edge. That's a reference to the previous
	* half-edge vertex.
	*
	* @return {Vector3} The tail vertex.
	*/
	tail() {

		return this.prev ? this.prev.vertex : null;

	}

	/**
	* Returns the head of this half-edge. That's a reference to the own vertex.
	*
	* @return {Vector3} The head vertex.
	*/
	head() {

		return this.vertex;

	}

	/**
	* Computes the length of this half-edge.
	*
	* @return {Number} The length of this half-edge.
	*/
	length() {

		const tail = this.tail();
		const head = this.head();

		if ( tail !== null ) {

			return tail.distanceTo( head );

		}

		return - 1;

	}

	/**
	* Computes the squared length of this half-edge.
	*
	* @return {Number} The squared length of this half-edge.
	*/
	squaredLength() {

		const tail = this.tail();
		const head = this.head();

		if ( tail !== null ) {

			return tail.squaredDistanceTo( head );

		}

		return - 1;

	}

	/**
	* Links the given opponent half edge with this one.
	*
	* @param {HalfEdge} edge - The opponent edge to link.
	* @return {HalfEdge} A reference to this half edge.
	*/
	linkOpponent( edge ) {

		this.twin = edge;
		edge.twin = this;

		return this;

	}

	/**
	* Computes the direction of this half edge. The method assumes the half edge
	* has a valid reference to a previous half edge.
	*
	* @param {Vector3} result - The result vector.
	* @return {Vector3} The result vector.
	*/
	getDirection( result ) {

		return result.subVectors( this.vertex, this.prev.vertex ).normalize();

	}

}

/**
* Class for representing a planar polygon with an arbitrary amount of edges.
*
* @author {@link https://github.com/Mugen87|Mugen87}
* @author {@link https://github.com/robp94|robp94}
*/
class Polygon {

	/**
	* Constructs a new polygon.
	*/
	constructor() {

		/**
		* The centroid of this polygon.
		* @type Vector3
		*/
		this.centroid = new Vector3();

		/**
		* A reference to the first half-edge of this polygon.
		* @type HalfEdge
		*/
		this.edge = null;

		/**
		* A plane abstraction of this polygon.
		* @type Plane
		*/
		this.plane = new Plane();

	}

	/**
	* Creates the polygon based on the given array of points in 3D space.
	* The method assumes the contour (the sequence of points) is defined
	* in CCW order.
	*
	* @param {Array} points - The array of points.
	* @return {Polygon} A reference to this polygon.
	*/
	fromContour( points ) {

		const edges = new Array();

		if ( points.length < 3 ) {

			Logger.error( 'YUKA.Polygon: Unable to create polygon from contour. It needs at least three points.' );
			return this;

		}

		for ( let i = 0, l = points.length; i < l; i ++ ) {

			const edge = new HalfEdge( points[ i ] );
			edges.push( edge );

		}

		// link edges

		for ( let i = 0, l = edges.length; i < l; i ++ ) {

			let current, prev, next;

			if ( i === 0 ) {

				current = edges[ i ];
				prev = edges[ l - 1 ];
			 	next = edges[ i + 1 ];

			} else if ( i === ( l - 1 ) ) {

				current = edges[ i ];
			 	prev = edges[ i - 1 ];
				next = edges[ 0 ];

			} else {

			 	current = edges[ i ];
				prev = edges[ i - 1 ];
				next = edges[ i + 1 ];

			}

			current.prev = prev;
			current.next = next;
			current.polygon = this;

		}

		//

		this.edge = edges[ 0 ];

		//

		this.plane.fromCoplanarPoints( points[ 0 ], points[ 1 ], points[ 2 ] );

		return this;

	}

	/**
	* Computes the centroid for this polygon.
	*
	* @return {Polygon} A reference to this polygon.
	*/
	computeCentroid() {

		const centroid = this.centroid;
		let edge = this.edge;
		let count = 0;

		centroid.set( 0, 0, 0 );

		do {

			centroid.add( edge.vertex );

			count ++;

			edge = edge.next;

		} while ( edge !== this.edge );

		centroid.divideScalar( count );

		return this;

	}

	/**
	* Returns true if the polygon contains the given point.
	*
	* @param {Vector3} point - The point to test.
	* @param {Number} epsilon - A tolerance value.
	* @return {Boolean} Whether this polygon contain the given point or not.
	*/
	contains( point, epsilon = 1e-3 ) {

		const plane = this.plane;
		let edge = this.edge;

		// convex test

		do {

			const v1 = edge.tail();
			const v2 = edge.head();

			if ( leftOn( v1, v2, point ) === false ) {

				return false;

			}

			edge = edge.next;

		} while ( edge !== this.edge );

		// ensure the given point lies within a defined tolerance range

		const distance = plane.distanceToPoint( point );

		if ( Math.abs( distance ) > epsilon ) {

			return false;

		}

		return true;

	}

	/**
	* Returns true if the polygon is convex.
	*
	* @param {Boolean} ccw - Whether the winding order is CCW or not.
	* @return {Boolean} Whether this polygon is convex or not.
	*/
	convex( ccw = true ) {

		let edge = this.edge;

		do {

			const v1 = edge.tail();
			const v2 = edge.head();
			const v3 = edge.next.head();

			if ( ccw ) {

				if ( leftOn( v1, v2, v3 ) === false )	return false;

			} else {

				if ( leftOn( v3, v2, v1 ) === false ) return false;

			}

			edge = edge.next;

		} while ( edge !== this.edge );

		return true;

	}

	/**
	* Returns true if the polygon is coplanar.
	*
	* @param {Number} epsilon - A tolerance value.
	* @return {Boolean} Whether this polygon is coplanar or not.
	*/
	coplanar( epsilon = 1e-3 ) {

		const plane = this.plane;
		let edge = this.edge;

		do {

			const distance = plane.distanceToPoint( edge.vertex );

			if ( Math.abs( distance ) > epsilon ) {

				return false;

			}

			edge = edge.next;

		} while ( edge !== this.edge );

		return true;

	}

	/**
	* Computes the signed distance from the given 3D vector to this polygon. The method
	* uses the polygon's plane abstraction in order to compute this value.
	*
	* @param {Vector3} point - A point in 3D space.
	* @return {Number} The signed distance from the given point to this polygon.
	*/
	distanceToPoint( point ) {

		return this.plane.distanceToPoint( point );

	}

	/**
	* Determines the contour (sequence of points) of this polygon and
	* stores the result in the given array.
	*
	* @param {Array} result - The result array.
	* @return {Array} The result array.
	*/
	getContour( result ) {

		let edge = this.edge;

		result.length = 0;

		do {

			result.push( edge.vertex );

			edge = edge.next;

		} while ( edge !== this.edge );

		return result;

	}

	/**
	* Get the edge that can be used to reach the
	* given polygon over its twin reference.
	*
	* @param {Polygon} polygon - The polygon to reach.
	* @return {HalfEdge} The edge.
	*/
	getEdgeTo( polygon ) {
		let edge = this.edge;
		do {
			if ( edge.twin !== null ) {
				if ( edge.twin.polygon === polygon ) {
					return edge;
				}
			}
			edge = edge.next;

		} while ( edge !== this.edge );
		return null;
	}

}

// from the book "Computational Geometry in C, Joseph O'Rourke"

function leftOn( a, b, c ) {

	return MathUtils.area( a, b, c ) >= 0;

}

/**
* Base class for polyhedra. It is primarily designed for the internal usage in Yuka.
* Objects of this class are always build up from faces. The edges, vertices and
* the polyhedron's centroid have to be derived from a valid face definition with the
* respective methods.
*
* @author {@link https://github.com/Mugen87|Mugen87}
*/
class Polyhedron {

	/**
	* Constructs a new polyhedron.
	*/
	constructor() {

		/**
		* The faces of this polyhedron.
		* @type Array
		*/
		this.faces = new Array();

		/**
		* A list of unique edges (no opponent half edges).
		* @type Array
		*/
		this.edges = new Array();

		/**
		* A list of unique vertices.
		* @type Array
		*/
		this.vertices = new Array();

		/**
		* The centroid of this polyhedron.
		* @type Vector3
		*/
		this.centroid = new Vector3();

	}

	/**
	* Computes the centroid of this polyhedron. Assumes its faces
	* have valid centroids.
	*
	* @return {Polyhedron} A reference to this polyhedron.
	*/
	computeCentroid() {

		const centroid = this.centroid;
		let faces = this.faces;

		centroid.set( 0, 0, 0 );

		for ( let i = 0, l = faces.length; i < l; i ++ ) {

			const face = faces[ i ];

			centroid.add( face.centroid );

		}

		centroid.divideScalar( faces.length );

		return this;

	}

	/**
	* Computes unique vertices of this polyhedron. Assumes {@link Polyhedron#faces}
	* is properly set.
	*
	* @return {Polyhedron} A reference to this polyhedron.
	*/
	computeUniqueVertices() {

		const faces = this.faces;
		const vertices = this.vertices;

		vertices.length = 0;

		const uniqueVertices = new Set();

		// iterate over all faces

		for ( let i = 0, l = faces.length; i < l; i ++ ) {

			const face = faces[ i ];
			let edge = face.edge;

			// process all edges of a faces

			do {

				// add vertex to set (assuming half edges share unique vertices)

				uniqueVertices.add( edge.vertex );

				edge = edge.next;

			} while ( edge !== face.edge );

		}

		vertices.push( ...uniqueVertices );

		return this;

	}

	/**
	* Computes unique edges of this polyhedron. Assumes {@link Polyhedron#faces}
	* is properly set.
	*
	* @return {Polyhedron} A reference to this polyhedron.
	*/
	computeUniqueEdges() {

		const faces = this.faces;
		const edges = this.edges;

		edges.length = 0;

		// iterate over all faces

		for ( let i = 0, l = faces.length; i < l; i ++ ) {

			const face = faces[ i ];

			let edge = face.edge;

			// process all edges of a faces

			do {

				// only add the edge if the twin was not added before

				if ( edges.includes( edge.twin ) === false ) {

					edges.push( edge );

				}

				edge = edge.next;

			} while ( edge !== face.edge );

		}

		return this;

	}

	/**
	* Configures this polyhedron so it does represent the given AABB.
	*
	* @return {Polyhedron} A reference to this polyhedron.
	*/
	fromAABB( aabb ) {

		this.faces.length = 0;
		this.vertices.length = 0;

		const min = aabb.min;
		const max = aabb.max;

		const vertices = [
			new Vector3( max.x, max.y, max.z ),
			new Vector3( max.x, max.y, min.z ),
			new Vector3( max.x, min.y, max.z ),
			new Vector3( max.x, min.y, min.z ),
			new Vector3( min.x, max.y, max.z ),
			new Vector3( min.x, max.y, min.z ),
			new Vector3( min.x, min.y, max.z ),
			new Vector3( min.x, min.y, min.z )
		];

		this.vertices.push( ... vertices );

		const sideTop = new Polygon().fromContour( [
			vertices[ 4 ],
			vertices[ 0 ],
			vertices[ 1 ],
			vertices[ 5 ]
		] );

		const sideRight = new Polygon().fromContour( [
			vertices[ 2 ],
			vertices[ 3 ],
			vertices[ 1 ],
			vertices[ 0 ]
		] );

		const sideFront = new Polygon().fromContour( [
			vertices[ 6 ],
			vertices[ 2 ],
			vertices[ 0 ],
			vertices[ 4 ]
		] );

		const sideBack = new Polygon().fromContour( [
			vertices[ 3 ],
			vertices[ 7 ],
			vertices[ 5 ],
			vertices[ 1 ]
		] );

		const sideBottom = new Polygon().fromContour( [
			vertices[ 3 ],
			vertices[ 2 ],
			vertices[ 6 ],
			vertices[ 7 ]
		] );

		const sideLeft = new Polygon().fromContour( [
			vertices[ 7 ],
			vertices[ 6 ],
			vertices[ 4 ],
			vertices[ 5 ]
		] );

		// link edges

		sideTop.edge.linkOpponent( sideLeft.edge.prev );
		sideTop.edge.next.linkOpponent( sideFront.edge.prev );
		sideTop.edge.next.next.linkOpponent( sideRight.edge.prev );
		sideTop.edge.prev.linkOpponent( sideBack.edge.prev );

		sideBottom.edge.linkOpponent( sideBack.edge.next );
		sideBottom.edge.next.linkOpponent( sideRight.edge.next );
		sideBottom.edge.next.next.linkOpponent( sideFront.edge.next );
		sideBottom.edge.prev.linkOpponent( sideLeft.edge.next );

		sideLeft.edge.linkOpponent( sideBack.edge.next.next );
		sideBack.edge.linkOpponent( sideRight.edge.next.next );
		sideRight.edge.linkOpponent( sideFront.edge.next.next );
		sideFront.edge.linkOpponent( sideLeft.edge.next.next );

		//

		this.faces.push( sideTop, sideRight, sideFront, sideBack, sideBottom, sideLeft );

		// compute centroids

		sideTop.computeCentroid();
		sideRight.computeCentroid();
		sideFront.computeCentroid();
		sideBack.computeCentroid();
		sideBottom.computeCentroid();
		sideLeft.computeCentroid();

		aabb.getCenter( this.centroid );

		//

		this.computeUniqueEdges();

		return this;

	}

}

const line = new LineSegment();
const plane$1 = new Plane();
const closestPoint = new Vector3();
const up = new Vector3( 0, 1, 0 );
const sat = new SAT();
let polyhedronAABB;

/**
* Class representing a convex hull. This is an implementation of the Quickhull algorithm
* based on the presentation {@link http://media.steampowered.com/apps/valve/2014/DirkGregorius_ImplementingQuickHull.pdf Implementing QuickHull}
* by Dirk Gregorius (Valve Software) from GDC 2014. The algorithm has an average runtime
* complexity of O(nlog(n)), whereas in the worst case it takes O(n²).
*
* @author {@link https://github.com/Mugen87|Mugen87}
* @augments Polyhedron
*/
class ConvexHull extends Polyhedron {

	/**
	* Constructs a new convex hull.
	*/
	constructor() {

		super();

		// tolerance value for various (float) compare operations

		this._tolerance = - 1;

		// this array represents the vertices which will be enclosed by the convex hull

		this._vertices = new Array();

		// two doubly linked lists for easier vertex processing

		this._assigned = new VertexList();
		this._unassigned = new VertexList();

		// this array holds the new faces generated in a single iteration of the algorithm

		this._newFaces = new Array();

	}

	/**
	* Returns true if the given point is inside this convex hull.
	*
	* @param {Vector3} point - A point in 3D space.
	* @return {Boolean} Whether the given point is inside this convex hull or not.
	*/
	containsPoint( point ) {

		const faces = this.faces;

		// use the internal plane abstraction of each face in order to test
		// on what half space the point lies

		for ( let i = 0, l = faces.length; i < l; i ++ ) {

			// if the signed distance is greater than the tolerance value, the point
			// is outside and we can stop processing

			if ( faces[ i ].distanceToPoint( point ) > this._tolerance ) return false;

		}

		return true;

	}

	/**
	* Returns true if this convex hull intersects with the given AABB.
	*
	* @param {AABB} aabb - The AABB to test.
	* @return {Boolean} Whether this convex hull intersects with the given AABB or not.
	*/
	intersectsAABB( aabb ) {

		if ( polyhedronAABB === undefined ) {

			// lazily create the (proxy) polyhedron if necessary

			polyhedronAABB = new Polyhedron().fromAABB( aabb );

		} else {

			// otherwise just ensure up-to-date vertex data.
			// the topology of the polyhedron is equal for all AABBs

			const min = aabb.min;
			const max = aabb.max;

			const vertices = polyhedronAABB.vertices;

			vertices[ 0 ].set( max.x, max.y, max.z );
			vertices[ 1 ].set( max.x, max.y, min.z );
			vertices[ 2 ].set( max.x, min.y, max.z );
			vertices[ 3 ].set( max.x, min.y, min.z );
			vertices[ 4 ].set( min.x, max.y, max.z );
			vertices[ 5 ].set( min.x, max.y, min.z );
			vertices[ 6 ].set( min.x, min.y, max.z );
			vertices[ 7 ].set( min.x, min.y, min.z );

			aabb.getCenter( polyhedronAABB.centroid );

		}

		return sat.intersects( this, polyhedronAABB );

	}

	/**
	* Returns true if this convex hull intersects with the given one.
	*
	* @param {ConvexHull} convexHull - The convex hull to test.
	* @return {Boolean} Whether this convex hull intersects with the given one or not.
	*/
	intersectsConvexHull( convexHull ) {

		return sat.intersects( this, convexHull );

	}

	/**
	* Computes a convex hull that encloses the given set of points. The computation requires
	* at least four points.
	*
	* @param {Array} points - An array of 3D vectors representing points in 3D space.
	* @return {ConvexHull} A reference to this convex hull.
	*/
	fromPoints( points ) {

		if ( points.length < 4 ) {

			Logger.error( 'YUKA.ConvexHull: The given points array needs at least four points.' );
			return this;

		}

		// wrap all points into the internal vertex data structure

		for ( let i = 0, l = points.length; i < l; i ++ ) {

			this._vertices.push( new Vertex( points[ i ] ) );

		}

		// generate the convex hull

		this._generate();

		return this;

	}

	// private API

	// adds a single face to the convex hull by connecting it with the respective horizon edge

	_addAdjoiningFace( vertex, horizonEdge ) {

		// all the half edges are created in ccw order thus the face is always pointing outside the hull

		const face = new Face( vertex.point, horizonEdge.prev.vertex, horizonEdge.vertex );

		this.faces.push( face );

		// join face.getEdge( - 1 ) with the horizon's opposite edge face.getEdge( - 1 ) = face.getEdge( 2 )

		face.getEdge( - 1 ).linkOpponent( horizonEdge.twin );

		return face.getEdge( 0 ); // the half edge whose vertex is the given one

	}

	// adds new faces by connecting the horizon with the new point of the convex hull

	_addNewFaces( vertex, horizon ) {

		this._newFaces = [];

		let firstSideEdge = null;
		let previousSideEdge = null;

		for ( let i = 0, l = horizon.length; i < l; i ++ ) {

			// returns the right side edge

			let sideEdge = this._addAdjoiningFace( vertex, horizon[ i ] );

			if ( firstSideEdge === null ) {

				firstSideEdge = sideEdge;

			} else {

				// joins face.getEdge( 1 ) with previousFace.getEdge( 0 )

				sideEdge.next.linkOpponent( previousSideEdge );

			}

			this._newFaces.push( sideEdge.polygon );
			previousSideEdge = sideEdge;

		}

		// perform final join of new faces

		firstSideEdge.next.linkOpponent( previousSideEdge );

		return this;

	}

	// assigns a single vertex to the given face. that means this face can "see"
	// the vertex and its distance to the vertex is greater than all other faces

	_addVertexToFace( vertex, face ) {

		vertex.face = face;

		if ( face.outside === null ) {

			this._assigned.append( vertex );

			face.outside = vertex;

		} else {

			this._assigned.insertAfter( face.outside, vertex );

		}

		return this;

	}

	// the base iteration of the algorithm. adds a new vertex to the convex hull by
	// connecting faces from the horizon with it.

	_addVertexToHull( vertex ) {

		const horizon = [];

		this._unassigned.clear();

		this._computeHorizon( vertex.point, null, vertex.face, horizon );

		this._addNewFaces( vertex, horizon );

		// reassign 'unassigned' vertices to the new faces

		this._resolveUnassignedPoints( this._newFaces );

		return this;

	}

	// frees memory by resetting internal data structures

	_reset() {

		this._vertices.length = 0;

		this._assigned.clear();
		this._unassigned.clear();

		this._newFaces.length = 0;

		return this;

	}

	// computes the initial hull of the algorithm. it's a tetrahedron created
	// with the extreme vertices of the given set of points

	_computeInitialHull() {

		let v0, v1, v2, v3;

		const vertices = this._vertices;
		const extremes = this._computeExtremes();
		const min = extremes.min;
		const max = extremes.max;

		// 1. Find the two points 'p0' and 'p1' with the greatest 1d separation
		// (max.x - min.x)
		// (max.y - min.y)
		// (max.z - min.z)

		// check x

		let distance, maxDistance;

		maxDistance = max.x.point.x - min.x.point.x;

		v0 = min.x;
		v1 = max.x;

		// check y

		distance = max.y.point.y - min.y.point.y;

		if ( distance > maxDistance ) {

			v0 = min.y;
			v1 = max.y;

			maxDistance = distance;

		}

		// check z

		distance = max.z.point.z - min.z.point.z;

		if ( distance > maxDistance ) {

			v0 = min.z;
			v1 = max.z;

		}

		// 2. The next vertex 'v2' is the one farthest to the line formed by 'v0' and 'v1'

		maxDistance = - Infinity;
		line.set( v0.point, v1.point );

		for ( let i = 0, l = vertices.length; i < l; i ++ ) {

			const vertex = vertices[ i ];

			if ( vertex !== v0 && vertex !== v1 ) {

				line.closestPointToPoint( vertex.point, true, closestPoint );

				distance = closestPoint.squaredDistanceTo( vertex.point );

				if ( distance > maxDistance ) {

					maxDistance = distance;
					v2 = vertex;

				}

			}

		}

		// 3. The next vertex 'v3' is the one farthest to the plane 'v0', 'v1', 'v2'

		maxDistance = - Infinity;
		plane$1.fromCoplanarPoints( v0.point, v1.point, v2.point );

		for ( let i = 0, l = vertices.length; i < l; i ++ ) {

			const vertex = vertices[ i ];

			if ( vertex !== v0 && vertex !== v1 && vertex !== v2 ) {

				distance = Math.abs( plane$1.distanceToPoint( vertex.point ) );

				if ( distance > maxDistance ) {

					maxDistance = distance;
					v3 = vertex;

				}

			}

		}

		// handle case where all points lie in one plane

		if ( plane$1.distanceToPoint( v3.point ) === 0 ) {

			throw 'ERROR: YUKA.ConvexHull: All extreme points lie in a single plane. Unable to compute convex hull.';

		}

		// build initial tetrahedron

		const faces = this.faces;

		if ( plane$1.distanceToPoint( v3.point ) < 0 ) {

			// the face is not able to see the point so 'plane.normal' is pointing outside the tetrahedron

			faces.push(
				new Face( v0.point, v1.point, v2.point ),
				new Face( v3.point, v1.point, v0.point ),
				new Face( v3.point, v2.point, v1.point ),
				new Face( v3.point, v0.point, v2.point )
			);

			// set the twin edge

			// join face[ i ] i > 0, with the first face

			faces[ 1 ].getEdge( 2 ).linkOpponent( faces[ 0 ].getEdge( 1 ) );
			faces[ 2 ].getEdge( 2 ).linkOpponent( faces[ 0 ].getEdge( 2 ) );
			faces[ 3 ].getEdge( 2 ).linkOpponent( faces[ 0 ].getEdge( 0 ) );

			// join face[ i ] with face[ i + 1 ], 1 <= i <= 3

			faces[ 1 ].getEdge( 1 ).linkOpponent( faces[ 2 ].getEdge( 0 ) );
			faces[ 2 ].getEdge( 1 ).linkOpponent( faces[ 3 ].getEdge( 0 ) );
			faces[ 3 ].getEdge( 1 ).linkOpponent( faces[ 1 ].getEdge( 0 ) );

		} else {

			// the face is able to see the point so 'plane.normal' is pointing inside the tetrahedron

			faces.push(
				new Face( v0.point, v2.point, v1.point ),
				new Face( v3.point, v0.point, v1.point ),
				new Face( v3.point, v1.point, v2.point ),
				new Face( v3.point, v2.point, v0.point )
			);

			// set the twin edge

			// join face[ i ] i > 0, with the first face

			faces[ 1 ].getEdge( 2 ).linkOpponent( faces[ 0 ].getEdge( 0 ) );
			faces[ 2 ].getEdge( 2 ).linkOpponent( faces[ 0 ].getEdge( 2 ) );
			faces[ 3 ].getEdge( 2 ).linkOpponent( faces[ 0 ].getEdge( 1 ) );

			// join face[ i ] with face[ i + 1 ], 1 <= i <= 3

			faces[ 1 ].getEdge( 0 ).linkOpponent( faces[ 2 ].getEdge( 1 ) );
			faces[ 2 ].getEdge( 0 ).linkOpponent( faces[ 3 ].getEdge( 1 ) );
			faces[ 3 ].getEdge( 0 ).linkOpponent( faces[ 1 ].getEdge( 1 ) );

		}

		// initial assignment of vertices to the faces of the tetrahedron

		for ( let i = 0, l = vertices.length; i < l; i ++ ) {

			const vertex = vertices[ i ];

			if ( vertex !== v0 && vertex !== v1 && vertex !== v2 && vertex !== v3 ) {

				maxDistance = this._tolerance;
				let maxFace = null;

				for ( let j = 0; j < 4; j ++ ) {

					distance = faces[ j ].distanceToPoint( vertex.point );

					if ( distance > maxDistance ) {

						maxDistance = distance;
						maxFace = faces[ j ];

					}

				}

				if ( maxFace !== null ) {

					this._addVertexToFace( vertex, maxFace );

				}

			}

		}

		return this;

	}

	// computes the extreme vertices of used to compute the initial convex hull

	_computeExtremes() {

		const min = new Vector3( Infinity, Infinity, Infinity );
		const max = new Vector3( - Infinity, - Infinity, - Infinity );

		const minVertices = { x: null, y: null, z: null };
		const maxVertices = { x: null, y: null, z: null };

		// compute the min/max points on all six directions

		for ( let i = 0, l = this._vertices.length; i < l; i ++ ) {

			const vertex = this._vertices[ i ];
			const point = vertex.point;

			// update the min coordinates

			if ( point.x < min.x ) {

				min.x = point.x;
				minVertices.x = vertex;

			}

			if ( point.y < min.y ) {

				min.y = point.y;
				minVertices.y = vertex;

			}

			if ( point.z < min.z ) {

				min.z = point.z;
				minVertices.z = vertex;

			}

			// update the max coordinates

			if ( point.x > max.x ) {

				max.x = point.x;
				maxVertices.x = vertex;

			}

			if ( point.y > max.y ) {

				max.y = point.y;
				maxVertices.y = vertex;

			}

			if ( point.z > max.z ) {

				max.z = point.z;
				maxVertices.z = vertex;

			}

		}

		// use min/max vectors to compute an optimal epsilon

		this._tolerance = 3 * Number.EPSILON * (
			Math.max( Math.abs( min.x ), Math.abs( max.x ) ) +
			Math.max( Math.abs( min.y ), Math.abs( max.y ) ) +
			Math.max( Math.abs( min.z ), Math.abs( max.z ) )
		);

		return { min: minVertices, max: maxVertices };

	}

	// computes the horizon, an array of edges enclosing the faces that are able
	// to see the new vertex

	_computeHorizon( eyePoint, crossEdge, face, horizon ) {

		if ( face.outside ) {

			const startVertex = face.outside;

			// remove all vertices from the given face

			this._removeAllVerticesFromFace( face );

			// mark the face vertices to be reassigned to other faces

			this._unassigned.appendChain( startVertex );

		}

		face.active = false;

		let edge;

		if ( crossEdge === null ) {

			edge = crossEdge = face.getEdge( 0 );

		} else {

			// start from the next edge since 'crossEdge' was already analyzed
			// (actually 'crossEdge.twin' was the edge who called this method recursively)

			edge = crossEdge.next;

		}

		do {

			let twinEdge = edge.twin;
			let oppositeFace = twinEdge.polygon;

			if ( oppositeFace.active ) {

				if ( oppositeFace.distanceToPoint( eyePoint ) > this._tolerance ) {

					// the opposite face can see the vertex, so proceed with next edge

					this._computeHorizon( eyePoint, twinEdge, oppositeFace, horizon );

				} else {

					// the opposite face can't see the vertex, so this edge is part of the horizon

					horizon.push( edge );

				}

			}

			edge = edge.next;

		} while ( edge !== crossEdge );

		return this;

	}

	// this method controls the basic flow of the algorithm

	_generate() {

		this.faces.length = 0;

		this._computeInitialHull();

		let vertex;

		while ( vertex = this._nextVertexToAdd() ) {

			this._addVertexToHull( vertex );

		}

		this._updateFaces();

		this._mergeFaces();

		this._reset();

		return this;

	}

	// merges faces if the result is still convex and coplanar

	_mergeFaces() {

		const faces = this.faces;
		const edges = this.edges;

		const cache = {
			leftPrev: null,
			leftNext: null,
			rightPrev: null,
			rightNext: null
		};

		// gather unique edges and temporarily sort them

		this.computeUniqueEdges();

		edges.sort( ( a, b ) => b.length() - a.length() );

		// process edges from longest to shortest

		for ( let i = 0, l = edges.length; i < l; i ++ ) {

			const entry = edges[ i ];

			let candidate = entry;

			// cache current references for possible restore

			cache.prev = candidate.prev;
			cache.next = candidate.next;
			cache.prevTwin = candidate.twin.prev;
			cache.nextTwin = candidate.twin.next;

			// temporarily change the first polygon in order to represent both polygons

			candidate.prev.next = candidate.twin.next;
			candidate.next.prev = candidate.twin.prev;
			candidate.twin.prev.next = candidate.next;
			candidate.twin.next.prev = candidate.prev;

			const polygon = candidate.polygon;
			polygon.edge = candidate.prev;

			const ccw = polygon.plane.normal.dot( up ) >= 0;

			if ( polygon.convex( ccw ) === true && polygon.coplanar( this._tolerance ) === true ) {

				// correct polygon reference of all edges

				let edge = polygon.edge;

				do {

					edge.polygon = polygon;

					edge = edge.next;

				} while ( edge !== polygon.edge );

				// delete obsolete polygon

				const index = faces.indexOf( entry.twin.polygon );
				faces.splice( index, 1 );

			} else {

				// restore

				cache.prev.next = candidate;
				cache.next.prev = candidate;
				cache.prevTwin.next = candidate.twin;
				cache.nextTwin.prev = candidate.twin;

				polygon.edge = candidate;

			}

		}

		// recompute centroid of faces

		for ( let i = 0, l = faces.length; i < l; i ++ ) {

			faces[ i ].computeCentroid();

		}

		// compute centroid of convex hull and the final edge and vertex list

		this.computeCentroid();
		this.computeUniqueEdges();
		this.computeUniqueVertices();

		return this;

	}

	// determines the next vertex that should added to the convex hull

	_nextVertexToAdd() {

		let nextVertex = null;

		// if the 'assigned' list of vertices is empty, no vertices are left

		if ( this._assigned.empty() === false ) {

			let maxDistance = 0;

			// grap the first available vertex and save the respective face

			let vertex = this._assigned.first();
			const face = vertex.face;

			// now calculate the farthest vertex that face can see

			do {

				const distance = face.distanceToPoint( vertex.point );

				if ( distance > maxDistance ) {

					maxDistance = distance;
					nextVertex = vertex;

				}

				vertex = vertex.next;

			} while ( vertex !== null && vertex.face === face );

		}

		return nextVertex;

	}

	// updates the faces array after the computation of the convex hull
	// it ensures only visible faces are in the result set

	_updateFaces() {

		const faces = this.faces;
		const activeFaces = new Array();

		for ( let i = 0, l = faces.length; i < l; i ++ ) {

			const face = faces[ i ];

			// only respect visible but not deleted or merged faces

			if ( face.active ) {

				activeFaces.push( face );

			}

		}

		this.faces.length = 0;
		this.faces.push( ...activeFaces );

		return this;

	}

	// removes all vertices from the given face. necessary when deleting a face
	// which is necessary when the hull is going to be expanded

	_removeAllVerticesFromFace( face ) {

		if ( face.outside !== null ) {

			// reference to the first and last vertex of this face

			const firstVertex = face.outside;
			firstVertex.face = null;

			let lastVertex = face.outside;

			while ( lastVertex.next !== null && lastVertex.next.face === face ) {

				lastVertex = lastVertex.next;
				lastVertex.face = null;

			}

			face.outside = null;

			this._assigned.removeChain( firstVertex, lastVertex );

		}

		return this;

	}

	// removes a single vertex from the given face

	_removeVertexFromFace( vertex, face ) {

		vertex.face = null;

		if ( vertex === face.outside ) {

			// fix face.outside link

			if ( vertex.next !== null && vertex.next.face === face ) {

				// face has at least 2 outside vertices, move the 'outside' reference

				face.outside = vertex.next;

			} else {

				// vertex was the only outside vertex that face had

				face.outside = null;

			}

		}

		this._assigned.remove( vertex );

		return this;

	}

	// ensure that all unassigned points are reassigned to other faces of the
	// current convex hull. this method is always executed after the hull was
	// expanded

	_resolveUnassignedPoints( newFaces ) {

		if ( this._unassigned.empty() === false ) {

			let vertex = this._unassigned.first();

			do {

				// buffer 'next' reference since addVertexToFace() can change it

				let nextVertex = vertex.next;
				let maxDistance = this._tolerance;

				let maxFace = null;

				for ( let i = 0, l = newFaces.length; i < l; i ++ ) {

					const face = newFaces[ i ];

					if ( face.active ) {

						const distance = face.distanceToPoint( vertex.point );

						if ( distance > maxDistance ) {

							maxDistance = distance;
							maxFace = face;

						}

					}

				}

				if ( maxFace !== null ) {

					this._addVertexToFace( vertex, maxFace );

				}

				vertex = nextVertex;

			} while ( vertex !== null );

		}

		return this;

	}

}

class Face extends Polygon {

	constructor( a = new Vector3(), b = new Vector3(), c = new Vector3() ) {

		super();

		this.outside = null; // reference to a vertex in a vertex list this face can see
		this.active = true;

		this.fromContour( [ a, b, c ] );

		this.computeCentroid();

	}

	getEdge( i ) {

		let edge = this.edge;

		while ( i > 0 ) {

			edge = edge.next;
			i --;

		}

		while ( i < 0 ) {

			edge = edge.prev;
			i ++;

		}

		return edge;

	}

}

// special data structures for the quick hull implementation

class Vertex {

	constructor( point = new Vector3() ) {

		this.point = point;
		this.prev = null;
		this.next = null;
		this.face = null; // the face that is able to see this vertex

	}

}

class VertexList {

	constructor() {

		this.head = null;
		this.tail = null;

	}

	first() {

		return this.head;

	}

	last() {

		return this.tail;

	}

	clear() {

		this.head = this.tail = null;

		return this;

	}

	insertAfter( target, vertex ) {

		vertex.prev = target;
		vertex.next = target.next;

		if ( ! vertex.next ) {

			this.tail = vertex;

		} else {

			vertex.next.prev = vertex;

		}

		target.next = vertex;

		return this;

	}

	append( vertex ) {

		if ( this.head === null ) {

			this.head = vertex;

		} else {

			this.tail.next = vertex;

		}

		vertex.prev = this.tail;
		vertex.next = null; // the tail has no subsequent vertex

		this.tail = vertex;

		return this;

	}

	appendChain( vertex ) {

		if ( this.head === null ) {

			this.head = vertex;

		} else {

			this.tail.next = vertex;

		}

		vertex.prev = this.tail;

		while ( vertex.next !== null ) {

			vertex = vertex.next;

		}

		this.tail = vertex;

		return this;

	}

	remove( vertex ) {

		if ( vertex.prev === null ) {

			this.head = vertex.next;

		} else {

			vertex.prev.next = vertex.next;

		}

		if ( vertex.next === null ) {

			this.tail = vertex.prev;

		} else {

			vertex.next.prev = vertex.prev;

		}

		vertex.prev = null;
		vertex.next = null;

		return this;

	}

	removeChain( a, b ) {

		if ( a.prev === null ) {

			this.head = b.next;

		} else {

			a.prev.next = b.next;

		}

		if ( b.next === null ) {

			this.tail = a.prev;

		} else {

			b.next.prev = a.prev;

		}

		a.prev = null;
		b.next = null;

		return this;

	}

	empty() {

		return this.head === null;

	}

}

const eigenDecomposition = {
	unitary: new Matrix3(),
	diagonal: new Matrix3()
};

const a = {
	c: null, // center
	u: [ new Vector3(), new Vector3(), new Vector3() ], // basis vectors
	e: [] // half width
};

const b = {
	c: null, // center
	u: [ new Vector3(), new Vector3(), new Vector3() ], // basis vectors
	e: [] // half width
};

const R = [[], [], []];
const AbsR = [[], [], []];
const t = [];

const xAxis$1 = new Vector3();
const yAxis$1 = new Vector3();
const zAxis$1 = new Vector3();
const v1$4 = new Vector3();
const closestPoint$1 = new Vector3();

/**
* Class representing an oriented bounding box (OBB). Similar to an AABB, it's a
* rectangular block but with an arbitrary orientation. When using {@link OBB#fromPoints},
* the implementation tries to provide a tight-fitting oriented bounding box. In
* many cases, the result is better than an AABB or bounding sphere but worse than a
* convex hull. However, it's more efficient to work with OBBs compared to convex hulls.
* In general, OBB's are a good compromise between performance and tightness.
*
* @author {@link https://github.com/Mugen87|Mugen87}
*/
class OBB {

	/**
	* Constructs a new OBB with the given values.
	*
	* @param {Vector3} center - The center of this OBB.
	* @param {Vector3} halfSizes - The half sizes of the OBB (defines its width, height and depth).
	* @param {Quaternion} rotation - The rotation of this OBB.
	*/
	constructor( center = new Vector3(), halfSizes = new Vector3(), rotation = new Matrix3() ) {

		/**
		* The center of this OBB.
		* @type Vector3
		*/
		this.center = center;

		/**
		* The half sizes of the OBB (defines its width, height and depth).
		* @type Vector3
		*/
		this.halfSizes = halfSizes;

		/**
		* The rotation of this OBB.
		* @type Matrix3
		*/
		this.rotation = rotation;

	}

	/**
	* Sets the given values to this OBB.
	*
	* @param {Vector3} center - The center of this OBB
	* @param {Vector3} halfSizes - The half sizes of the OBB (defines its width, height and depth).
	* @param {Quaternion} rotation - The rotation of this OBB.
	* @return {OBB} A reference to this OBB.
	*/
	set( center, halfSizes, rotation ) {

		this.center = center;
		this.halfSizes = halfSizes;
		this.rotation = rotation;

		return this;

	}

	/**
	* Copies all values from the given OBB to this OBB.
	*
	* @param {OBB} obb - The OBB to copy.
	* @return {OBB} A reference to this OBB.
	*/
	copy( obb ) {

		this.center.copy( obb.center );
		this.halfSizes.copy( obb.halfSizes );
		this.rotation.copy( obb.rotation );

		return this;

	}

	/**
	* Creates a new OBB and copies all values from this OBB.
	*
	* @return {OBB} A new OBB.
	*/
	clone() {

		return new this.constructor().copy( this );

	}

	/**
	* Computes the size (width, height, depth) of this OBB and stores it into the given vector.
	*
	* @param {Vector3} result - The result vector.
	* @return {Vector3} The result vector.
	*/
	getSize( result ) {

		return result.copy( this.halfSizes ).multiplyScalar( 2 );

	}

	/**
	* Ensures the given point is inside this OBB and stores
	* the result in the given vector.
	*
	* Reference: Closest Point on OBB to Point in Real-Time Collision Detection
	* by Christer Ericson (chapter 5.1.4)
	*
	* @param {Vector3} point - A point in 3D space.
	* @param {Vector3} result - The result vector.
	* @return {Vector3} The result vector.
	*/
	clampPoint( point, result ) {

		const halfSizes = this.halfSizes;

		v1$4.subVectors( point, this.center );
		this.rotation.extractBasis( xAxis$1, yAxis$1, zAxis$1 );

		// start at the center position of the OBB

		result.copy( this.center );

		// project the target onto the OBB axes and walk towards that point

		const x = MathUtils.clamp( v1$4.dot( xAxis$1 ), - halfSizes.x, halfSizes.x );
		result.add( xAxis$1.multiplyScalar( x ) );

		const y = MathUtils.clamp( v1$4.dot( yAxis$1 ), - halfSizes.y, halfSizes.y );
		result.add( yAxis$1.multiplyScalar( y ) );

		const z = MathUtils.clamp( v1$4.dot( zAxis$1 ), - halfSizes.z, halfSizes.z );
		result.add( zAxis$1.multiplyScalar( z ) );

		return result;

	}

	/**
	* Returns true if the given point is inside this OBB.
	*
	* @param {Vector3} point - A point in 3D space.
	* @return {Boolean} Whether the given point is inside this OBB or not.
	*/
	containsPoint( point ) {

		v1$4.subVectors( point, this.center );
		this.rotation.extractBasis( xAxis$1, yAxis$1, zAxis$1 );

		// project v1 onto each axis and check if these points lie inside the OBB

		return Math.abs( v1$4.dot( xAxis$1 ) ) <= this.halfSizes.x &&
				Math.abs( v1$4.dot( yAxis$1 ) ) <= this.halfSizes.y &&
				Math.abs( v1$4.dot( zAxis$1 ) ) <= this.halfSizes.z;

	}

	/**
	* Returns true if the given AABB intersects this OBB.
	*
	* @param {AABB} aabb - The AABB to test.
	* @return {Boolean} The result of the intersection test.
	*/
	intersectsAABB( aabb ) {

		return this.intersectsOBB( obb.fromAABB( aabb ) );

	}

	/**
	* Returns true if the given bounding sphere intersects this OBB.
	*
	* @param {BoundingSphere} sphere - The bounding sphere to test.
	* @return {Boolean} The result of the intersection test.
	*/
	intersectsBoundingSphere( sphere ) {

		// find the point on the OBB closest to the sphere center

		this.clampPoint( sphere.center, closestPoint$1 );

		// if that point is inside the sphere, the OBB and sphere intersect

		return closestPoint$1.squaredDistanceTo( sphere.center ) <= ( sphere.radius * sphere.radius );

	}

	/**
	* Returns true if the given OBB intersects this OBB.
	*
	* Reference: OBB-OBB Intersection in Real-Time Collision Detection
	* by Christer Ericson (chapter 4.4.1)
	*
	* @param {OBB} obb - The OBB to test.
	* @param {Number} epsilon - The epsilon (tolerance) value.
	* @return {Boolean} The result of the intersection test.
	*/
	intersectsOBB( obb, epsilon = Number.EPSILON ) {

		// prepare data structures (the code uses the same nomenclature like the reference)

		a.c = this.center;
		a.e[ 0 ] = this.halfSizes.x;
		a.e[ 1 ] = this.halfSizes.y;
		a.e[ 2 ] = this.halfSizes.z;
		this.rotation.extractBasis( a.u[ 0 ], a.u[ 1 ], a.u[ 2 ] );

		b.c = obb.center;
		b.e[ 0 ] = obb.halfSizes.x;
		b.e[ 1 ] = obb.halfSizes.y;
		b.e[ 2 ] = obb.halfSizes.z;
		obb.rotation.extractBasis( b.u[ 0 ], b.u[ 1 ], b.u[ 2 ] );

		// compute rotation matrix expressing b in a’s coordinate frame

		for ( let i = 0; i < 3; i ++ ) {

			for ( let j = 0; j < 3; j ++ ) {

				R[ i ][ j ] = a.u[ i ].dot( b.u[ j ] );

			}

		}

		// compute translation vector

		v1$4.subVectors( b.c, a.c );

		// bring translation into a’s coordinate frame

		t[ 0 ] = v1$4.dot( a.u[ 0 ] );
		t[ 1 ] = v1$4.dot( a.u[ 1 ] );
		t[ 2 ] = v1$4.dot( a.u[ 2 ] );

		// compute common subexpressions. Add in an epsilon term to
		// counteract arithmetic errors when two edges are parallel and
		// their cross product is (near) null

		for ( let i = 0; i < 3; i ++ ) {

			for ( let j = 0; j < 3; j ++ ) {

				AbsR[ i ][ j ] = Math.abs( R[ i ][ j ] ) + epsilon;

			}

		}

		let ra, rb;

		// test axes L = A0, L = A1, L = A2

		for ( let i = 0; i < 3; i ++ ) {

			ra = a.e[ i ];
			rb = b.e[ 0 ] * AbsR[ i ][ 0 ] + b.e[ 1 ] * AbsR[ i ][ 1 ] + b.e[ 2 ] * AbsR[ i ][ 2 ];
			if ( Math.abs( t[ i ] ) > ra + rb ) return false;


		}

		// test axes L = B0, L = B1, L = B2

		for ( let i = 0; i < 3; i ++ ) {

			ra = a.e[ 0 ] * AbsR[ 0 ][ i ] + a.e[ 1 ] * AbsR[ 1 ][ i ] + a.e[ 2 ] * AbsR[ 2 ][ i ];
			rb = b.e[ i ];
			if ( Math.abs( t[ 0 ] * R[ 0 ][ i ] + t[ 1 ] * R[ 1 ][ i ] + t[ 2 ] * R[ 2 ][ i ] ) > ra + rb ) return false;

		}

		// test axis L = A0 x B0

		ra = a.e[ 1 ] * AbsR[ 2 ][ 0 ] + a.e[ 2 ] * AbsR[ 1 ][ 0 ];
		rb = b.e[ 1 ] * AbsR[ 0 ][ 2 ] + b.e[ 2 ] * AbsR[ 0 ][ 1 ];
		if ( Math.abs( t[ 2 ] * R[ 1 ][ 0 ] - t[ 1 ] * R[ 2 ][ 0 ] ) > ra + rb ) return false;

		// test axis L = A0 x B1

		ra = a.e[ 1 ] * AbsR[ 2 ][ 1 ] + a.e[ 2 ] * AbsR[ 1 ][ 1 ];
		rb = b.e[ 0 ] * AbsR[ 0 ][ 2 ] + b.e[ 2 ] * AbsR[ 0 ][ 0 ];
		if ( Math.abs( t[ 2 ] * R[ 1 ][ 1 ] - t[ 1 ] * R[ 2 ][ 1 ] ) > ra + rb ) return false;

		// test axis L = A0 x B2

		ra = a.e[ 1 ] * AbsR[ 2 ][ 2 ] + a.e[ 2 ] * AbsR[ 1 ][ 2 ];
		rb = b.e[ 0 ] * AbsR[ 0 ][ 1 ] + b.e[ 1 ] * AbsR[ 0 ][ 0 ];
		if ( Math.abs( t[ 2 ] * R[ 1 ][ 2 ] - t[ 1 ] * R[ 2 ][ 2 ] ) > ra + rb ) return false;

		// test axis L = A1 x B0

		ra = a.e[ 0 ] * AbsR[ 2 ][ 0 ] + a.e[ 2 ] * AbsR[ 0 ][ 0 ];
		rb = b.e[ 1 ] * AbsR[ 1 ][ 2 ] + b.e[ 2 ] * AbsR[ 1 ][ 1 ];
		if ( Math.abs( t[ 0 ] * R[ 2 ][ 0 ] - t[ 2 ] * R[ 0 ][ 0 ] ) > ra + rb ) return false;

		// test axis L = A1 x B1

		ra = a.e[ 0 ] * AbsR[ 2 ][ 1 ] + a.e[ 2 ] * AbsR[ 0 ][ 1 ];
		rb = b.e[ 0 ] * AbsR[ 1 ][ 2 ] + b.e[ 2 ] * AbsR[ 1 ][ 0 ];
		if ( Math.abs( t[ 0 ] * R[ 2 ][ 1 ] - t[ 2 ] * R[ 0 ][ 1 ] ) > ra + rb ) return false;

		// test axis L = A1 x B2

		ra = a.e[ 0 ] * AbsR[ 2 ][ 2 ] + a.e[ 2 ] * AbsR[ 0 ][ 2 ];
		rb = b.e[ 0 ] * AbsR[ 1 ][ 1 ] + b.e[ 1 ] * AbsR[ 1 ][ 0 ];
		if ( Math.abs( t[ 0 ] * R[ 2 ][ 2 ] - t[ 2 ] * R[ 0 ][ 2 ] ) > ra + rb ) return false;

		// test axis L = A2 x B0

		ra = a.e[ 0 ] * AbsR[ 1 ][ 0 ] + a.e[ 1 ] * AbsR[ 0 ][ 0 ];
		rb = b.e[ 1 ] * AbsR[ 2 ][ 2 ] + b.e[ 2 ] * AbsR[ 2 ][ 1 ];
		if ( Math.abs( t[ 1 ] * R[ 0 ][ 0 ] - t[ 0 ] * R[ 1 ][ 0 ] ) > ra + rb ) return false;

		// test axis L = A2 x B1

		ra = a.e[ 0 ] * AbsR[ 1 ][ 1 ] + a.e[ 1 ] * AbsR[ 0 ][ 1 ];
		rb = b.e[ 0 ] * AbsR[ 2 ][ 2 ] + b.e[ 2 ] * AbsR[ 2 ][ 0 ];
		if ( Math.abs( t[ 1 ] * R[ 0 ][ 1 ] - t[ 0 ] * R[ 1 ][ 1 ] ) > ra + rb ) return false;

		// test axis L = A2 x B2

		ra = a.e[ 0 ] * AbsR[ 1 ][ 2 ] + a.e[ 1 ] * AbsR[ 0 ][ 2 ];
		rb = b.e[ 0 ] * AbsR[ 2 ][ 1 ] + b.e[ 1 ] * AbsR[ 2 ][ 0 ];
		if ( Math.abs( t[ 1 ] * R[ 0 ][ 2 ] - t[ 0 ] * R[ 1 ][ 2 ] ) > ra + rb ) return false;

		// since no separating axis is found, the OBBs must be intersecting

		return true;

	}

	/**
	* Returns true if the given plane intersects this OBB.
	*
	* Reference: Testing Box Against Plane in Real-Time Collision Detection
	* by Christer Ericson (chapter 5.2.3)
	*
	* @param {Plane} plane - The plane to test.
	* @return {Boolean} The result of the intersection test.
	*/
	intersectsPlane( plane ) {

		this.rotation.extractBasis( xAxis$1, yAxis$1, zAxis$1 );

		// compute the projection interval radius of this OBB onto L(t) = this->center + t * p.normal;

		const r = this.halfSizes.x * Math.abs( plane.normal.dot( xAxis$1 ) ) +
				this.halfSizes.y * Math.abs( plane.normal.dot( yAxis$1 ) ) +
				this.halfSizes.z * Math.abs( plane.normal.dot( zAxis$1 ) );

		// compute distance of the OBB's center from the plane

		const d = plane.normal.dot( this.center ) - plane.constant;

		// Intersection occurs when distance d falls within [-r,+r] interval

		return Math.abs( d ) <= r;

	}

	/**
	* Computes the OBB from an AABB.
	*
	* @param {AABB} aabb - The AABB.
	* @return {OBB} A reference to this OBB.
	*/
	fromAABB( aabb ) {

		aabb.getCenter( this.center );

		aabb.getSize( this.halfSizes ).multiplyScalar( 0.5 );

		this.rotation.identity();

		return this;

	}

	/**
	* Computes the minimum enclosing OBB for the given set of points. The method is an
	* implementation of {@link http://gamma.cs.unc.edu/users/gottschalk/main.pdf Collision Queries using Oriented Bounding Boxes}
	* by Stefan Gottschalk.
	* According to the dissertation, the quality of the fitting process varies from
	* the respective input. This method uses the best approach by computing the
	* covariance matrix based on the triangles of the convex hull (chapter 3.4.3).
	*
	* However, the implementation is susceptible to {@link https://en.wikipedia.org/wiki/Regular_polygon regular polygons}
	* like cubes or spheres. For such shapes, it's recommended to verify the quality
	* of the produced OBB. Consider to use an AABB or bounding sphere if the result
	* is not satisfying.
	*
	* @param {Array} points - An array of 3D vectors representing points in 3D space.
	* @return {OBB} A reference to this OBB.
	*/
	fromPoints( points ) {

		const convexHull = new ConvexHull().fromPoints( points );

		// 1. iterate over all faces of the convex hull and triangulate

		const faces = convexHull.faces;
		const edges = new Array();
		const triangles = new Array();

		for ( let i = 0, il = faces.length; i < il; i ++ ) {

			const face = faces[ i ];
			let edge = face.edge;

			edges.length = 0;

			// gather edges

			do {

				edges.push( edge );

				edge = edge.next;

			} while ( edge !== face.edge );

			// triangulate

			const triangleCount = ( edges.length - 2 );

			for ( let j = 1, jl = triangleCount; j <= jl; j ++ ) {

				const v1 = edges[ 0 ].vertex;
				const v2 = edges[ j + 0 ].vertex;
				const v3 = edges[ j + 1 ].vertex;

				triangles.push( v1.x, v1.y, v1.z );
				triangles.push( v2.x, v2.y, v2.z );
				triangles.push( v3.x, v3.y, v3.z );

			}

		}

		// 2. build covariance matrix

		const p = new Vector3();
		const q = new Vector3();
		const r = new Vector3();

		const qp = new Vector3();
		const rp = new Vector3();

		const v = new Vector3();

		const mean = new Vector3();
		const weightedMean = new Vector3();
		let areaSum = 0;

		let cxx, cxy, cxz, cyy, cyz, czz;
		cxx = cxy = cxz = cyy = cyz = czz = 0;

		for ( let i = 0, l = triangles.length; i < l; i += 9 ) {

			p.fromArray( triangles, i );
			q.fromArray( triangles, i + 3 );
			r.fromArray( triangles, i + 6 );

			mean.set( 0, 0, 0 );
			mean.add( p ).add( q ).add( r ).divideScalar( 3 );

			qp.subVectors( q, p );
			rp.subVectors( r, p );

			const area = v.crossVectors( qp, rp ).length() / 2; // .length() represents the frobenius norm here
			weightedMean.add( v.copy( mean ).multiplyScalar( area ) );

			areaSum += area;

			cxx += ( 9.0 * mean.x * mean.x + p.x * p.x + q.x * q.x + r.x * r.x ) * ( area / 12 );
			cxy += ( 9.0 * mean.x * mean.y + p.x * p.y + q.x * q.y + r.x * r.y ) * ( area / 12 );
			cxz += ( 9.0 * mean.x * mean.z + p.x * p.z + q.x * q.z + r.x * r.z ) * ( area / 12 );
			cyy += ( 9.0 * mean.y * mean.y + p.y * p.y + q.y * q.y + r.y * r.y ) * ( area / 12 );
			cyz += ( 9.0 * mean.y * mean.z + p.y * p.z + q.y * q.z + r.y * r.z ) * ( area / 12 );
			czz += ( 9.0 * mean.z * mean.z + p.z * p.z + q.z * q.z + r.z * r.z ) * ( area / 12 );

		}

		weightedMean.divideScalar( areaSum );

		cxx /= areaSum;
		cxy /= areaSum;
		cxz /= areaSum;
		cyy /= areaSum;
		cyz /= areaSum;
		czz /= areaSum;

		cxx -= weightedMean.x * weightedMean.x;
		cxy -= weightedMean.x * weightedMean.y;
		cxz -= weightedMean.x * weightedMean.z;
		cyy -= weightedMean.y * weightedMean.y;
		cyz -= weightedMean.y * weightedMean.z;
		czz -= weightedMean.z * weightedMean.z;

		const covarianceMatrix = new Matrix3();

		covarianceMatrix.elements[ 0 ] = cxx;
		covarianceMatrix.elements[ 1 ] = cxy;
		covarianceMatrix.elements[ 2 ] = cxz;
		covarianceMatrix.elements[ 3 ] = cxy;
		covarianceMatrix.elements[ 4 ] = cyy;
		covarianceMatrix.elements[ 5 ] = cyz;
		covarianceMatrix.elements[ 6 ] = cxz;
		covarianceMatrix.elements[ 7 ] = cyz;
		covarianceMatrix.elements[ 8 ] = czz;

		// 3. compute rotation, center and half sizes

		covarianceMatrix.eigenDecomposition( eigenDecomposition );

		const unitary = eigenDecomposition.unitary;

		const v1 = new Vector3();
		const v2 = new Vector3();
		const v3 = new Vector3();

		unitary.extractBasis( v1, v2, v3 );

		let u1 = - Infinity;
		let u2 = - Infinity;
		let u3 = - Infinity;
		let l1 = Infinity;
		let l2 = Infinity;
		let l3 = Infinity;

		for ( let i = 0, l = points.length; i < l; i ++ ) {

			const p = points[ i ];

			u1 = Math.max( v1.dot( p ), u1 );
			u2 = Math.max( v2.dot( p ), u2 );
			u3 = Math.max( v3.dot( p ), u3 );

			l1 = Math.min( v1.dot( p ), l1 );
			l2 = Math.min( v2.dot( p ), l2 );
			l3 = Math.min( v3.dot( p ), l3 );

		}

		v1.multiplyScalar( 0.5 * ( l1 + u1 ) );
		v2.multiplyScalar( 0.5 * ( l2 + u2 ) );
		v3.multiplyScalar( 0.5 * ( l3 + u3 ) );

		// center

		this.center.add( v1 ).add( v2 ).add( v3 );

		this.halfSizes.x = u1 - l1;
		this.halfSizes.y = u2 - l2;
		this.halfSizes.z = u3 - l3;

		// halfSizes

		this.halfSizes.multiplyScalar( 0.5 );

		// rotation

		this.rotation.copy( unitary );

		return this;

	}

	/**
	* Returns true if the given OBB is deep equal with this OBB.
	*
	* @param {OBB} aabb - The OBB to test.
	* @return {Boolean} The result of the equality test.
	*/
	equals( obb ) {

		return obb.center.equals( this.center ) &&
				obb.halfSizes.equals( this.halfSizes ) &&
				obb.rotation.equals( this.rotation );

	}

	/**
	* Transforms this instance into a JSON object.
	*
	* @return {Object} The JSON object.
	*/
	toJSON() {

		return {
			type: this.constructor.name,
			center: this.center.toArray( new Array() ),
			halfSizes: this.halfSizes.toArray( new Array() ),
			rotation: this.rotation.toArray( new Array() )
		};

	}

	/**
	* Restores this instance from the given JSON object.
	*
	* @param {Object} json - The JSON object.
	* @return {OBB} A reference to this OBB.
	*/
	fromJSON( json ) {

		this.center.fromArray( json.center );
		this.halfSizes.fromArray( json.halfSizes );
		this.rotation.fromArray( json.rotation );

		return this;

	}

}

const obb = new OBB();

/**
* Class for representing navigation edges.
*
* @author {@link https://github.com/Mugen87|Mugen87}
* @augments Edge
*/
class NavEdge extends Edge {

	/**
	* Constructs a navigation edge.
	*
	* @param {Number} from - The index of the from node.
	* @param {Number} to - The index of the to node.
	* @param {Number} cost - The cost of this edge.
	*/
	constructor( from = - 1, to = - 1, cost = 0 ) {

		super( from, to, cost );

	}

}

/**
* Class for representing navigation nodes.
*
* @author {@link https://github.com/Mugen87|Mugen87}
* @augments Node
*/
class NavNode extends Node {

	/**
	* Constructs a new navigation node.
	*
	* @param {Number} index - The unique index of this node.
	* @param {Vector3} position - The position of the node in 3D space.
	* @param {Object} userData - Custom user data connected to this node.
	*/
	constructor( index = - 1, position = new Vector3(), userData = {} ) {

		super( index );

		/**
		* The position of the node in 3D space.
		* @type Vector3
		*/
		this.position = position;

		/**
		* Custom user data connected to this node.
		* @type Object
		*/
		this.userData = userData;

	}

}

/**
* Class with graph helpers.
*
* @author {@link https://github.com/Mugen87|Mugen87}
*/
class GraphUtils {

	/**
	* Generates a navigation graph with a planar grid layout based on the given parameters.
	*
	* @param {Number} size - The size (width and depth) in x and z direction
	* @param {Number} segments - The amount of segments in x and z direction.
	* @return {Graph} The new graph.
	*/
	static createGridLayout( size, segments ) {

		const graph = new Graph();
		graph.digraph = true;

		const halfSize = size / 2;
		const segmentSize = size / segments;

		// nodes

		let index = 0;

		for ( let i = 0; i <= segments; i ++ ) {

			const z = ( i * segmentSize ) - halfSize;

			for ( let j = 0; j <= segments; j ++ ) {

				const x = ( j * segmentSize ) - halfSize;

				const position = new Vector3( x, 0, z );

				const node = new NavNode( index, position );

				graph.addNode( node );

				index ++;

			}

		}

		// edges

		const count = graph.getNodeCount();
		const range = Math.pow( segmentSize + ( segmentSize / 2 ), 2 );

		for ( let i = 0; i < count; i ++ ) {

			const node = graph.getNode( i );

			// check distance to all other nodes

			for ( let j = 0; j < count; j ++ ) {

				if ( i !== j ) {

					const neighbor = graph.getNode( j );

					const distanceSquared = neighbor.position.squaredDistanceTo( node.position );

					if ( distanceSquared <= range ) {

						const distance = Math.sqrt( distanceSquared );

						const edge = new NavEdge( i, j, distance );

						graph.addEdge( edge );

					}

				}

			}

		}

		return graph;

	}

}

/**
* A corridor is a sequence of portal edges representing a walkable way within a navigation mesh. The class is able
* to find the shortest path through this corridor as a sequence of waypoints. It's an implementation of the so called
* {@link http://digestingduck.blogspot.com/2010/03/simple-stupid-funnel-algorithm.html Funnel Algorithm}. Read
* the paper {@link https://aaai.org/Papers/AAAI/2006/AAAI06-148.pdf Efficient Triangulation-Based Pathfinding} for
* more detailed information.
*
* @author {@link https://github.com/Mugen87|Mugen87}
* @author {@link https://github.com/robp94|robp94}
*/
class Corridor {

	/**
	* Creates a new corridor.
	*/
	constructor() {

		/**
		* The portal edges of the corridor.
		* @type Array
		*/
		this.portalEdges = new Array();

	}

	/**
	* Adds a portal edge defined by its left and right vertex to this corridor.
	*
	* @param {Vector3} left - The left point (origin) of the portal edge.
	* @param {Vector3} right - The right point (destination) of the portal edge.
	* @return {Corridor} A reference to this corridor.
	*/
	push( left, right ) {

		this.portalEdges.push( {
			left: left,
			right: right
		} );

		return this;

	}

	/**
	* Generates the shortest path through the corridor as an array of 3D vectors.
	*
	* @return {Array} An array of 3D waypoints.
	*/
	generate() {

		const portalEdges = this.portalEdges;
		const path = new Array();

		// init scan state

		let portalApex, portalLeft, portalRight;
		let apexIndex = 0, leftIndex = 0, rightIndex = 0;

		portalApex = portalEdges[ 0 ].left;
		portalLeft = portalEdges[ 0 ].left;
		portalRight = portalEdges[ 0 ].right;

		// add start point

		path.push( portalApex );

		for ( let i = 1, l = portalEdges.length; i < l; i ++ ) {

			const left = portalEdges[ i ].left;
			const right = portalEdges[ i ].right;

			// update right vertex

			if ( MathUtils.area( portalApex, portalRight, right ) <= 0 ) {

				if ( portalApex === portalRight || MathUtils.area( portalApex, portalLeft, right ) > 0 ) {

					// tighten the funnel

					portalRight = right;
					rightIndex = i;

				} else {

					// right over left, insert left to path and restart scan from portal left point

					path.push( portalLeft );

					// make current left the new apex

					portalApex = portalLeft;
					apexIndex = leftIndex;

					// review eset portal

					portalLeft = portalApex;
					portalRight = portalApex;
					leftIndex = apexIndex;
					rightIndex = apexIndex;

					// restart scan

					i = apexIndex;

					continue;

				}

			}

			// update left vertex

			if ( MathUtils.area( portalApex, portalLeft, left ) >= 0 ) {

				if ( portalApex === portalLeft || MathUtils.area( portalApex, portalRight, left ) < 0 ) {

					// tighten the funnel

					portalLeft = left;
					leftIndex = i;

				} else {

					// left over right, insert right to path and restart scan from portal right point

					path.push( portalRight );

					// make current right the new apex

					portalApex = portalRight;
					apexIndex = rightIndex;

					// reset portal

					portalLeft = portalApex;
					portalRight = portalApex;
					leftIndex = apexIndex;
					rightIndex = apexIndex;

					// restart scan

					i = apexIndex;

					continue;

				}

			}

		}

		if ( ( path.length === 0 ) || ( path[ path.length - 1 ] !== portalEdges[ portalEdges.length - 1 ].left ) ) {

			// append last point to path

			path.push( portalEdges[ portalEdges.length - 1 ].left );

		}

		return path;

	}

}

/**
* A lookup table representing the cost associated from traveling from one
* node to every other node in the navgiation mesh's graph.
*
* @author {@link https://github.com/Mugen87|Mugen87}
*/
class CostTable {

	/**
	* Creates a new cost table.
	*/
	constructor() {

		this._nodeMap = new Map();

	}

	/**
	* Inits the cost table for the given navigation mesh.
	*
	* @param {NavMesh} navMesh - The navigation mesh.
	* @return {CostTable} A reference to this cost table.
	*/
	init( navMesh ) {

		const graph = navMesh.graph;
		const nodes = new Array();

		this.clear();

		// iterate over all nodes

		graph.getNodes( nodes );

		for ( let i = 0, il = nodes.length; i < il; i ++ ) {

			const from = nodes[ i ];

			// compute the distance to all other nodes

			for ( let j = 0, jl = nodes.length; j < jl; j ++ ) {

				const to = nodes[ j ];

				const path = navMesh.findPath( from.position, to.position );
				const cost = computeDistanceOfPath( path );

				this.set( from.index, to.index, cost );

			}

		}

		return this;

	}

	/**
	* Clears the cost table.
	*
	* @return {CostTable} A reference to this cost table.
	*/
	clear() {

		this._nodeMap.clear();

		return this;

	}

	/**
	* Sets the cost for the given pair of navigation nodes.
	*
	* @param {Number} from - The start node index.
	* @param {Number} to - The destintation node index.
	* @param {Number} cost - The cost.
	* @return {CostTable} A reference to this cost table.
	*/
	set( from, to, cost ) {

		const nodeMap = this._nodeMap;

		if ( nodeMap.has( from ) === false ) nodeMap.set( from, new Map() );

		const nodeCostMap = nodeMap.get( from );

		nodeCostMap.set( to, cost );

		return this;

	}

	/**
	* Returns the cost for the given pair of navigation nodes.
	*
	* @param {Number} from - The start node index.
	* @param {Number} to - The destintation node index.
	* @return {Number} The cost.
	*/
	get( from, to ) {

		const nodeCostMap = this._nodeMap.get( from );

		return nodeCostMap.get( to );

	}

	/**
	* Returns the size of the cost table (amount of entries).
	*
	* @return {Number} The size of the cost table.
	*/
	size() {

		return this._nodeMap.size;

	}

	/**
	* Transforms this instance into a JSON object.
	*
	* @return {Object} The JSON object.
	*/
	toJSON() {

		const json = {
			nodes: new Array()
		};

		for ( let [ key, value ] of this._nodeMap.entries() ) {

			json.nodes.push( { index: key, costs: Array.from( value ) } );

		}

		return json;

	}

	/**
	* Restores this instance from the given JSON object.
	*
	* @param {Object} json - The JSON object.
	* @return {CostTable} A reference to this cost table.
	*/
	fromJSON( json ) {

		const nodes = json.nodes;

		for ( let i = 0, l = nodes.length; i < l; i ++ ) {

			const node = nodes[ i ];

			const index = node.index;
			const costs = new Map( node.costs );

			this._nodeMap.set( index, costs );

		}

		return this;

	}

}

//

function computeDistanceOfPath( path ) {

	let distance = 0;

	for ( let i = 0, l = ( path.length - 1 ); i < l; i ++ ) {

		const from = path[ i ];
		const to = path[ i + 1 ];

		distance += from.distanceTo( to );

	}

	return distance;

}

const pointOnLineSegment = new Vector3();
const edgeDirection = new Vector3();
const movementDirection = new Vector3();
const newPosition = new Vector3();
const lineSegment = new LineSegment();
const edges = new Array();
const closestBorderEdge = {
	edge: null,
	closestPoint: new Vector3()
};

/**
* Implementation of a navigation mesh. A navigation mesh is a network of convex polygons
* which define the walkable areas of a game environment. A convex polygon allows unobstructed travel
* from any point in the polygon to any other. This is useful because it enables the navigation mesh
* to be represented using a graph where each node represents a convex polygon and their respective edges
* represent the neighborly relations to other polygons. More compact navigation graphs leads
* to faster graph search execution.
*
* This particular implementation is able to merge convex polygons into bigger ones as long
* as they keep their convexity and coplanarity. The performance of the path finding process and convex region tests
* for complex navigation meshes can be improved by using a spatial index like {@link CellSpacePartitioning}.
*
* @author {@link https://github.com/Mugen87|Mugen87}
* @author {@link https://github.com/robp94|robp94}
*/
class NavMesh {

	/**
	* Constructs a new navigation mesh.
	*/
	constructor() {

		/**
		* The internal navigation graph of this navigation mesh representing neighboring polygons.
		* @type Graph
		*/
		this.graph = new Graph();
		this.graph.digraph = true;

		/**
		 * Whether to merge polygons when constructing regions. Defaults to true unless set otherwise.
		 * @type Boolean
		 */
		this.attemptMergePolies = true;

		/**
		 * Whether to build navigation graph via it's own internal method. Defaults to true.
		 * You may set this to false if you intend to manually set up the graph yourself through other methods.
		 * @type Boolean
		 */
		this.attemptBuildGraph = true;

		/**
		* The list of convex regions.
		* @type Array
		*/
		this.regions = new Array();

		/**
		* A reference to a spatial index.
		* @type CellSpacePartitioning
		* @default null
		*/
		this.spatialIndex = null;

		/**
		* The tolerance value for the coplanar test.
		* @type Number
		* @default 1e-3
		*/
		this.epsilonCoplanarTest = 1e-3;

		/**
		* The tolerance value for the containment test.
		* @type Number
		* @default 1
		*/
		this.epsilonContainsTest = 1;

		//

		this._borderEdges = new Array();

	}

	/**
	* Creates the navigation mesh from an array of convex polygons.
	*
	* @param {Array} polygons - An array of convex polygons.
	* @return {NavMesh} A reference to this navigation mesh.
	*/
	fromPolygons( polygons ) {

		this.clear();

		//

		const initialEdgeList = new Array();
		const sortedEdgeList = new Array();

		// setup list with all edges

		for ( let i = 0, l = polygons.length; i < l; i ++ ) {

			const polygon = polygons[ i ];

			let edge = polygon.edge;

			do {

				initialEdgeList.push( edge );

				edge = edge.next;

			} while ( edge !== polygon.edge );

			//

			this.regions.push( polygon );

		}

		// setup twin references and sorted list of edges

		for ( let i = 0, il = initialEdgeList.length; i < il; i ++ ) {

			let edge0 = initialEdgeList[ i ];

			if ( edge0.twin !== null ) continue;

			for ( let j = i + 1, jl = initialEdgeList.length; j < jl; j ++ ) {

				let edge1 = initialEdgeList[ j ];

				if ( edge0.tail().equals( edge1.head() ) && edge0.head().equals( edge1.tail() ) ) {

					// opponent edge found, set twin references

					edge0.linkOpponent( edge1 );

					// add edge to list

					const cost = edge0.squaredLength();

					sortedEdgeList.push( {
						cost: cost,
						edge: edge0
					} );

					// there can only be a single twin

					break;

				}

			}

		}

		sortedEdgeList.sort( descending );

		// half-edge data structure is now complete, begin build of convex regions

		this._buildRegions( sortedEdgeList );

		// now build the navigation graph

		if (this.attemptBuildGraph) this._buildGraph();

		return this;

	}

	/**
	* Clears the internal state of this navigation mesh.
	*
	* @return {NavMesh} A reference to this navigation mesh.
	*/
	clear() {

		this.graph.clear();
		this.regions.length = 0;
		this.spatialIndex = null;

		return this;

	}

	/**
	* Returns the closest convex region for the given point in 3D space.
	*
	* @param {Vector3} point - A point in 3D space.
	* @return {Polygon} The closest convex region.
	*/
	getClosestRegion( point ) {

		const regions = this.regions;
		let closesRegion = null;
		let minDistance = Infinity;

		for ( let i = 0, l = regions.length; i < l; i ++ ) {

			const region = regions[ i ];

			const distance = point.squaredDistanceTo( region.centroid );

			if ( distance < minDistance ) {

				minDistance = distance;

				closesRegion = region;

			}

		}

		return closesRegion;

	}

	/**
	* Returns at random a convex region from the navigation mesh.
	*
	* @return {Polygon} The convex region.
	*/
	getRandomRegion() {

		const regions = this.regions;

		let index = Math.floor( Math.random() * ( regions.length ) );

		if ( index === regions.length ) index = regions.length - 1;

		return regions[ index ];

	}

	/**
	* Returns the region that contains the given point. The computational overhead
	* of this method for complex navigation meshes can be reduced by using a spatial index.
	* If no convex region contains the point, *null* is returned.
	*
	* @param {Vector3} point - A point in 3D space.
	* @param {Number} epsilon - Tolerance value for the containment test.
	* @return {Polygon} The convex region that contains the point.
	*/
	getRegionForPoint( point, epsilon = 1e-3 ) {

		let regions;

		if ( this.spatialIndex !== null ) {

			const index = this.spatialIndex.getIndexForPosition( point );
			regions = this.spatialIndex.cells[ index ];
			if (!regions) return null;
			regions = regions.entries;

		} else {

			regions = this.regions;

		}

		//

		for ( let i = 0, l = regions.length; i < l; i ++ ) {

			const region = regions[ i ];

			if ( region.contains( point, epsilon ) === true ) {

				return region;

			}

		}

		return null;

	}

	/**
	* Returns the node index for the given region. The index represents
	* the navigation node of a region in the navigation graph.
	*
	* @param {Polygon} region - The convex region.
	* @return {Number} The respective node index.
	*/
	getNodeIndex( region ) {

		return this.regions.indexOf( region );

	}

	/**
	* Returns the shortest path that leads from the given start position to the end position.
	* The computational overhead of this method for complex navigation meshes can greatly
	* reduced by using a spatial index.
	*
	* @param {Vector3} from - The start/source position.
	* @param {Vector3} to - The end/destination position.
	* @return {Array} The shortest path as an array of points.
	*/
	findPath( from, to ) {

		const graph = this.graph;
		const path = new Array();

		let fromRegion = this.getRegionForPoint( from, this.epsilonContainsTest );
		let toRegion = this.getRegionForPoint( to, this.epsilonContainsTest );

		if ( fromRegion === null || toRegion === null ) {

			// if source or target are outside the navmesh, choose the nearest convex region

			if ( fromRegion === null ) fromRegion = this.getClosestRegion( from );
			if ( toRegion === null ) toRegion = this.getClosestRegion( to );

		}

		// check if both convex region are identical

		if ( fromRegion === toRegion ) {

			// no search necessary, directly create the path

			path.push( new Vector3().copy( from ) );
			path.push( new Vector3().copy( to ) );
			return path;

		} else {

			// source and target are not in same region, perform search

			const source = this.getNodeIndex( fromRegion );
			const target = this.getNodeIndex( toRegion );

			const astar = new AStar( graph, source, target );
			astar.search();

			if ( astar.found === true ) {

				const polygonPath = astar.getPath();

				const corridor = new Corridor();
				corridor.push( from, from );

				// push sequence of portal edges to corridor

				const portalEdge = { left: null, right: null };

				for ( let i = 0, l = ( polygonPath.length - 1 ); i < l; i ++ ) {

					const region = this.regions[ polygonPath[ i ] ];
					const nextRegion = this.regions[ polygonPath[ i + 1 ] ];

					this._getPortalEdge( region, nextRegion, portalEdge );

					corridor.push( portalEdge.left, portalEdge.right );

				}

				corridor.push( to, to );

				path.push( ...corridor.generate() );

			}

			return path;

		}

	}

	/**
	* This method can be used to restrict the movement of a game entity on the navigation mesh.
	* Instead of preventing any form of translation when a game entity hits a border edge, the
	* movement is clamped along the contour of the navigation mesh. The computational overhead
	* of this method for complex navigation meshes can be reduced by using a spatial index.
	*
	* @param {Polygon} currentRegion - The current convex region of the game entity.
	* @param {Vector3} startPosition - The original start position of the entity for the current simulation step.
	* @param {Vector3} endPosition - The original end position of the entity for the current simulation step.
	* @param {Vector3} clampPosition - The clamped position of the entity for the current simulation step.
	* @return {Polygon} The new convex region the game entity is in.
	*/
	clampMovement( currentRegion, startPosition, endPosition, clampPosition ) {

		let newRegion = this.getRegionForPoint( endPosition, this.epsilonContainsTest );

		// if newRegion is null, "endPosition" lies outside of the navMesh

		if ( newRegion === null ) {

			if ( currentRegion === null ) throw new Error( 'YUKA.NavMesh.clampMovement(): No current region available.' );

			// determine closest border edge

			this._getClosestBorderEdge( startPosition, closestBorderEdge );

			const closestEdge = closestBorderEdge.edge;
			const closestPoint = closestBorderEdge.closestPoint;

			// calculate movement and edge direction

			closestEdge.getDirection( edgeDirection );
			const length = movementDirection.subVectors( endPosition, startPosition ).length();

			// this value influences the speed at which the entity moves along the edge

			let f = 0;

			// if startPosition and endPosition are equal, length becomes zero.
			// it's important to test this edge case in order to avoid NaN values.

			if ( length !== 0 ) {

				movementDirection.divideScalar( length );

				f = edgeDirection.dot( movementDirection );

			}

			// calculate new position on the edge

			newPosition.copy( closestPoint ).add( edgeDirection.multiplyScalar( f * length ) );

			// the following value "t" tells us if the point exceeds the line segment

			lineSegment.set( closestEdge.prev.vertex, closestEdge.vertex );
			const t = lineSegment.closestPointToPointParameter( newPosition, false );

			//

			if ( t >= 0 && t <= 1 ) {

				// point is within line segment, we can safely use the new position

				clampPosition.copy( newPosition );

			} else {

				// check, if the new point lies outside the navMesh

				newRegion = this.getRegionForPoint( newPosition, this.epsilonContainsTest );

				if ( newRegion !== null ) {

					// if not, everything is fine

					clampPosition.copy( newPosition );
					return newRegion;

				}

				// otherwise prevent movement

				clampPosition.copy( startPosition );

			}

			return currentRegion;

		} else {

			// return the new region

			return newRegion;

		}

	}

	/**
	* Updates the spatial index by assigning all convex regions to the
	* partitions of the spatial index.
	*
	* @return {NavMesh} A reference to this navigation mesh.
	*/
	updateSpatialIndex() {

		if ( this.spatialIndex !== null ) {

			this.spatialIndex.makeEmpty();

			const regions = this.regions;

			for ( let i = 0, l = regions.length; i < l; i ++ ) {

				const region = regions[ i ];

				this.spatialIndex.addPolygon( region );

			}

		}

		return this;

	}

	_buildRegions( edgeList ) {

		const regions = this.regions;

		const cache = {
			leftPrev: null,
			leftNext: null,
			rightPrev: null,
			rightNext: null
		};

		// process edges from longest to shortest

		for ( let i = 0, l = edgeList.length; i < l; i ++ ) {

			const entry = edgeList[ i ];

			let candidate = entry.edge;

			// cache current references for possible restore

			cache.prev = candidate.prev;
			cache.next = candidate.next;
			cache.prevTwin = candidate.twin.prev;
			cache.nextTwin = candidate.twin.next;

			// temporarily change the first polygon in order to represent both polygons

			candidate.prev.next = candidate.twin.next;
			candidate.next.prev = candidate.twin.prev;
			candidate.twin.prev.next = candidate.next;
			candidate.twin.next.prev = candidate.prev;

			const polygon = candidate.polygon;
			polygon.edge = candidate.prev;

			let attemptMergePolies = this.attemptMergePolies;

			if ( attemptMergePolies && polygon.convex() === true && polygon.coplanar( this.epsilonCoplanarTest ) === true ) {

				// correct polygon reference of all edges

				let edge = polygon.edge;

				do {

					edge.polygon = polygon;

					edge = edge.next;

				} while ( edge !== polygon.edge );

				// delete obsolete polygon

				const index = regions.indexOf( entry.edge.twin.polygon );
				regions.splice( index, 1 );

			} else {

				// restore

				cache.prev.next = candidate;
				cache.next.prev = candidate;
				cache.prevTwin.next = candidate.twin;
				cache.nextTwin.prev = candidate.twin;

				polygon.edge = candidate;

			}

		}

		// after the merging of convex regions, do some post-processing

		for ( let i = 0, l = regions.length; i < l; i ++ ) {

			const region = regions[ i ];

			// compute the centroid of the region which can be used as
			// a destination point in context of path finding

			region.computeCentroid();

			// gather all border edges used by clampMovement()

			let edge = region.edge;

			do {

				if ( edge.twin === null ) this._borderEdges.push( edge );

				edge = edge.next;

			} while ( edge !== region.edge );

		}

	}

	_buildGraph() {

		const graph = this.graph;
		const regions = this.regions;

		// for each region, the code creates an array of directly accessible regions

		const regionNeighbourhood = new Array();

		for ( let i = 0, l = regions.length; i < l; i ++ ) {

			const region = regions[ i ];

			const nodeIndices = new Array();
			regionNeighbourhood.push( nodeIndices );

			let edge = region.edge;

			// iterate through all egdes of the region (in other words: along its contour)

			do {

				// check for a portal edge

				if ( edge.twin !== null ) {

					const nodeIndex = this.getNodeIndex( edge.twin.polygon );

					nodeIndices.push( nodeIndex ); // the node index of the adjacent region

					// add node for this region to the graph if necessary

					if ( graph.hasNode( this.getNodeIndex( edge.polygon ) ) === false ) {

						const node = new NavNode( this.getNodeIndex( edge.polygon ), edge.polygon.centroid );

						graph.addNode( node );

					}

				}

				edge = edge.next;

			} while ( edge !== region.edge );

		}

		// add navigation edges

		for ( let i = 0, il = regionNeighbourhood.length; i < il; i ++ ) {

			const indices = regionNeighbourhood[ i ];
			const from = i;

			for ( let j = 0, jl = indices.length; j < jl; j ++ ) {

				const to = indices[ j ];

				if ( from !== to ) {

					if ( graph.hasEdge( from, to ) === false ) {

						const nodeFrom = graph.getNode( from );
						const nodeTo = graph.getNode( to );

						const cost = nodeFrom.position.distanceTo( nodeTo.position );

						graph.addEdge( new NavEdge( from, to, cost ) );

					}

				}

			}

		}

		return this;

	}

	_getClosestBorderEdge( point, closestBorderEdge ) {

		let borderEdges;
		let minDistance = Infinity;

		if ( this.spatialIndex !== null ) {

			edges.length = 0;

			const index = this.spatialIndex.getIndexForPosition( point );
			const regions = this.spatialIndex.cells[ index ].entries;

			for ( let i = 0, l = regions.length; i < l; i ++ ) {

				const region = regions[ i ];

				let edge = region.edge;

				do {

					if ( edge.twin === null ) edges.push( edge );

					edge = edge.next;

				} while ( edge !== region.edge );

			}

			// user only border edges from adjacent convex regions (fast)

			borderEdges = edges;

		} else {

			// use all border edges (slow)

			borderEdges = this._borderEdges;

		}

		//

		for ( let i = 0, l = borderEdges.length; i < l; i ++ ) {

			const edge = borderEdges[ i ];

			lineSegment.set( edge.prev.vertex, edge.vertex );
			const t = lineSegment.closestPointToPointParameter( point );
			lineSegment.at( t, pointOnLineSegment );

			const distance = pointOnLineSegment.squaredDistanceTo( point );

			if ( distance < minDistance ) {

				minDistance = distance;

				closestBorderEdge.edge = edge;
				closestBorderEdge.closestPoint.copy( pointOnLineSegment );

			}

		}

		return this;

	}

	// Determines the portal edge that can be used to reach the given polygon over its twin reference.

	_getPortalEdge( region1, region2, portalEdge ) {

		let edge = region1.edge;

		do {

			if ( edge.twin !== null ) {

				if ( edge.twin.polygon === region2 ) {

					// the direction of portal edges are reversed. so "left" is the edge's origin vertex and "right"
					// is the destintation vertex. More details in issue #5

					portalEdge.left = edge.prev.vertex;
					portalEdge.right = edge.vertex;
					return portalEdge;

				}

			}

			edge = edge.next;

		} while ( edge !== region1.edge );

		portalEdge.left = null;
		portalEdge.right = null;

		return portalEdge;

	}

}

//

function descending( a, b ) {

	return ( a.cost < b.cost ) ? 1 : ( a.cost > b.cost ) ? - 1 : 0;

}

/**
* Class for loading navigation meshes as glTF assets. The loader supports
* *glTF* and *glb* files, embedded buffers, index and non-indexed geometries.
* Interleaved geometry data are not yet supported.
*
* @author {@link https://github.com/Mugen87|Mugen87}
*/
class NavMeshLoader {

	/**
	* Loads a {@link NavMesh navigation mesh} from the given URL. The second parameter can be used
	* to influence the parsing of the navigation mesh.
	*
	* @param {String} url - The URL of the glTF asset.
	* @param {Object} options - The configuration object.
	* @return {Promise} A promise representing the loading and parsing process.
	*/
	load( url, options ) {

		return new Promise( ( resolve, reject ) => {

			fetch( url )

				.then( response => {

					if ( response.status >= 200 && response.status < 300 ) {

						return response.arrayBuffer();

					} else {

						const error = new Error( response.statusText || response.status );
						error.response = response;
						return Promise.reject( error );

					}

				} )

				.then( ( arrayBuffer ) => {

					const parser = new Parser();
					const decoder = new TextDecoder();
					let data;

					const magic = decoder.decode( new Uint8Array( arrayBuffer, 0, 4 ) );

					if ( magic === BINARY_EXTENSION_HEADER_MAGIC ) {

						parser.parseBinary( arrayBuffer );

						data = parser.extensions.get( 'BINARY' ).content;

					} else {

						data = decoder.decode( new Uint8Array( arrayBuffer ) );

					}

					const json = JSON.parse( data );

					if ( json.asset === undefined || json.asset.version[ 0 ] < 2 ) {

						throw new Error( 'YUKA.NavMeshLoader: Unsupported asset version.' );

					} else {

						const path = extractUrlBase( url );

						return parser.parse( json, path, options );

					}

				} )

				.then( ( data ) => {

					resolve( data );

				} )

				.catch( ( error ) => {

					Logger.error( 'YUKA.NavMeshLoader: Unable to load navigation mesh.', error );

					reject( error );

				} );

		} );

	}

}

class Parser {

	constructor() {

		this.json = null;
		this.path = null;
		this.cache = new Map();
		this.extensions = new Map();

	}

	parse( json, path, options ) {

		this.json = json;
		this.path = path;

		// read the first mesh in the glTF file

		return this.getDependency( 'mesh', 0 ).then( ( data ) => {

			// parse the raw geometry data into a bunch of polygons

			const polygons = this.parseGeometry( data );

			// create and config navMesh

			const navMesh = new NavMesh();

			if ( options ) {

				if ( options.epsilonCoplanarTest ) navMesh.epsilonCoplanarTest = options.epsilonCoplanarTest;

			}

			// use polygons to setup the nav mesh

			return navMesh.fromPolygons( polygons );

		} );

	}

	parseGeometry( data ) {

		const index = data.index;
		const position = data.position;

		const vertices = new Array();
		const polygons = new Array();

		// vertices

		for ( let i = 0, l = position.length; i < l; i += 3 ) {

			const v = new Vector3();

			v.x = position[ i + 0 ];
			v.y = position[ i + 1 ];
			v.z = position[ i + 2 ];

			vertices.push( v );

		}

		// polygons

		if ( index ) {

			// indexed geometry

			for ( let i = 0, l = index.length; i < l; i += 3 ) {

				const a = index[ i + 0 ];
				const b = index[ i + 1 ];
				const c = index[ i + 2 ];

				const contour = [ vertices[ a ], vertices[ b ], vertices[ c ] ];

				const polygon = new Polygon().fromContour( contour );

				polygons.push( polygon );

			}

		} else {

			// non-indexed geometry //todo test

			for ( let i = 0, l = vertices.length; i < l; i += 3 ) {

				const contour = [ vertices[ i + 0 ], vertices[ i + 1 ], vertices[ i + 2 ] ];

				const polygon = new Polygon().fromContour( contour );

				polygons.push( polygon );

			}

		}

		return polygons;

	}

	getDependencies( type ) {

		const cache = this.cache;

		let dependencies = cache.get( type );

		if ( ! dependencies ) {

			const definitions = this.json[ type + ( type === 'mesh' ? 'es' : 's' ) ] || new Array();

			dependencies = Promise.all( definitions.map( ( definition, index ) => {

				return this.getDependency( type, index );

			} ) );

			cache.set( type, dependencies );

		}

		return dependencies;

	}

	getDependency( type, index ) {

		const cache = this.cache;
		const key = type + ':' + index;

		let dependency = cache.get( key );

		if ( dependency === undefined ) {

			switch ( type ) {

				case 'accessor':
					dependency = this.loadAccessor( index );
					break;

				case 'buffer':
					dependency = this.loadBuffer( index );
					break;

				case 'bufferView':
					dependency = this.loadBufferView( index );
					break;

				case 'mesh':
					dependency = this.loadMesh( index );
					break;

				default:
					throw new Error( 'Unknown type: ' + type );

			}

			cache.set( key, dependency );

		}

		return dependency;

	}

	loadBuffer( index ) {

		const json = this.json;
		const definition = json.buffers[ index ];

		if ( definition.uri === undefined && index === 0 ) {

			return Promise.resolve( this.extensions.get( 'BINARY' ).body );

		}

		return new Promise( ( resolve, reject ) => {

			const url = resolveURI( definition.uri, this.path );

			fetch( url )

				.then( response => {

					return response.arrayBuffer();

				} )

				.then( ( arrayBuffer ) => {

					resolve( arrayBuffer );

				} ).catch( ( error ) => {

					Logger.error( 'YUKA.NavMeshLoader: Unable to load buffer.', error );

					reject( error );

				} );

		} );

	}

	loadBufferView( index ) {

		const json = this.json;

		const definition = json.bufferViews[ index ];

		return this.getDependency( 'buffer', definition.buffer ).then( ( buffer ) => {

			const byteLength = definition.byteLength || 0;
			const byteOffset = definition.byteOffset || 0;
			return buffer.slice( byteOffset, byteOffset + byteLength );

		} );

	}

	loadAccessor( index ) {

		const json = this.json;
		const definition = json.accessors[ index ];

		return this.getDependency( 'bufferView', definition.bufferView ).then( ( bufferView ) => {

			const itemSize = WEBGL_TYPE_SIZES[ definition.type ];
			const TypedArray = WEBGL_COMPONENT_TYPES[ definition.componentType ];
			const byteOffset = definition.byteOffset || 0;

			return new TypedArray( bufferView, byteOffset, definition.count * itemSize );

		} );

	}

	loadMesh( index ) {

		const json = this.json;
		const definition = json.meshes[ index ];

		return this.getDependencies( 'accessor' ).then( ( accessors ) => {

			// assuming a single primitive

			const primitive = definition.primitives[ 0 ];

			if ( primitive.mode !== undefined && primitive.mode !== 4 ) {

				throw new Error( 'YUKA.NavMeshLoader: Invalid geometry format. Please ensure to represent your geometry as triangles.' );

			}

			return {
				index: accessors[ primitive.indices ],
				position: accessors[ primitive.attributes.POSITION ],
				normal: accessors[ primitive.attributes.NORMAL ]
			};

		} );

	}

	parseBinary( data ) {

		const chunkView = new DataView( data, BINARY_EXTENSION_HEADER_LENGTH );
		let chunkIndex = 0;

		const decoder = new TextDecoder();
		let content = null;
		let body = null;

		while ( chunkIndex < chunkView.byteLength ) {

			const chunkLength = chunkView.getUint32( chunkIndex, true );
			chunkIndex += 4;

			const chunkType = chunkView.getUint32( chunkIndex, true );
			chunkIndex += 4;

			if ( chunkType === BINARY_EXTENSION_CHUNK_TYPES.JSON ) {

				const contentArray = new Uint8Array( data, BINARY_EXTENSION_HEADER_LENGTH + chunkIndex, chunkLength );
				content = decoder.decode( contentArray );

			} else if ( chunkType === BINARY_EXTENSION_CHUNK_TYPES.BIN ) {

				const byteOffset = BINARY_EXTENSION_HEADER_LENGTH + chunkIndex;
				body = data.slice( byteOffset, byteOffset + chunkLength );

			}

			chunkIndex += chunkLength;

		}

		this.extensions.set( 'BINARY', { content: content, body: body } );

	}

}

// helper functions

function extractUrlBase( url ) {

	const index = url.lastIndexOf( '/' );

	if ( index === - 1 ) return './';

	return url.substr( 0, index + 1 );

}

function resolveURI( uri, path ) {

	if ( typeof uri !== 'string' || uri === '' ) return '';

	if ( /^(https?:)?\/\//i.test( uri ) ) return uri;

	if ( /^data:.*,.*$/i.test( uri ) ) return uri;

	if ( /^blob:.*$/i.test( uri ) ) return uri;

	return path + uri;

}

//

const WEBGL_TYPE_SIZES = {
	'SCALAR': 1,
	'VEC2': 2,
	'VEC3': 3,
	'VEC4': 4,
	'MAT2': 4,
	'MAT3': 9,
	'MAT4': 16
};

const WEBGL_COMPONENT_TYPES = {
	5120: Int8Array,
	5121: Uint8Array,
	5122: Int16Array,
	5123: Uint16Array,
	5125: Uint32Array,
	5126: Float32Array
};

const BINARY_EXTENSION_HEADER_MAGIC = 'glTF';
const BINARY_EXTENSION_HEADER_LENGTH = 12;
const BINARY_EXTENSION_CHUNK_TYPES = { JSON: 0x4E4F534A, BIN: 0x004E4942 };

/**
* Class for representing a single partition in context of cell-space partitioning.
*
* @author {@link https://github.com/Mugen87|Mugen87}
*/
class Cell {

	/**
	* Constructs a new cell with the given values.
	*
	* @param {AABB} aabb - The bounding volume of the cell.
	*/
	constructor( aabb = new AABB() ) {

		/**
		* The bounding volume of the cell.
		* @type AABB
		*/
		this.aabb = aabb;

		/**
		* The list of entries which belong to this cell.
		* @type Array
		*/
		this.entries = new Array();

	}

	/**
	* Adds an entry to this cell.
	*
	* @param {Any} entry - The entry to add.
	* @return {Cell} A reference to this cell.
	*/
	add( entry ) {

		this.entries.push( entry );

		return this;

	}

	/**
	* Removes an entry from this cell.
	*
	* @param {Any} entry - The entry to remove.
	* @return {Cell} A reference to this cell.
	*/
	remove( entry ) {

		const index = this.entries.indexOf( entry );
		this.entries.splice( index, 1 );

		return this;

	}

	/**
	* Removes all entries from this cell.
	*
	* @return {Cell} A reference to this cell.
	*/
	makeEmpty() {

		this.entries.length = 0;

		return this;

	}

	/**
	* Returns true if this cell is empty.
	*
	* @return {Boolean} Whether this cell is empty or not.
	*/
	empty() {

		return this.entries.length === 0;

	}

	/**
	* Returns true if the given AABB intersects the internal bounding volume of this cell.
	*
	* @param {AABB} aabb - The AABB to test.
	* @return {Boolean} Whether this cell intersects with the given AABB or not.
	*/
	intersects( aabb ) {

		return this.aabb.intersectsAABB( aabb );

	}

	/**
	* Transforms this instance into a JSON object.
	*
	* @return {Object} The JSON object.
	*/
	toJSON() {

		const json = {
			type: this.constructor.name,
			aabb: this.aabb.toJSON(),
			entries: new Array()
		};

		const entries = this.entries;

		for ( let i = 0, l = entries.length; i < l; i ++ ) {

			json.entries.push( entries[ i ].uuid );

		}

		return json;

	}

	/**
	* Restores this instance from the given JSON object.
	*
	* @param {Object} json - The JSON object.
	* @return {Cell} A reference to this game entity.
	*/
	fromJSON( json ) {

		this.aabb.fromJSON( json.aabb );
		this.entries = json.entries.slice();

		return this;

	}

	/**
	* Restores UUIDs with references to GameEntity objects.
	*
	* @param {Map} entities - Maps game entities to UUIDs.
	* @return {Cell} A reference to this cell.
	*/
	resolveReferences( entities ) {

		const entries = this.entries;

		for ( let i = 0, l = entries.length; i < l; i ++ ) {

			entries[ i ] = entities.get( entries[ i ] );

		}

		return this;

	}

}

const clampedPosition = new Vector3();
const aabb$2 = new AABB();
const contour = new Array();

/**
* This class is used for cell-space partitioning, a basic approach for implementing
* a spatial index. The 3D space is divided up into a number of cells. A cell contains a
* list of references to all the entities it contains. Compared to other spatial indices like
* octrees, the division of the 3D space is coarse and often not balanced but the computational
* overhead for calculating the index of a specific cell based on a position vector is very fast.
*
* @author {@link https://github.com/Mugen87|Mugen87}
*/
class CellSpacePartitioning {

	/**
	* Constructs a new spatial index with the given values.
	*
	* @param {Number} width - The width of the entire spatial index.
	* @param {Number} height - The height of the entire spatial index.
	* @param {Number} depth - The depth of the entire spatial index.
	* @param {Number} cellsX - The amount of cells along the x-axis.
	* @param {Number} cellsY - The amount of cells along the y-axis.
	* @param {Number} cellsZ - The amount of cells along the z-axis.
	*/
	constructor( width, height, depth, cellsX, cellsY, cellsZ ) {

		/**
		* The list of partitions.
		* @type Array
		*/
		this.cells = new Array();

		/**
		* The width of the entire spatial index.
		* @type Number
		*/
		this.width = width;

		/**
		* The height of the entire spatial index.
		* @type Number
		*/
		this.height = height;

		/**
		* The depth of the entire spatial index.
		* @type Number
		*/
		this.depth = depth;

		/**
		* The amount of cells along the x-axis.
		* @type Number
		*/
		this.cellsX = cellsX;

		/**
		* The amount of cells along the y-axis.
		* @type Number
		*/
		this.cellsY = cellsY;

		/**
		* The amount of cells along the z-axis.
		* @type Number
		*/
		this.cellsZ = cellsZ;

		this._halfWidth = this.width / 2;
		this._halfHeight = this.height / 2;
		this._halfDepth = this.depth / 2;

		this._min = new Vector3( - this._halfWidth, - this._halfHeight, - this._halfDepth );
		this._max = new Vector3( this._halfWidth, this._halfHeight, this._halfDepth );

		//

		const cellSizeX = this.width / this.cellsX;
		const cellSizeY = this.height / this.cellsY;
		const cellSizeZ = this.depth / this.cellsZ;

		for ( let i = 0; i < this.cellsX; i ++ ) {

			const x = ( i * cellSizeX ) - this._halfWidth;

			for ( let j = 0; j < this.cellsY; j ++ ) {

				const y = ( j * cellSizeY ) - this._halfHeight;

				for ( let k = 0; k < this.cellsZ; k ++ ) {

					const z = ( k * cellSizeZ ) - this._halfDepth;

					const min = new Vector3();
					const max = new Vector3();

					min.set( x, y, z );

					max.x = min.x + cellSizeX;
					max.y = min.y + cellSizeY;
					max.z = min.z + cellSizeZ;

					const aabb = new AABB( min, max );
					const cell = new Cell( aabb );

					this.cells.push( cell );

				}

			}

		}

	}

	/**
	* Updates the partitioning index of a given game entity.
	*
	* @param {GameEntity} entity - The entity to update.
	* @param {Number} currentIndex - The current partition index of the entity.
	* @return {Number} The new partitioning index for the given game entity.
	*/
	updateEntity( entity, currentIndex = - 1 ) {

		const newIndex = this.getIndexForPosition( entity.position );

		if ( currentIndex !== newIndex ) {

			this.addEntityToPartition( entity, newIndex );

			if ( currentIndex !== - 1 ) {

				this.removeEntityFromPartition( entity, currentIndex );

			}

		}

		return newIndex;

	}

	/**
	* Adds an entity to a specific partition.
	*
	* @param {GameEntity} entity - The entity to add.
	* @param {Number} index - The partition index.
	* @return {CellSpacePartitioning} A reference to this spatial index.
	*/
	addEntityToPartition( entity, index ) {

		const cell = this.cells[ index ];
		cell.add( entity );

		return this;

	}

	/**
	* Removes an entity from a specific partition.
	*
	* @param {GameEntity} entity - The entity to remove.
	* @param {Number} index - The partition index.
	* @return {CellSpacePartitioning} A reference to this spatial index.
	*/
	removeEntityFromPartition( entity, index ) {

		const cell = this.cells[ index ];
		cell.remove( entity );

		return this;

	}

	/**
	* Computes the partition index for the given position vector.
	*
	* @param {Vector3} position - The given position.
	* @return {Number} The partition index.
	*/
	getIndexForPosition( position ) {

		clampedPosition.copy( position ).clamp( this._min, this._max );

		let indexX = Math.abs( Math.floor( ( this.cellsX * ( clampedPosition.x + this._halfWidth ) ) / this.width ) );
		let indexY = Math.abs( Math.floor( ( this.cellsY * ( clampedPosition.y + this._halfHeight ) ) / this.height ) );
		let indexZ = Math.abs( Math.floor( ( this.cellsZ * ( clampedPosition.z + this._halfDepth ) ) / this.depth ) );

		// handle index overflow

		if ( indexX === this.cellsX ) indexX = this.cellsX - 1;
		if ( indexY === this.cellsY ) indexY = this.cellsY - 1;
		if ( indexZ === this.cellsZ ) indexZ = this.cellsZ - 1;

		// calculate final index

		return ( indexX * this.cellsY * this.cellsZ ) + ( indexY * this.cellsZ ) + indexZ;

	}

	/**
	* Performs a query to the spatial index according the the given position and
	* radius. The method approximates the query position and radius with an AABB and
	* then performs an intersection test with all non-empty cells in order to determine
	* relevant partitions. Stores the result in the given result array.
	*
	* @param {Vector3} position - The given query position.
	* @param {Number} radius - The given query radius.
	* @param {Array} result - The result array.
	* @return {Array} The result array.
	*/
	query( position, radius, result ) {

		const cells = this.cells;

		result.length = 0;

		// approximate range with an AABB which allows fast intersection test

		aabb$2.min.copy( position ).subScalar( radius );
		aabb$2.max.copy( position ).addScalar( radius );

		// test all non-empty cells for an intersection

		for ( let i = 0, l = cells.length; i < l; i ++ ) {

			const cell = cells[ i ];

			if ( cell.empty() === false && cell.intersects( aabb$2 ) === true ) {

				result.push( ...cell.entries );

			}

		}

		return result;

	}

	/**
	* Removes all entities from all partitions.
	*
	* @return {CellSpacePartitioning} A reference to this spatial index.
	*/
	makeEmpty() {

		const cells = this.cells;

		for ( let i = 0, l = cells.length; i < l; i ++ ) {

			cells[ i ].makeEmpty();

		}

		return this;

	}

	/**
	* Adds a polygon to the spatial index. A polygon is approximated with an AABB.
	*
	* @param {Polygon} polygon - The polygon to add.
	* @return {CellSpacePartitioning} A reference to this spatial index.
	*/
	addPolygon( polygon ) {

		const cells = this.cells;

		polygon.getContour( contour );

		aabb$2.fromPoints( contour );

		for ( let i = 0, l = cells.length; i < l; i ++ ) {

			const cell = cells[ i ];

			if ( cell.intersects( aabb$2 ) === true ) {

				cell.add( polygon );

			}

		}

		return this;

	}

	/**
	 * Transforms this instance into a JSON object.
	 *
	 * @return {Object} The JSON object.
	 */
	toJSON() {

		const json = {
			type: this.constructor.name,
			cells: new Array(),
			width: this.width,
			height: this.height,
			depth: this.depth,
			cellsX: this.cellsX,
			cellsY: this.cellsY,
			cellsZ: this.cellsZ,
			_halfWidth: this._halfWidth,
			_halfHeight: this._halfHeight,
			_halfDepth: this._halfDepth,
			_min: this._min.toArray( new Array() ),
			_max: this._max.toArray( new Array() )
		};

		for ( let i = 0, l = this.cells.length; i < l; i ++ ) {

			json.cells.push( this.cells[ i ].toJSON() );

		}

		return json;

	}

	/**
	 * Restores this instance from the given JSON object.
	 *
	 * @param {Object} json - The JSON object.
	 * @return {CellSpacePartitioning} A reference to this spatial index.
	 */
	fromJSON( json ) {

		this.cells.length = 0;

		this.width = json.width;
		this.height = json.height;
		this.depth = json.depth;
		this.cellsX = json.cellsX;
		this.cellsY = json.cellsY;
		this.cellsZ = json.cellsZ;

		this._halfWidth = json._halfWidth;
		this._halfHeight = json._halfHeight;
		this._halfDepth = json._halfHeight;

		this._min.fromArray( json._min );
		this._max.fromArray( json._max );

		for ( let i = 0, l = json.cells.length; i < l; i ++ ) {

			this.cells.push( new Cell().fromJSON( json.cells[ i ] ) );

		}

		return this;

	}

	/**
	* Restores UUIDs with references to GameEntity objects.
	*
	* @param {Map} entities - Maps game entities to UUIDs.
	* @return {CellSpacePartitioning} A reference to this cell space portioning.
	*/
	resolveReferences( entities ) {

		for ( let i = 0, l = this.cells.length; i < l; i ++ ) {

			this.cells[ i ].resolveReferences( entities );

		}

		return this;

	}

}

/**
* Class for representing the memory information about a single game entity.
*
* @author {@link https://github.com/Mugen87|Mugen87}
*/
class MemoryRecord {

	/**
	* Constructs a new memory record.
	*
	* @param {GameEntity} entity - The game entity that is represented by this memory record.
	*/
	constructor( entity = null ) {

		/**
		* The game entity that is represented by this memory record.
		* @type GameEntity
		*/
		this.entity = entity;

		/**
		* Records the time the entity became visible. Useful in combination with a reaction time
		* in order to prevent immediate actions.
		* @type Number
		* @default - Infinity
		*/
		this.timeBecameVisible = - Infinity;

		/**
		* Records the time the entity was last sensed (e.g. seen or heard). Used to determine
		* if a game entity can "remember" this record or not.
		* @type Number
		* @default - Infinity
		*/
		this.timeLastSensed = - Infinity;

		/**
		* Marks the position where the opponent was last sensed.
		* @type Vector3
		*/
		this.lastSensedPosition = new Vector3();

		/**
		* Whether this game entity is visible or not.
		* @type Boolean
		* @default false
		*/
		this.visible = false;

	}

	/**
	* Transforms this instance into a JSON object.
	*
	* @return {Object} The JSON object.
	*/
	toJSON() {

		return {
			type: this.constructor.name,
			entity: this.entity.uuid,
			timeBecameVisible: this.timeBecameVisible.toString(),
			timeLastSensed: this.timeLastSensed.toString(),
			lastSensedPosition: this.lastSensedPosition.toArray( new Array() ),
			visible: this.visible
		};

	}

	/**
	* Restores this instance from the given JSON object.
	*
	* @param {Object} json - The JSON object.
	* @return {MemoryRecord} A reference to this memory record.
	*/
	fromJSON( json ) {

		this.entity = json.entity; // uuid
		this.timeBecameVisible = parseFloat( json.timeBecameVisible );
		this.timeLastSensed = parseFloat( json.timeLastSensed );
		this.lastSensedPosition.fromArray( json.lastSensedPosition );
		this.visible = json.visible;

		return this;

	}

	/**
	* Restores UUIDs with references to GameEntity objects.
	*
	* @param {Map} entities - Maps game entities to UUIDs.
	* @return {MemoryRecord} A reference to this memory record.
	*/
	resolveReferences( entities ) {

		this.entity = entities.get( this.entity ) || null;

		return this;

	}

}

/**
* Class for representing the memory system of a game entity. It is used for managing,
* filtering, and remembering sensory input.
*
* @author {@link https://github.com/Mugen87|Mugen87}
*/
class MemorySystem {

	/**
	* Constructs a new memory system.
	*
	* @param {GameEntity} owner - The game entity that owns this memory system.
	*/
	constructor( owner = null ) {

		/**
		* The game entity that owns this memory system.
		* @type GameEntity
		*/
		this.owner = owner;

		/**
		* Used to simulate memory of sensory events. It contains {@link MemoryRecord memory records}
		* of all relevant game entities in the environment. The records are usually update by
		* the owner of the memory system.
		* @type Array
		*/
		this.records = new Array();

		/**
		* Same as {@link MemorySystem#records} but used for fast access via the game entity.
		* @type Map
		*/
		this.recordsMap = new Map();

		/**
		* Represents the duration of the game entities short term memory in seconds.
		* When a bot requests a list of all recently sensed game entities, this value
		* is used to determine if the bot is able to remember a game entity or not.
		* @type Number
		* @default 1
		*/
		this.memorySpan = 1;

	}

	/**
	* Returns the memory record of the given game entity.
	*
	* @param {GameEntity} entity - The game entity.
	* @return {MemoryRecord} The memory record for this game entity.
	*/
	getRecord( entity ) {

		return this.recordsMap.get( entity );

	}

	/**
	* Creates a memory record for the given game entity.
	*
	* @param {GameEntity} entity - The game entity.
	* @return {MemorySystem} A reference to this memory system.
	*/
	createRecord( entity ) {

		const record = new MemoryRecord( entity );

		this.records.push( record );
		this.recordsMap.set( entity, record );

		return this;

	}

	/**
	* Deletes the memory record for the given game entity.
	*
	* @param {GameEntity} entity - The game entity.
	* @return {MemorySystem} A reference to this memory system.
	*/
	deleteRecord( entity ) {

		const record = this.getRecord( entity );
		const index = this.records.indexOf( record );

		this.records.splice( index, 1 );
		this.recordsMap.delete( entity );

		return this;

	}

	/**
	* Returns true if there is a memory record for the given game entity.
	*
	* @param {GameEntity} entity - The game entity.
	* @return {Boolean} Whether the game entity has a memory record or not.
	*/
	hasRecord( entity ) {

		return this.recordsMap.has( entity );

	}

	/**
	* Removes all memory records from the memory system.
	*
	* @return {MemorySystem} A reference to this memory system.
	*/
	clear() {

		this.records.length = 0;
		this.recordsMap.clear();

		return this;

	}

	/**
	* Determines all valid memory record and stores the result in the given array.
	*
	* @param {Number} currentTime - The current elapsed time.
	* @param {Array} result - The result array.
	* @return {Array} The result array.
	*/
	getValidMemoryRecords( currentTime, result ) {

		const records = this.records;

		result.length = 0;

		for ( let i = 0, l = records.length; i < l; i ++ ) {

			const record = records[ i ];

			if ( ( currentTime - record.timeLastSensed ) <= this.memorySpan ) {

				result.push( record );

			}

		}

		return result;

	}

	/**
	* Transforms this instance into a JSON object.
	*
	* @return {Object} The JSON object.
	*/
	toJSON() {

		const json = {
			type: this.constructor.name,
			owner: this.owner.uuid,
			records: new Array(),
			memorySpan: this.memorySpan
		};

		const records = this.records;

		for ( let i = 0, l = records.length; i < l; i ++ ) {

			const record = records[ i ];
			json.records.push( record.toJSON() );

		}

		return json;

	}

	/**
	* Restores this instance from the given JSON object.
	*
	* @param {Object} json - The JSON object.
	* @return {MemorySystem} A reference to this memory system.
	*/
	fromJSON( json ) {

		this.owner = json.owner; // uuid
		this.memorySpan = json.memorySpan;

		const recordsJSON = json.records;

		for ( let i = 0, l = recordsJSON.length; i < l; i ++ ) {

			const recordJSON = recordsJSON[ i ];
			const record = new MemoryRecord().fromJSON( recordJSON );

			this.records.push( record );

		}

		return this;

	}

	/**
	* Restores UUIDs with references to GameEntity objects.
	*
	* @param {Map} entities - Maps game entities to UUIDs.
	* @return {MemorySystem} A reference to this memory system.
	*/
	resolveReferences( entities ) {

		this.owner = entities.get( this.owner ) || null;

		// records

		const records = this.records;

		for ( let i = 0, l = records.length; i < l; i ++ ) {

			const record = 	records[ i ];

			record.resolveReferences( entities );
			this.recordsMap.set( record.entity, record );

		}

		return this;

	}

}

const toPoint = new Vector3();
const direction$1 = new Vector3();
const ray$1 = new Ray();
const intersectionPoint$1 = new Vector3();
const worldPosition = new Vector3();

/**
 * Class for representing the vision component of a game entity.
 *
 * @author {@link https://github.com/Mugen87|Mugen87}
 */
class Vision {

	/**
	 * Constructs a new vision object.
	 *
	 * @param {GameEntity} owner - The owner of this vision instance.
	 */
	constructor( owner = null ) {

		/**
		 * The game entity that owns this vision instance.
		 * @type GameEntity
		 */
		this.owner = owner;

		/**
		 * The field of view in radians.
		 * @type Number
		 * @default π
		 */
		this.fieldOfView = Math.PI;

		/**
		 * The visual range in world units.
		 * @type Number
		 * @default Infinity
		 */
		this.range = Infinity;

		/**
		 * An array of obstacles. An obstacle is a game entity that
		 * implements the {@link GameEntity#lineOfSightTest} method.
		 * @type Array
		 */
		this.obstacles = new Array();

	}

	/**
	 * Adds an obstacle to this vision instance.
	 *
	 * @param {GameEntity} obstacle - The obstacle to add.
	 * @return {Vision} A reference to this vision instance.
	 */
	addObstacle( obstacle ) {

		this.obstacles.push( obstacle );

		return this;

	}

	/**
	 * Removes an obstacle from this vision instance.
	 *
	 * @param {GameEntity} obstacle - The obstacle to remove.
	 * @return {Vision} A reference to this vision instance.
	 */
	removeObstacle( obstacle ) {

		const index = this.obstacles.indexOf( obstacle );
		this.obstacles.splice( index, 1 );

		return this;

	}

	/**
	 * Performs a line of sight test in order to determine if the given point
	 * in 3D space is visible for the game entity.
	 *
	 * @param {Vector3} point - The point to test.
	 * @return {Boolean} Whether the given point is visible or not.
	 */
	visible( point ) {

		const owner = this.owner;
		const obstacles = this.obstacles;

		owner.getWorldPosition( worldPosition );

		// check if point lies within the game entity's visual range

		toPoint.subVectors( point, worldPosition );
		const distanceToPoint = toPoint.length();

		if ( distanceToPoint > this.range ) return false;

		// next, check if the point lies within the game entity's field of view

		owner.getWorldDirection( direction$1 );

		const angle = direction$1.angleTo( toPoint );

		if ( angle > ( this.fieldOfView * 0.5 ) ) return false;

		// the point lies within the game entity's visual range and field
		// of view. now check if obstacles block the game entity's view to the given point.

		ray$1.origin.copy( worldPosition );
		ray$1.direction.copy( toPoint ).divideScalar( distanceToPoint || 1 ); // normalize

		for ( let i = 0, l = obstacles.length; i < l; i ++ ) {

			const obstacle = obstacles[ i ];

			const intersection = obstacle.lineOfSightTest( ray$1, intersectionPoint$1 );

			if ( intersection !== null ) {

				// if an intersection point is closer to the game entity than the given point,
				// something is blocking the game entity's view

				const squaredDistanceToIntersectionPoint = intersectionPoint$1.squaredDistanceTo( worldPosition );

				if ( squaredDistanceToIntersectionPoint <= ( distanceToPoint * distanceToPoint ) ) return false;

			}

		}

		return true;

	}

	/**
	 * Transforms this instance into a JSON object.
	 *
	 * @return {Object} The JSON object.
	 */
	toJSON() {

		const json = {
			type: this.constructor.name,
			owner: this.owner.uuid,
			fieldOfView: this.fieldOfView,
			range: this.range.toString()
		};

		json.obstacles = new Array();

		for ( let i = 0, l = this.obstacles.length; i < l; i ++ ) {

			const obstacle = this.obstacles[ i ];
			json.obstacles.push( obstacle.uuid );

		}

		return json;

	}

	/**
	 * Restores this instance from the given JSON object.
	 *
	 * @param {Object} json - The JSON object.
	 * @return {Vision} A reference to this vision.
	 */
	fromJSON( json ) {

		this.owner = json.owner;
		this.fieldOfView = json.fieldOfView;
		this.range = parseFloat( json.range );

		for ( let i = 0, l = json.obstacles.length; i < l; i ++ ) {

			const obstacle = json.obstacles[ i ];
			this.obstacles.push( obstacle );

		}

		return this;

	}

	/**
	 * Restores UUIDs with references to GameEntity objects.
	 *
	 * @param {Map} entities - Maps game entities to UUIDs.
	 * @return {Vision} A reference to this vision.
	 */
	resolveReferences( entities ) {

		this.owner = entities.get( this.owner ) || null;

		const obstacles = this.obstacles;

		for ( let i = 0, l = obstacles.length; i < l; i ++ ) {

			obstacles[ i ] = entities.get( obstacles[ i ] );

		}

		return this;

	}

}

const translation$1 = new Vector3();
const predictedPosition$3 = new Vector3();
const normalPoint = new Vector3();
const lineSegment$1 = new LineSegment();
const closestNormalPoint = new Vector3();

/**
* This steering behavior produces a force that keeps a vehicle close to its path. It is intended
* to use it in combination with {@link FollowPathBehavior} in order to realize a more strict path following.
*
* @author {@link https://github.com/Mugen87|Mugen87}
* @augments SteeringBehavior
*/
class OnPathBehavior extends SteeringBehavior {

	/**
	* Constructs a new on path behavior.
	*
	* @param {Path} path - The path to stay close to.
	* @param {Number} radius - Defines the width of the path. With a smaller radius, the vehicle will have to follow the path more closely.
	* @param {Number} predictionFactor - Determines how far the behavior predicts the movement of the vehicle.
	*/
	constructor( path = new Path(), radius = 0.1, predictionFactor = 1 ) {

		super();

		/**
		* The path to stay close to.
		* @type Path
		*/
		this.path = path;

		/**
		* Defines the width of the path. With a smaller radius, the vehicle will have to follow the path more closely.
		* @type Number
		* @default 0.1
		*/
		this.radius = radius;

		/**
		* Determines how far the behavior predicts the movement of the vehicle.
		* @type Number
		* @default 1
		*/
		this.predictionFactor = predictionFactor;

		// internal behaviors

		this._seek = new SeekBehavior();

	}

	/**
	* Calculates the steering force for a single simulation step.
	*
	* @param {Vehicle} vehicle - The game entity the force is produced for.
	* @param {Vector3} force - The force/result vector.
	* @param {Number} delta - The time delta.
	* @return {Vector3} The force/result vector.
	*/
	calculate( vehicle, force /*, delta */ ) {

		const path = this.path;

		// predicted future position

		translation$1.copy( vehicle.velocity ).multiplyScalar( this.predictionFactor );
		predictedPosition$3.addVectors( vehicle.position, translation$1 );

		// compute closest line segment and normal point. the normal point is computed by projecting
		// the predicted position of the vehicle on a line segment.

		let minDistance = Infinity;

		let l = path._waypoints.length;

		// handle looped paths differently since they have one line segment more

		l = ( path.loop === true ) ? l : l - 1;

		for ( let i = 0; i < l; i ++ ) {

			lineSegment$1.from = path._waypoints[ i ];

			// the last waypoint needs to be handled differently for a looped path.
			// connect the last point with the first one in order to create the last line segment

			if ( path.loop === true && i === ( l - 1 ) ) {

				lineSegment$1.to = path._waypoints[ 0 ];

			} else {

				lineSegment$1.to = path._waypoints[ i + 1 ];

			}

			lineSegment$1.closestPointToPoint( predictedPosition$3, true, normalPoint );

			const distance = predictedPosition$3.squaredDistanceTo( normalPoint );

			if ( distance < minDistance ) {

				minDistance = distance;
				closestNormalPoint.copy( normalPoint );

			}

		}

		// seek towards the projected point on the closest line segment if
		// the predicted position of the vehicle is outside the valid range.
		// also ensure that the path length is greater than zero when performing a seek

		if ( minDistance > ( this.radius * this.radius ) && path._waypoints.length > 1 ) {

			this._seek.target = closestNormalPoint;
			this._seek.calculate( vehicle, force );

		}

		return force;

	}

	/**
	* Transforms this instance into a JSON object.
	*
	* @return {Object} The JSON object.
	*/
	toJSON() {

		const json = super.toJSON();

		json.path = this.path.toJSON();
		json.radius = this.radius;
		json.predictionFactor = this.predictionFactor;

		return json;

	}

	/**
	* Restores this instance from the given JSON object.
	*
	* @param {Object} json - The JSON object.
	* @return {OnPathBehavior} A reference to this behavior.
	*/
	fromJSON( json ) {

		super.fromJSON( json );

		this.path.fromJSON( json.path );
		this.radius = json.radius;
		this.predictionFactor = json.predictionFactor;

		return this;

	}

}

class FlowVertex extends Vector3 {
	constructor(v) {
		super();
		this.vertex = v;
	}

	/**
	 * Initialises known variables for spinning flow vertex (rotating flow vector) to handle interpolated movement around sharp corners
	 * http://citeseerx.ist.psu.edu/viewdoc/download?doi=10.1.1.68.875&rep=rep1&type=pdf#page=3
	 * @param {*} edgeWithin
	 */
	initSpinning(edgeWithin, onRight, edgeNext, finalDestPt, diagonalEdgeMode = false) {
		this.spinningOnRight = onRight;

		// pre-calculate normal proceeding outward from inner edgeWithin to determine when flow vertex starts to spin
		// as long as it meets splitNormal condition, result flow vector will always spin towards agent

		// Is there any intersection that will cause subdivision into sub triangles?
		// check edgeWithin.polygon if it's a triangle or a non-triangle?
		// for triangle, can easily get split point along known boundary edge of polygon (left or right)
		// Get spin edge accordingly and point along split edge for spinningRegion
			this.splitNormal = new Vector3();
			//this.splitPoint = new FlowVertex();
		// flag that determines region check to then check for sub-triangles if needed for agent
			//this.splitRegion = edgeWithin.polygon;

		// for non-triangle, triangulation is variable based on the flow to next portal edgeWithin, from start portal edge.
		//    For the sake of simplciity, assumed a quad split on left to right diagonal from startPortal to edgeWithin.
		// In some cases, , this might result in a triangle if both portal edges share the same vertex

		// whether it needs to split into 3rd sub-triangle, is determined based on subsequent edge's flowVertex along common split edge in question
		// Could this action be lazy-defered later until agent enters into splittingRegion?
		// this.edgeOfFlowVertexToCheck = edgeNext???
			// this.splitNormal2 = new Vector3();
			// this.splitPoint2 = new FlowVertex();
		// howver, if edgeNext is unavailable, then use assumed finalDestPt to determine 3rd sub-triangle split immediately

		return this;
	}

	initFinal(destPt) {
		this.final = true;
		return this;
	}
}

const HANDEDNESS_RIGHT = 1;
const HANDEDNESS_LEFT = -1;
var USE_HANDEDNESS = HANDEDNESS_LEFT;

var DISCONTINUOUS = false;

/**
 * Makeshift triangulation of a non-tri polygon using a prefered fromPortal to nextPortal main lane (`==0`) (within navmesh polygon region)
 * and fanned edges leading to nextPortal that forms sub-lanes (`<0` for left fan lanes and `>0` for right fan lanes)
 *
 * Also contains static/non-static method to triangulate flow vertices for a given agent.
 */
class FlowTriangulate {

	static setRightHanded(rightHanded) {
		USE_HANDEDNESS = rightHanded ? HANDEDNESS_RIGHT : HANDEDNESS_LEFT;
	}

	static setDiscontinuous(boo=true) {
		DISCONTINUOUS = boo;
	}

	constructor(fromPortal, nextPortal) {
		if (fromPortal.polygon !== nextPortal.polygon) throw new Error("Invalid portals -- dont belong to same polygon!")

		this.fromPortal = fromPortal;
		this.nextPortal = nextPortal;

		//  normals and vectors
		let polygon = this.fromPortal.polygon;
		let isQuadCorridoor = nextPortal.next !== fromPortal && nextPortal.prev !== fromPortal;
		if (isQuadCorridoor) {
			let dx = nextPortal.prev.vertex.x - fromPortal.prev.vertex.x;
			let dz = nextPortal.prev.vertex.z - fromPortal.prev.vertex.z;
			this.diagonal = new Vector3(-dz*USE_HANDEDNESS, 0, dx*USE_HANDEDNESS);
			if (this.diagonal.squaredLength() === 0) {
				console.log(this);
				console.error("Diagonal zero length detected");
			}
			this.diagonal.normalize(); // todo: remove and test not needed
			this.diagonal.offset = this.diagonal.x * fromPortal.prev.vertex.x + this.diagonal.z * fromPortal.prev.vertex.z;
		}

		let isQuad = polygon.edge.next.next.next.next === polygon.edge;

		// if quad and fromPortal and nextPortal is disconnected, don't need to proceed further as no additional edges to fan to nextPortal
		if (isQuad && isQuadCorridoor) return;

		if (nextPortal.next !== fromPortal) {
			this.leftEdgeDirs = [new Vector3()];
			this.leftEdgeFlows = [FlowTriangulate.calculateDirForFanEdge(fromPortal.prev.vertex, nextPortal.vertex, this.leftEdgeDirs[0], false)];
		}
		if (nextPortal.prev !== fromPortal) {
			this.rightEdgeDirs = [new Vector3()];
			this.rightEdgeFlows = [FlowTriangulate.calculateDirForFanEdge(fromPortal.vertex, nextPortal.prev.vertex, this.rightEdgeDirs[0], true)];
		}

		let edge = polygon.edge;
		let fEdge;
		let dir;
		let debugCount = 0;
		let debugEdgeCount = 0;



		do { //  debug check this calculation quantities
			debugEdgeCount++;

			if (edge.vertex !== fromPortal.vertex && edge.vertex !== fromPortal.prev.vertex && edge.vertex !== nextPortal.vertex && edge.vertex !== nextPortal.prev.vertex) {
				dir = this.leftEdgeDirs ? this.leftEdgeDirs[0] : null;
				let resolved = false;
				if (dir &&  (dir.x*edge.vertex.x + dir.z*edge.vertex.z > dir.offset ) ) {
					dir = new Vector3();
					fEdge = FlowTriangulate.calculateDirForFanEdge(edge.vertex, nextPortal.vertex, dir, false);
					this.leftEdgeDirs.push(dir);
					this.leftEdgeFlows.push(fEdge);
					debugCount++;

					resolved = true;
				}
				dir = this.rightEdgeDirs ? this.rightEdgeDirs[0] : null;
				if (dir &&  (dir.x*edge.vertex.x + dir.z*edge.vertex.z > dir.offset ) ) {
					dir = new Vector3();
					fEdge = FlowTriangulate.calculateDirForFanEdge(edge.vertex, nextPortal.prev.vertex, dir, true);

					this.rightEdgeDirs.push(dir);
					this.rightEdgeFlows.push(fEdge);
					debugCount++;

					resolved = true;
				}
				if (!resolved) console.warn("Failed to resolve vertex side...:"+(this.leftEdgeDirs ? " 1 ": "") + ", " + (this.rightEdgeDirs ? " 2 " : ""));
			}
			edge = edge.next;
		} while (edge!==polygon.edge)

		// For debug tracing
		if (debugCount !== debugEdgeCount - (isQuadCorridoor ? 4 : 3) ) {
			console.warn("Debug count assertion mismatch!!: " + debugCount + " / "+ debugEdgeCount);
			console.log(this);
			edge.polygon.gotErrorTriangulation = this;
			this.debugInfo = {leftEdgeDirs:this.leftEdgeDirs, rightEdgeDirs:this.rightEdgeDirs, leftEdgeFlows:this.leftEdgeFlows, rightEdgeFlows:this.rightEdgeFlows};

		}
		edge.polygon.debugTriangulation = this;
<<<<<<< HEAD

		if (this.leftEdgeDirs && this.leftEdgeDirs.length === 1) {
			this.leftEdgeDirs = null;
			this.leftEdgeFlows = null;
		}
		if (this.rightEdgeDirs && this.rightEdgeDirs.length === 1) {
			this.rightEdgeDirs = null;
			this.rightEdgeFlows = null;
		}
	}

	/**
	 * Updates agent's a,b,c flow triangle flow-vertices from a given tri-region polygon along main path corridoor
	 * @param {Vector3} pos	The position of agent within polygon region
	 * @param {Object} result Typically a FlowAgent object that has `a`, `b`, and `c` flow vertices=
	 * @param {Map} edgeFieldMap Edge field map from flowfield to get flow vectors along main region portals along path corridoor
	 */
	static updateTriRegion(region, result, edgeFieldMap) {
		let targetEdge =
			edgeFieldMap.has(region.edge) ? region.edge :
			edgeFieldMap.has(region.edge.prev) ? region.edge.prev :
												 region.edge.next;


		result.a = edgeFieldMap.get(targetEdge.next.vertex);
		targetEdge = edgeFieldMap.get(targetEdge);
		result.b = targetEdge[1];
		result.c = targetEdge[0];

		if (result.prevEdge && !FlowTriangulate.checkPrevFlowVertices(result, result.prevEdge)) {
			result.prevEdge = null;
		}
		if (result.lastSavedEdge && result.lastSavedEdge !== result.prevEdge && !FlowTriangulate.checkPrevFlowVertices(result, result.lastSavedEdge)) {
			result.lastSavedEdge = null;
		}
		// todo: check for spinning flowVertex splitNormal for subtriangle selection?
	}

		// Method 1 , check fan sector
		/*	// alternate approach, check with fan
		let foundTriEdge = null;
		let dx;
		let dz;
		let handedness = USE_HANDEDNESS;
		do {
			dz = -edge.prev.vertex.x + finalDestPt.x;
			dx = edge.prev.vertex.z - finalDestPt.z;
			dz *= handedness;
			dx *+ handedness;
			if (dz * pos.z + dx * pos.x < 0) {
				edge = edge.next;
				continue;
			}

			dz = -edge.vertex.x + finalDestPt.x;
			dx = edge.vertex.z - finalDestPt.z;
			dz *= handedness;
			dx *+ handedness;
			if (dz * pos.z + dx * pos.x > 0) {
				edge = edge.next;
				continue;
			}

			foundTriEdge = edge;
			break;

		} while (edge !== region.edge)
		*/

		/*	// Method 2 , check sector triangle
		if (pointInTriangle(finalDestPt, edge.prev.vertex, edge.vertex, pos)) {
			foundTriEdge = edge;
			break;
		}
		edge = edge.next;
		*/

	/**
	 * Updates agent's a,b,c flow triangle flow-vertices for final destination's n-gon region based off agent's position
	 * @param {Vector3} pos	The position of agent within polygon region
	 * @param {Object} result Typically a FlowAgent object that has `a`, `b`, and `c` flow vertice
	 * @param {Map} edgeFieldMap Edge field map from flowfield to get flow vectors
	 * @param {Vector3} finalDestPt The final destination point
	 */
	static updateNgonFinalTri(region, pos, result, edgeFieldMap, finalDestPt) {
		let edge = region.edge;
		let foundTriEdge = null;
		let dx;
		let dz;
		let handedness = USE_HANDEDNESS;
		do {
			dz = -edge.prev.vertex.x + finalDestPt.x;
			dx = edge.prev.vertex.z - finalDestPt.z;
			dz *= handedness;
			if (dz * pos.z + dx * pos.x < 0) {
				edge = edge.next;
				continue;
			}

			dz = -edge.vertex.x + finalDestPt.x;
			dx = edge.vertex.z - finalDestPt.z;
			dz *= handedness;
			if (dz * pos.z + dx * pos.x > 0) {
				edge = edge.next;
				continue;
			}

			foundTriEdge = edge;
			break;

		} while (edge !== region.edge)

		if (foundTriEdge === null) {
			console.log(region);
			throw new Error("Failed to find final destination center fan triangle");
		}

		result.a = edgeFieldMap.get(finalDestPt);
		result.b = edgeFieldMap.get(foundTriEdge.prev.vertex);
		result.c = edgeFieldMap.get(foundTriEdge.vertex);

		if (result.prevEdge && !FlowTriangulate.checkPrevFlowVertices(result, result.prevEdge)) {
			result.prevEdge = null;
		}
		if (result.lastSavedEdge && result.lastSavedEdge !== result.prevEdge && !FlowTriangulate.checkPrevFlowVertices(result, result.lastSavedEdge)) {
			result.lastSavedEdge = null;
		}
	}

	/**
	 * Naive cache flow vertex check for agent to re-use previous flow-edge vertices along flowfield (if any)
	 * @param {Object} result The agent with a,b,c flow vertices
	 * @param {Array<FlowVertex>} prevFlowEdge	The flow edge cache to check
	 * @return Whether there were any incident vertices to the given prevFlowEdge parameter
	 */
	static checkPrevFlowVertices(result, prevFlowEdge) {
		if (DISCONTINUOUS) return false;

		let gotReplace = false;
		if ( prevFlowEdge[0] && result.a.vertex === prevFlowEdge[0].vertex  ) {
			result.a = prevFlowEdge[0];
			gotReplace = true;
		} else if (prevFlowEdge[1] && result.a.vertex === prevFlowEdge[1].vertex  ) {
			result.a = prevFlowEdge[1];
			gotReplace = true;
		}

		if (prevFlowEdge[0] && result.b.vertex === prevFlowEdge[0].vertex  ) {
			result.b = prevFlowEdge[0];
			gotReplace = true;
		} else if (prevFlowEdge[1] && result.b.vertex === prevFlowEdge[1].vertex  ) {
			result.b = prevFlowEdge[1];
			gotReplace = true;
		}

		if (prevFlowEdge[0] && result.c.vertex === prevFlowEdge[0].vertex  ) {
			result.c = prevFlowEdge[0];
			gotReplace = true;
		} else if (prevFlowEdge[1] && result.c.vertex === prevFlowEdge[1].vertex  ) {
			result.c = prevFlowEdge[1];
			gotReplace = true;
		}
		return gotReplace;
	}

	/**
	 * Updates agent's a,b,c flow triangle flow-vertices based on it's stored lane value
	 * @param {Vector3} pos	The position of agent within polygon region
	 * @param {Object} result Typically a FlowAgent object that has `a`, `b`, and `c` flow vertices, and `lane` index variable storage that was already updated based off it's position
	 * @param {Map} edgeFieldMap Edge field map from flowfield to get flow vectors along main region portals along path corridoor
	 */
	updateFlowTriLaned(pos, result, edgeFieldMap) {
		let norm;
		let a;
		let b;
		let c;
		let tarEdgeFlows;
		if (result.lane === 0) {
			if (this.diagonal) { // quad lane
				norm = this.diagonal;
				a = edgeFieldMap.get(this.fromPortal)[0]; // this.fromPortal.prev.vertex;
				if (norm.x * pos.x + norm.z * pos.z >= norm.offset) {	// left (top left)
					b = edgeFieldMap.get(this.nextPortal)[1]; // this.nextPortal.prev.vertex;
					c = edgeFieldMap.get(this.nextPortal)[0]; // this.nextPortal.vertex;
				} else {	// right (bottom right)
					b = edgeFieldMap.get(this.fromPortal)[1]; // this.fromPortal.vertex;
					c = edgeFieldMap.get(this.nextPortal)[1]; // this.nextPortal.prev.vertex;
				}
			} else { // tri lane
				a = edgeFieldMap.get(this.fromPortal)[0]; // this.fromPortal.prev.vertex;
				b = edgeFieldMap.get(this.fromPortal)[1]; // this.fromPortal.vertex;
				c = edgeFieldMap.get(this.nextPortal)[this.nextPortal.vertex !== a.vertex && this.nextPortal.vertex !== b.vertex ? 0 : 1];
			}
		} else {
			let leftwards = result.lane < 0;
			tarEdgeFlows = leftwards ? this.leftEdgeFlows : this.rightEdgeFlows;
			let index = leftwards ? -result.lane - 1 : result.lane - 1;
			let subIndex = leftwards ? 1 : 0;
			let edgeFlow = tarEdgeFlows[index][subIndex];
			index++;
			let edgeFlow2 = tarEdgeFlows[index][subIndex];
			let portalVertexFlow = tarEdgeFlows[index][leftwards ? 0 : 1];


			// leftwards: edgeFlow, portalVertexFlow, edgeFlow2
			// rightwards: edgeFlow, edgeFlow2, portalVertexFlow
			if (leftwards) {
				a = edgeFlow;
				b = portalVertexFlow;
				c = edgeFlow2;
			} else {
				a = edgeFlow;
				b = edgeFlow2;
				c = portalVertexFlow;
			}
		}

		if (!a || !b || !c) throw new Error("Should have abc vertices! " + result.lane + " / " + (tarEdgeFlows ? tarEdgeFlows.length : '') + " ::"+a+","+b+","+c + "["+(leftwards ? "<" : ">")+"]");

		result.a = a;
		result.b = b;
		result.c = c;

		if (result.prevEdge && !FlowTriangulate.checkPrevFlowVertices(result, result.prevEdge)) {
			result.prevEdge = null;
		}
		if (result.lastSavedEdge && result.lastSavedEdge !== result.prevEdge && !FlowTriangulate.checkPrevFlowVertices(result, result.lastSavedEdge)) {
			result.lastSavedEdge = null;
		}
		// TODO: check for spinning flowVertex splitNormal for subtriangle selection?
	}

	/**
	 * Updates agent's lane index within non-tri polygon
	 * @param {Vector3} pos	The position of agent within polygon region
	 * @param {Object} result Typically a FlowAgent object that has `a`, `b`, and `c` flow vertices, and `lane` index variable storage
	 */
	updateLane(pos, result) {
		let dir;
		let lane;
		let len;
		let i;
		let prevLane;
		if ( (dir=(this.leftEdgeDirs ? this.leftEdgeDirs[0] : false)) && (dir.x*pos.x + dir.z*pos.z > dir.offset) ) {
			lane = -1;
			len = this.leftEdgeDirs.length - 1;
			for (i=1; i<len; i++) {
				dir = this.leftEdgeDirs[i];
				if (dir.offset >= dir.x * pos.x + dir.z * pos.z) {
					break;
				}
				lane--;
			}
			if (lane < result.lane) { // agent inadvertedly dislodged/backpedaled position
				// break continuity of motion
				result.lastSavedEdge = null;
				result.prevEdge = null;
			} else if (lane > result.lane) {
				// update prevEdge
				prevLane = lane - 1;
				result.prevEdge = -prevLane < this.leftEdgeDirs.length - 1 ? this.leftEdgeDirs[-prevLane] : null;
				if (!result.lastSavedEdge) result.lastSavedEdge = result.prevEdge;
				if (result.prevEdge === null) {
					result.lastSavedEdge = null;
					console.warn("Out of bounds detected for position..left");
				}
			}

		} else if ( (dir=(this.rightEdgeDirs ? this.rightEdgeDirs[0] : false)) && (dir.x*pos.x + dir.z*pos.z > dir.offset) ) {
			lane = 1;
			len = this.rightEdgeDirs.length - 1;
			for (i=1; i<len; i++) {
				dir = this.rightEdgeDirs[i];
				if (dir.offset >= dir.x * pos.x + dir.z * pos.z) {
					break;
				}
				lane++;
			}
			if (lane > result.lane) { // agent inadvertedly dislodged/backpedaled position
				// break continuity of motion
				result.lastSavedEdge = null;
				result.prevEdge = null;
			} else if (lane < result.lane) {
				prevLane = lane + 1;
				result.prevEdge = prevLane < this.rightEdgeDirs.length - 1 ? this.rightEdgeDirs[prevLane] : null;
				if (!result.lastSavedEdge) result.lastSavedEdge = result.prevEdge;
				if (result.prevEdge === null) {
					result.lastSavedEdge = null;
					console.warn("Out of bounds detected for position..right");
				}
			}
		} else {
			lane = 0;
		}

		// debug
		if (lane != 0) console.log("Lane != 0 case detected:"+lane +" / "+ (lane < 0 ? this.leftEdgeDirs : this.rightEdgeDirs ).length);

		result.lane = lane;
	}

	static calculateDirForFanEdge(startVertex, destVertex, dir, rightSided) {
		let dx = destVertex.x - startVertex.x;
		let dz = destVertex.z - startVertex.z;
		let flowVertex = new FlowVertex(startVertex);
		flowVertex.x = dx;
		flowVertex.z = dz;
		flowVertex.normalize();  // todo: remove and test not needed

		// perp
		let multSide = rightSided ? -USE_HANDEDNESS : USE_HANDEDNESS;
		dir.x = -dz*multSide;
		dir.z = dx*multSide;
		dir.normalize(); // <- consider not needed:: remove for production
		dir.offset = dir.x * startVertex.x + dir.z * startVertex.z;

		// flow vertices below
		return rightSided ? [flowVertex, null] :  [null, flowVertex];
	}

}

const CALC_VEC = new Vector3();
const CALC_VEC2 = new Vector3();
const CALC_VEC3 = new Vector3();

/**
 * Gridless flowfield on navmesh generation
 * https://gingkoapp.com/how-to-gridless-rts
 */

class NavMeshFlowField {
	constructor(navMesh) {
		this.navMesh = navMesh;

		this._flowedFinal = false;
	}

	static cacheRegionIndexLookup(navMesh) {
		if (!navMesh.regionIndexMap) {
			navMesh.regionIndexMap = new Map();
			var len = navMesh.regions.length;
			for (var i=0; i<len; i++) {
				navMesh.regionIndexMap.set(navMesh.regions[i], i);
			}
			navMesh.getNodeIndex = NavMeshFlowField.getCachedNodeIndexForRegionProto;
		}
	}

	static getCachedNodeIndexForRegionProto(region) {
		return this.regionIndexMap.has(region) ? this.regionIndexMap.get(region) : -1;
	}

	/**
	 * Init persistant flowfield for leading up to a specific final  destination node, or for a single fixed path
	 * @param {[Node]|(Dijkstra|Map)} pathRef	Result from getPath(), or pre-searched to destination Dijkstra result cost map
	 */
	initPersistant(pathRef) {
		this.edgeFieldMap = new Map();	// <Edge (of portal), [vec1, vec2]>
		this.triangulationMap = new Map();	// <Edge (of portal?|region), FlowTriangulate>
		this.savedRegionFlows = new Map();
		this.pathRef = pathRef;
	}

	resetPersistant(pathRef) {
		this.edgeFieldMap.clear();
		this.triangulationMap.clear();
		this.savedRegionFlows.clear();
		this.pathRef = pathRef;
	}

	initTransitional(fromNode, node, pathRef) {
		this.edgeFieldMap = new Map();	// <Edge (of portal), [vec1, vec2]>
		this.triangulationMap = null;
		this.savedRegionFlows = null;
		this.pathRef = null;

		this.calcRegionFlow(fromNode, node, pathRef);
		return "";	// return string-based key for external LRU cache storage
	}

	hasFlowFromRegion(fromRegion, pathRef) {
		if (!pathRef) pathRef = this.pathRef;
		return !Array.isArray(pathRef) ? pathRef._cost.has(this.navMesh.getNodeIndex(fromRegion)) // Dijkstra assumed pre-searched (ie. source is fill "destination")
			: pathRef.indexOf(this.navMesh.getNodeIndex(fromRegion)) >= 0; // Pathed array
	}

	/**
	 *
	 * @param {Number} node	Node index to start from
	 * @param {[Node]|(Dijkstra)} pathRef	Result from getPath(), or pre-searched to destination Dijkstra with .source as the final destination and .destination as -1
	 * @param {BooleanD} getAll Always get all flow edges until reach end of path
	 * @return [Number] All portal edges that comprise of the necesary regions to be able to help calculate flowfield from given node (as if starting from that node).
	 *  If no path can be found from given node, returns null.
	 */
	getFlowEdges(node, pathRef, getAll) {
		let resultArr = [];
		let n;
		let tryNode;
		let tryEdge;
		let firstEdge = null;

		this._flowedFinal = false;	// for test-debugging purposes

		if (!Array.isArray(pathRef)) { // Dijkstra assumed pre-searched (ie. source is fill "destination")
			// iterate through all regions to find lowest costs
			let costs = pathRef._cost;
			if (!costs.has(node)) {
				return null;
			}
			let tryCost = Infinity;
			n = node;
			if (node === pathRef.source) {
				this._flowedFinal = true;
				return resultArr;
			}

			while(n !== null) {
				let edges = this.navMesh.graph._edges.get( n );
				let len = edges.length;


				tryNode = null;


				for (let i=0; i<len; i++) {

					let toN = edges[i].to;
					if (toN === pathRef.source) {
						tryNode = toN;
						break;
					}
					if (costs.has(toN) && costs.get(toN) < tryCost) {
						tryCost = costs.get(toN);
						tryNode = toN;
					}
				}

=======

		if (this.leftEdgeDirs && this.leftEdgeDirs.length === 1) {
			this.leftEdgeDirs = null;
			this.leftEdgeFlows = null;
		}
		if (this.rightEdgeDirs && this.rightEdgeDirs.length === 1) {
			this.rightEdgeDirs = null;
			this.rightEdgeFlows = null;
		}
	}

	/**
	 * Updates agent's a,b,c flow triangle flow-vertices from a given tri-region polygon along main path corridoor
	 * @param {Vector3} pos	The position of agent within polygon region
	 * @param {Object} result Typically a FlowAgent object that has `a`, `b`, and `c` flow vertices=
	 * @param {Map} edgeFieldMap Edge field map from flowfield to get flow vectors along main region portals along path corridoor
	 */
	static updateTriRegion(region, result, edgeFieldMap) {
		let targetEdge =
			edgeFieldMap.has(region.edge) ? region.edge :
			edgeFieldMap.has(region.edge.prev) ? region.edge.prev :
												 region.edge.next;


		result.a = edgeFieldMap.get(targetEdge.next.vertex);
		targetEdge = edgeFieldMap.get(targetEdge);
		result.b = targetEdge[1];
		result.c = targetEdge[0];

		if (result.prevEdge && !FlowTriangulate.checkPrevFlowVertices(result, result.prevEdge)) {
			result.prevEdge = null;
		}
		if (result.lastSavedEdge && result.lastSavedEdge !== result.prevEdge && !FlowTriangulate.checkPrevFlowVertices(result, result.lastSavedEdge)) {
			result.lastSavedEdge = null;
		}
		// todo: check for spinning flowVertex splitNormal for subtriangle selection?
	}

		// Method 1 , check fan sector
		/*	// alternate approach, check with fan
		let foundTriEdge = null;
		let dx;
		let dz;
		let handedness = USE_HANDEDNESS;
		do {
			dz = -edge.prev.vertex.x + finalDestPt.x;
			dx = edge.prev.vertex.z - finalDestPt.z;
			dz *= handedness;
			dx *+ handedness;
			if (dz * pos.z + dx * pos.x < 0) {
				edge = edge.next;
				continue;
			}

			dz = -edge.vertex.x + finalDestPt.x;
			dx = edge.vertex.z - finalDestPt.z;
			dz *= handedness;
			dx *+ handedness;
			if (dz * pos.z + dx * pos.x > 0) {
				edge = edge.next;
				continue;
			}

			foundTriEdge = edge;
			break;

		} while (edge !== region.edge)
		*/

		/*	// Method 2 , check sector triangle
		if (pointInTriangle(finalDestPt, edge.prev.vertex, edge.vertex, pos)) {
			foundTriEdge = edge;
			break;
		}
		edge = edge.next;
		*/

	/**
	 * Updates agent's a,b,c flow triangle flow-vertices for final destination's n-gon region based off agent's position
	 * @param {Vector3} pos	The position of agent within polygon region
	 * @param {Object} result Typically a FlowAgent object that has `a`, `b`, and `c` flow vertice
	 * @param {Map} edgeFieldMap Edge field map from flowfield to get flow vectors
	 * @param {Vector3} finalDestPt The final destination point
	 */
	static updateNgonFinalTri(region, pos, result, edgeFieldMap, finalDestPt) {
		let edge = region.edge;
		let foundTriEdge = null;
		let dx;
		let dz;
		let handedness = USE_HANDEDNESS;
		do {
			dz = -edge.prev.vertex.x + finalDestPt.x;
			dx = edge.prev.vertex.z - finalDestPt.z;
			dz *= handedness;
			if (dz * pos.z + dx * pos.x < 0) {
				edge = edge.next;
				continue;
			}

			dz = -edge.vertex.x + finalDestPt.x;
			dx = edge.vertex.z - finalDestPt.z;
			dz *= handedness;
			if (dz * pos.z + dx * pos.x > 0) {
				edge = edge.next;
				continue;
			}

			foundTriEdge = edge;
			break;

		} while (edge !== region.edge)

		if (foundTriEdge === null) {
			console.log(region);
			throw new Error("Failed to find final destination center fan triangle");
		}

		result.a = edgeFieldMap.get(finalDestPt);
		result.b = edgeFieldMap.get(foundTriEdge.prev.vertex);
		result.c = edgeFieldMap.get(foundTriEdge.vertex);

		if (result.prevEdge && !FlowTriangulate.checkPrevFlowVertices(result, result.prevEdge)) {
			result.prevEdge = null;
		}
		if (result.lastSavedEdge && result.lastSavedEdge !== result.prevEdge && !FlowTriangulate.checkPrevFlowVertices(result, result.lastSavedEdge)) {
			result.lastSavedEdge = null;
		}
	}

	/**
	 * Naive cache flow vertex check for agent to re-use previous flow-edge vertices along flowfield (if any)
	 * @param {Object} result The agent with a,b,c flow vertices
	 * @param {Array<FlowVertex>} prevFlowEdge	The flow edge cache to check
	 * @return Whether there were any incident vertices to the given prevFlowEdge parameter
	 */
	static checkPrevFlowVertices(result, prevFlowEdge) {
		if (DISCONTINUOUS) return false;

		let gotReplace = false;
		if ( prevFlowEdge[0] && result.a.vertex === prevFlowEdge[0].vertex  ) {
			result.a = prevFlowEdge[0];
			gotReplace = true;
		} else if (prevFlowEdge[1] && result.a.vertex === prevFlowEdge[1].vertex  ) {
			result.a = prevFlowEdge[1];
			gotReplace = true;
		}

		if (prevFlowEdge[0] && result.b.vertex === prevFlowEdge[0].vertex  ) {
			result.b = prevFlowEdge[0];
			gotReplace = true;
		} else if (prevFlowEdge[1] && result.b.vertex === prevFlowEdge[1].vertex  ) {
			result.b = prevFlowEdge[1];
			gotReplace = true;
		}

		if (prevFlowEdge[0] && result.c.vertex === prevFlowEdge[0].vertex  ) {
			result.c = prevFlowEdge[0];
			gotReplace = true;
		} else if (prevFlowEdge[1] && result.c.vertex === prevFlowEdge[1].vertex  ) {
			result.c = prevFlowEdge[1];
			gotReplace = true;
		}
		return gotReplace;
	}

	/**
	 * Updates agent's a,b,c flow triangle flow-vertices based on it's stored lane value
	 * @param {Vector3} pos	The position of agent within polygon region
	 * @param {Object} result Typically a FlowAgent object that has `a`, `b`, and `c` flow vertices, and `lane` index variable storage that was already updated based off it's position
	 * @param {Map} edgeFieldMap Edge field map from flowfield to get flow vectors along main region portals along path corridoor
	 */
	updateFlowTriLaned(pos, result, edgeFieldMap) {
		let norm;
		let a;
		let b;
		let c;
		let tarEdgeFlows;
		if (result.lane === 0) {
			if (this.diagonal) { // quad lane
				norm = this.diagonal;
				a = edgeFieldMap.get(this.fromPortal)[0]; // this.fromPortal.prev.vertex;
				if (norm.x * pos.x + norm.z * pos.z >= norm.offset) {	// left (top left)
					b = edgeFieldMap.get(this.nextPortal)[1]; // this.nextPortal.prev.vertex;
					c = edgeFieldMap.get(this.nextPortal)[0]; // this.nextPortal.vertex;
				} else {	// right (bottom right)
					b = edgeFieldMap.get(this.fromPortal)[1]; // this.fromPortal.vertex;
					c = edgeFieldMap.get(this.nextPortal)[1]; // this.nextPortal.prev.vertex;
				}
			} else { // tri lane
				a = edgeFieldMap.get(this.fromPortal)[0]; // this.fromPortal.prev.vertex;
				b = edgeFieldMap.get(this.fromPortal)[1]; // this.fromPortal.vertex;
				c = edgeFieldMap.get(this.nextPortal)[this.nextPortal.vertex !== a.vertex && this.nextPortal.vertex !== b.vertex ? 0 : 1];
			}
		} else {
			let leftwards = result.lane < 0;
			tarEdgeFlows = leftwards ? this.leftEdgeFlows : this.rightEdgeFlows;
			let index = leftwards ? -result.lane - 1 : result.lane - 1;
			let subIndex = leftwards ? 1 : 0;
			let edgeFlow = tarEdgeFlows[index][subIndex];
			index++;
			let edgeFlow2 = tarEdgeFlows[index][subIndex];
			let portalVertexFlow = tarEdgeFlows[index][leftwards ? 0 : 1];


			// leftwards: edgeFlow, portalVertexFlow, edgeFlow2
			// rightwards: edgeFlow, edgeFlow2, portalVertexFlow
			if (leftwards) {
				a = edgeFlow;
				b = portalVertexFlow;
				c = edgeFlow2;
			} else {
				a = edgeFlow;
				b = edgeFlow2;
				c = portalVertexFlow;
			}
		}

		if (!a || !b || !c) throw new Error("Should have abc vertices! " + result.lane + " / " + (tarEdgeFlows ? tarEdgeFlows.length : '') + " ::"+a+","+b+","+c + "["+(leftwards ? "<" : ">")+"]");

		result.a = a;
		result.b = b;
		result.c = c;

		if (result.prevEdge && !FlowTriangulate.checkPrevFlowVertices(result, result.prevEdge)) {
			result.prevEdge = null;
		}
		if (result.lastSavedEdge && result.lastSavedEdge !== result.prevEdge && !FlowTriangulate.checkPrevFlowVertices(result, result.lastSavedEdge)) {
			result.lastSavedEdge = null;
		}
		// TODO: check for spinning flowVertex splitNormal for subtriangle selection?
	}

	/**
	 * Updates agent's lane index within non-tri polygon
	 * @param {Vector3} pos	The position of agent within polygon region
	 * @param {Object} result Typically a FlowAgent object that has `a`, `b`, and `c` flow vertices, and `lane` index variable storage
	 */
	updateLane(pos, result) {
		let dir;
		let lane;
		let len;
		let i;
		let prevLane;
		if ( (dir=(this.leftEdgeDirs ? this.leftEdgeDirs[0] : false)) && (dir.x*pos.x + dir.z*pos.z > dir.offset) ) {
			lane = -1;
			len = this.leftEdgeDirs.length - 1;
			for (i=1; i<len; i++) {
				dir = this.leftEdgeDirs[i];
				if (dir.offset >= dir.x * pos.x + dir.z * pos.z) {
					break;
				}
				lane--;
			}
			if (lane < result.lane) { // agent inadvertedly dislodged/backpedaled position
				// break continuity of motion
				result.lastSavedEdge = null;
				result.prevEdge = null;
			} else if (lane > result.lane) {
				// update prevEdge
				prevLane = lane - 1;
				result.prevEdge = -prevLane < this.leftEdgeDirs.length - 1 ? this.leftEdgeDirs[-prevLane] : null;
				if (!result.lastSavedEdge) result.lastSavedEdge = result.prevEdge;
				if (result.prevEdge === null) {
					result.lastSavedEdge = null;
					console.warn("Out of bounds detected for position..left");
				}
			}

		} else if ( (dir=(this.rightEdgeDirs ? this.rightEdgeDirs[0] : false)) && (dir.x*pos.x + dir.z*pos.z > dir.offset) ) {
			lane = 1;
			len = this.rightEdgeDirs.length - 1;
			for (i=1; i<len; i++) {
				dir = this.rightEdgeDirs[i];
				if (dir.offset >= dir.x * pos.x + dir.z * pos.z) {
					break;
				}
				lane++;
			}
			if (lane > result.lane) { // agent inadvertedly dislodged/backpedaled position
				// break continuity of motion
				result.lastSavedEdge = null;
				result.prevEdge = null;
			} else if (lane < result.lane) {
				prevLane = lane + 1;
				result.prevEdge = prevLane < this.rightEdgeDirs.length - 1 ? this.rightEdgeDirs[prevLane] : null;
				if (!result.lastSavedEdge) result.lastSavedEdge = result.prevEdge;
				if (result.prevEdge === null) {
					result.lastSavedEdge = null;
					console.warn("Out of bounds detected for position..right");
				}
			}
		} else {
			lane = 0;
		}

		// debug
		if (lane != 0) console.log("Lane != 0 case detected:"+lane +" / "+ (lane < 0 ? this.leftEdgeDirs : this.rightEdgeDirs ).length);

		result.lane = lane;
	}

	static calculateDirForFanEdge(startVertex, destVertex, dir, rightSided) {
		let dx = destVertex.x - startVertex.x;
		let dz = destVertex.z - startVertex.z;
		let flowVertex = new FlowVertex(startVertex);
		flowVertex.x = dx;
		flowVertex.z = dz;
		flowVertex.normalize();  // todo: remove and test not needed

		// perp
		let multSide = rightSided ? -USE_HANDEDNESS : USE_HANDEDNESS;
		dir.x = -dz*multSide;
		dir.z = dx*multSide;
		dir.normalize(); // <- consider not needed:: remove for production
		dir.offset = dir.x * startVertex.x + dir.z * startVertex.z;

		// flow vertices below
		return rightSided ? [flowVertex, null] :  [null, flowVertex];
	}

}

const CALC_VEC = new Vector3();
const CALC_VEC2 = new Vector3();
const CALC_VEC3 = new Vector3();

/**
 * Gridless flowfield on navmesh generation
 * https://gingkoapp.com/how-to-gridless-rts
 */

class NavMeshFlowField {
	constructor(navMesh) {
		this.navMesh = navMesh;

		this._flowedFinal = false;
	}

	static cacheRegionIndexLookup(navMesh) {
		if (!navMesh.regionIndexMap) {
			navMesh.regionIndexMap = new Map();
			var len = navMesh.regions.length;
			for (var i=0; i<len; i++) {
				navMesh.regionIndexMap.set(navMesh.regions[i], i);
			}
			navMesh.getNodeIndex = NavMeshFlowField.getCachedNodeIndexForRegionProto;
		}
	}

	static getCachedNodeIndexForRegionProto(region) {
		return this.regionIndexMap.has(region) ? this.regionIndexMap.get(region) : -1;
	}

	/**
	 * Init persistant flowfield for leading up to a specific final  destination node, or for a single fixed path
	 * @param {[Node]|(Dijkstra|Map)} pathRef	Result from getPath(), or pre-searched to destination Dijkstra result cost map
	 */
	initPersistant(pathRef) {
		this.edgeFieldMap = new Map();	// <Edge (of portal), [vec1, vec2]>
		this.triangulationMap = new Map();	// <Edge (of portal?|region), FlowTriangulate>
		this.savedRegionFlows = new Map();
		this.pathRef = pathRef;
	}

	resetPersistant(pathRef) {
		this.edgeFieldMap.clear();
		this.triangulationMap.clear();
		this.savedRegionFlows.clear();
		this.pathRef = pathRef;
	}

	initTransitional(fromNode, node, pathRef) {
		this.edgeFieldMap = new Map();	// <Edge (of portal), [vec1, vec2]>
		this.triangulationMap = null;
		this.savedRegionFlows = null;
		this.pathRef = null;

		this.calcRegionFlow(fromNode, node, pathRef);
		return "";	// return string-based key for external LRU cache storage
	}

	hasFlowFromRegion(fromRegion, pathRef) {
		if (!pathRef) pathRef = this.pathRef;
		return !Array.isArray(pathRef) ? pathRef._cost.has(this.navMesh.getNodeIndex(fromRegion)) // Dijkstra assumed pre-searched (ie. source is fill "destination")
			: pathRef.indexOf(this.navMesh.getNodeIndex(fromRegion)) >= 0; // Pathed array
	}

	/**
	 *
	 * @param {Number} node	Node index to start from
	 * @param {[Node]|(Dijkstra)} pathRef	Result from getPath(), or pre-searched to destination Dijkstra with .source as the final destination and .destination as -1
	 * @param {BooleanD} getAll Always get all flow edges until reach end of path
	 * @return [Number] All portal edges that comprise of the necesary regions to be able to help calculate flowfield from given node (as if starting from that node).
	 *  If no path can be found from given node, returns null.
	 */
	getFlowEdges(node, pathRef, getAll) {
		let resultArr = [];
		let n;
		let tryNode;
		let tryEdge;
		let firstEdge = null;

		this._flowedFinal = false;	// for test-debugging purposes

		if (!Array.isArray(pathRef)) { // Dijkstra assumed pre-searched (ie. source is fill "destination")
			// iterate through all regions to find lowest costs
			let costs = pathRef._cost;
			if (!costs.has(node)) {
				return null;
			}
			let tryCost = Infinity;
			n = node;
			if (node === pathRef.source) {
				this._flowedFinal = true;
				return resultArr;
			}

			while(n !== null) {
				let edges = this.navMesh.graph._edges.get( n );
				let len = edges.length;


				tryNode = null;


				for (let i=0; i<len; i++) {

					let toN = edges[i].to;
					if (toN === pathRef.source) {
						tryNode = toN;
						break;
					}
					if (costs.has(toN) && costs.get(toN) < tryCost) {
						tryCost = costs.get(toN);
						tryNode = toN;
					}
				}

>>>>>>> bd6b5f51
				if (tryNode !== null) {
					tryEdge = this.navMesh.regions[n].getEdgeTo(this.navMesh.regions[tryNode]);
					if (firstEdge !== null) {
						resultArr.push(tryEdge);
						n = tryEdge.vertex === firstEdge.vertex || tryEdge.prev.vertex === firstEdge.prev.vertex ? tryNode : null;

						if (getAll) n = tryNode;

					} else {
						firstEdge = tryEdge;
						resultArr.push(tryEdge);
						n = tryNode;
					}

					if (tryNode === pathRef.source) {
						this._flowedFinal = true;
						break;
					}
				} else {
					n = null;
					tryNode = null;
				}
			}


		} else {
			var startIndex = pathRef.indexOf(node);
			if (startIndex < 0) return null;
			if (startIndex >= pathRef.length - 1) {
				this._flowedFinal = true;
				return resultArr;
			}
			tryNode = pathRef[++startIndex];
			firstEdge = this.navMesh.regions[node].getEdgeTo(this.navMesh.regions[tryNode]);
			resultArr.push(firstEdge);
			n = tryNode;
			while (n!==null) {
				tryNode = pathRef[++startIndex];
				if (!tryNode) break;
				tryEdge = this.navMesh.regions[n].getEdgeTo(this.navMesh.regions[tryNode]);
				resultArr.push(tryEdge);
				n = tryEdge.vertex === firstEdge.vertex || tryEdge.prev.vertex === firstEdge.prev.vertex ? tryNode : null;

				if (getAll) n = tryNode;
			}

			this._flowedFinal = startIndex >= pathRef.length - 1;
		}
		return resultArr;
	}

	collinear(portalEdge, edge) {
		let x1 = portalEdge.prev.vertex.x;
		let y1 = portalEdge.prev.vertex.z;
		let x2 = portalEdge.vertex.x;
		let y2 = portalEdge.vertex.z;
		let tarVertex = portalEdge.prev === edge ? edge.prev.vertex : edge.vertex;
		let x3 = tarVertex.x;
		let y3 = tarVertex.z;
		let collinear0 = x1 * (y2 - y3) +   x2 * (y3 - y1) +   x3 * (y1 - y2) === 0;
		if (collinear0) console.log("Collinear detected");
		return collinear0;
	}

	setupTriangulation(fromPortal, nextPortal, persistKey) {
		// get conventional makeshift triangulation towards "nextPortal", pick largest opposite edge towards newPortal
		// OR simply pick largest edge that isn't nextPortal

		if (!fromPortal) {
			let longestEdgeDist = 0;
			let edge = nextPortal.polygon.edge;
			do {
				if (edge !== nextPortal && !this.collinear(nextPortal, edge)) {
					let dist = edge.squaredLength();
					if (dist >= longestEdgeDist) {  // (fromPortal && (!fromPortal.twin && edge.twin))
						longestEdgeDist = dist;
						fromPortal = edge;
					}
				}
				edge = edge.next;
			} while(edge !== nextPortal.polygon.edge);
		}


		let triangulation = null;
		if (!this.triangulationMap) {
			if (!this.localTriangulation) {
				this.localTriangulation = new FlowTriangulate(fromPortal, nextPortal);
			}
			triangulation = this.localTriangulation;

		} else {	// persitant
			let triangulationMap = this.triangulationMap;
			if (!persistKey) persistKey = fromPortal;
			triangulation = triangulationMap.get(persistKey);
			if (!triangulation) {
				// setup triangulation o store in map
				triangulation = new FlowTriangulate(fromPortal, nextPortal);
				triangulationMap.set(persistKey, triangulation);
			}
		}
		return triangulation;
	}

	/**
	 * An implementation of:
	 * http://citeseerx.ist.psu.edu/viewdoc/download?doi=10.1.1.68.875&rep=rep1&type=pdf#page=2
	 * @param {Polygon} region The starting polygon reference to calculate flowfield for
	 * @param {Array<HalfEdge>} edgeFlows List of connecting portal edges along path up to the edge which doesn't share any vertex with the first portal edge
	 * @param {Vector3} finalDestPt	Final destination point reference
	 */
	_calcTriRegionField(region, edgeFlows, finalDestPt) {
		// link   nextPortal  vertex vectors along incident  X and B sets
		const a = CALC_VEC;
		const b = CALC_VEC2;
		let edgeFieldMap = this.edgeFieldMap;

		// Launch flow vector from isolated vertex corner

		let edge = region.edge;	// 1st edge
		let tryEdge = edgeFlows[0];
		// link start vertex vector to nextPortal's midpoint
		// get start corner flow vertex
		if (edge !== tryEdge) {
			edge = edge.next; // 2nd edge
			if (edge !== tryEdge) {
				edge = edge.next;	// 3rd edge
			}
		}

		let isolatedV = edge.next.vertex;

		a.x = isolatedV.x;
		a.z = isolatedV.z;
		b.x = (edge.vertex.x + edge.prev.vertex.x) * 0.5;
		b.z = (edge.vertex.z + edge.prev.vertex.z) * 0.5;

		edgeFieldMap.set(isolatedV, new FlowVertex(isolatedV).subVectors(b,a).normalize());

		// Calculate destination portal flow vectors
		this._calcDestPortalField(edgeFlows, isolatedV, null, finalDestPt);
	}

	_calcDestPortalField(edgeFlows, iVertex, iVertex2, finalDestPt) {
		const a = CALC_VEC;
		const b = CALC_VEC2;
		const c = CALC_VEC3;
		let edgeFieldMap = this.edgeFieldMap;

		let edge = edgeFlows[0];
		let isolatedV;

		const HANDEDNESS = USE_HANDEDNESS;

		// Calculate destination portal flow vectors
		let leftFlowVertex;
		let rightFlowVertex;
		let t;
		let i;
		// (C1) determine left B1, B2 edge to flow vertex check
		t = 0;
		isolatedV = iVertex;
		edge = edgeFlows[0];
		a.x = edge.vertex.x - isolatedV.x;
		a.z = edge.vertex.z - isolatedV.z;
		// perp boundary normal inward
		c.x = a.z * HANDEDNESS;
		c.z = -a.x * HANDEDNESS;

		tryEdge = edgeFlows[++t];
		// find non-incident portal edge along flow to vertex
		while (tryEdge && edge.vertex === tryEdge.vertex) {
			tryEdge = edgeFlows[++t];
		}
		if (tryEdge) {
			// flow along b2 for next non-incident portal
			b.x = tryEdge.vertex.x - edge.vertex.x;
			b.z = tryEdge.vertex.z - edge.vertex.z;
			// does flow along b2 lie within boundary normal?
			leftFlowVertex = new FlowVertex(edge.vertex).copy(b.x * c.x + b.z * c.z >= 0 ? b : a).normalize();
		} else {
			if (tryEdge) { // leads indirectly to end
				leftFlowVertex =  new FlowVertex(edge.vertex).copy(a).normalize();
			} else { // assumed leads directly into final destination node from starting node, finalDestPt requried
				b.x = finalDestPt.x - edge.vertex.x;
				b.z = finalDestPt.z - edge.vertex.z;
				leftFlowVertex =  new FlowVertex(edge.vertex).copy(b.x * c.x + b.z * c.z >= 0 ? b : a).normalize().initFinal(finalDestPt);
				// !Check if need to non-normalize for finalDestPt?
			}
		}
		// (C2) check X portal edges incident to leftFlowVertex to determine if initSpinning required
		for (i=1; i<t; i++) {
			tryEdge = edgeFlows[i];
			a.x = tryEdge.prev.vertex.x - tryEdge.vertex.x;
			a.z = tryEdge.prev.vertex.z - tryEdge.vertex.z;
			// perp forward normal along edge flow X
			c.x = -a.z * HANDEDNESS;
			c.z = a.x * HANDEDNESS;
			if (leftFlowVertex.x * c.x + leftFlowVertex.z * c.z < 0) {
				leftFlowVertex.initSpinning(tryEdge, false, edgeFlows[i+1], finalDestPt);
				break;
			}
		}
		// consider left to right non-tri triangulation diagonal case
		// (from left entering portal vertex to right destination portal vertex along main triangulation corridoor, if any)
		if (t === edgeFlows.length - 1) {
			tryEdge = edgeFlows[t];
			if (tryEdge.next.next.next !== tryEdge && tryEdge.prev.vertex !== edge.vertex) {
				a.x = tryEdge.prev.vertex.x - edge.vertex.x;
				a.z = tryEdge.prev.vertex.z - edge.vertex.z;
				// perp forward normal along edge flow X
				c.x = -a.z * HANDEDNESS;
				c.z = a.x * HANDEDNESS;
				if (leftFlowVertex.x * c.x + leftFlowVertex.z * c.z < 0) {
					leftFlowVertex.initSpinning(tryEdge, false, null, finalDestPt, true);
				}
			}
		}

		// (C1) determine right B1, B2 edge to flow vertex check
		t = 0;
		edge = edgeFlows[0];
		isolatedV = iVertex2 ? iVertex2 : iVertex;
		a.x = edge.prev.vertex.x - isolatedV.x;
		a.z = edge.prev.vertex.z - isolatedV.z;
		// perp boundary normal inwards (flipped in other direction for other side)
		c.x = -a.z * HANDEDNESS;
		c.z = a.x * HANDEDNESS;

		tryEdge = edgeFlows[++t];
		// find non-incident portal edge along flow to vertex
		while (tryEdge && edge.prev.vertex === tryEdge.prev.vertex) {
			tryEdge = edgeFlows[++t];
		}
		if (tryEdge) {
			// flow along b2 for next non-incident portal
			b.x = tryEdge.prev.vertex.x - edge.prev.vertex.x;
			b.z = tryEdge.prev.vertex.z - edge.prev.vertex.z;
			// does flow along b2 lie within boundary normal?
			rightFlowVertex = new FlowVertex(edge.prev.vertex).copy(b.x * c.x + b.z * c.z >= 0 ? b : a).normalize();
		} else {
			if (tryEdge) { // leads indirectly to end
				rightFlowVertex =  new FlowVertex(edge.prev.vertex).copy(a).normalize();
			} else { // assumed leads directly into final destination node from starting node, finalDestPt requried
				b.x = finalDestPt.x - edge.prev.vertex.x;
				b.z = finalDestPt.z - edge.prev.vertex.z;
				rightFlowVertex =  new FlowVertex(edge.prev.vertex).copy(b.x * c.x + b.z * c.z >= 0 ? b : a).normalize().initFinal(finalDestPt);
			}
		}
		// (C2) check X portal edges incident to rightFlowVertex to determine if initSpinning required
		for (i=1; i<t; i++) {
			tryEdge = edgeFlows[i];
			a.x = tryEdge.prev.vertex.x - tryEdge.vertex.x;
			a.z = tryEdge.prev.vertex.z - tryEdge.vertex.z;
			// perp forward normal along edge flow X
			c.x = -a.z * HANDEDNESS;
			c.z = a.x * HANDEDNESS;
			if (rightFlowVertex.x * c.x + rightFlowVertex.z * c.z < 0) {
				rightFlowVertex.initSpinning(tryEdge, true, edgeFlows[i+1], finalDestPt);
				break;
			}
		}

		let result = [leftFlowVertex, rightFlowVertex];
		edgeFieldMap.set(edge, result);
		return result;
	}

	_calcNonTriRegionField(triangulation, edgeFlows, finalDestPt) {
		const a = CALC_VEC;
		const b = CALC_VEC2;
		let edgeFieldMap = this.edgeFieldMap;

		let edge = triangulation.fromPortal;	// from inside of region
		let tryEdge = triangulation.nextPortal; // from inside of region

		if (tryEdge !== edgeFlows[0]) {
			throw new Error("Assertion failed: nextPortal of triangulation should match edgeFlows[0] assumption!");
		}

		let leftFlowVertex = null;
		let rightFlowVertex = null;

		// Determine fromPortal flow vectors

		// towards nextPortal on left border, fromPortal
		if (edge.prev.vertex !== tryEdge.vertex) {
			a.x = edge.prev.vertex.x;
			a.z = edge.prev.vertex.z;
			b.x = tryEdge.vertex.x;
			b.z = tryEdge.vertex.z;
			leftFlowVertex = new FlowVertex(edge.prev.vertex).subVectors(b, a).normalize();
		} // else will share same vertex on fromPortal edge

		// towards nextPortal on right border, fromPortal
		if (edge.vertex !== tryEdge.prev.vertex) {
			a.x = edge.vertex.x;
			a.z = edge.vertex.z;
			b.x = tryEdge.prev.vertex.x;
			b.z = tryEdge.prev.vertex.z;
			rightFlowVertex = new FlowVertex(edge.vertex).subVectors(b, a).normalize();
		} // else will share same vertex on fromPortal edge

		let fromPortalVectors;
		edgeFieldMap.set(edge, fromPortalVectors = [leftFlowVertex, rightFlowVertex]);

		// Calculate destination portal flow vectors
		let result = this._calcDestPortalField(edgeFlows, leftFlowVertex ? leftFlowVertex.vertex : rightFlowVertex.vertex,
			(leftFlowVertex && rightFlowVertex) ? rightFlowVertex.vertex : null, finalDestPt);


		if (!fromPortalVectors[0]) {
			fromPortalVectors[0] = result[0];
		}

		if (!fromPortalVectors[1]) {
			fromPortalVectors[1] = result[1];
		}

		let destResult = result;

		// debugging...
		if (!fromPortalVectors[0] || !fromPortalVectors[1]) {
			throw new Error("Could not resolve fromPortalVectors:"+fromPortalVectors);
		}
		let testEdgeVectors = edgeFieldMap.get(triangulation.nextPortal);
		if (testEdgeVectors !== result) throw new Error("Should match!");
		if (!testEdgeVectors[0] || !testEdgeVectors[1]) throw new Error("Should have all vectors!")

		let i;
		let len;
		let fanEdgeFlows;
		if (triangulation.leftEdgeFlows) {
			fanEdgeFlows = triangulation.leftEdgeFlows;
			len = fanEdgeFlows.length;
			for (i=1; i<len; i++) {
				result = this._calcDestPortalField(edgeFlows, fanEdgeFlows[i][1].vertex, null, finalDestPt);
				fanEdgeFlows[i][0] = result[0];
				if (!fanEdgeFlows[i][0] || !fanEdgeFlows[i][1]) {
					throw new Error("Did not fill up fan edge flows...left");
				}
			}
			fanEdgeFlows[0][0] = destResult[0];
			if (!fanEdgeFlows[0][0] || !fanEdgeFlows[0][1]) {
				throw new Error("Did not fill up fan edge flows...left000");
			}
		}

		if (triangulation.rightEdgeFlows) {
			fanEdgeFlows = triangulation.rightEdgeFlows;
			len = fanEdgeFlows.length;
			for (i=1; i<len; i++) {
				result = this._calcDestPortalField(edgeFlows, fanEdgeFlows[i][0].vertex, null, finalDestPt);
				fanEdgeFlows[i][1] = result[1];
				if (!fanEdgeFlows[i][0] || !fanEdgeFlows[i][1]) {
					throw new Error("Did not fill up fan edge flows...right");
				}
			}
			fanEdgeFlows[0][1] = destResult[1];
			if (!fanEdgeFlows[0][0] || !fanEdgeFlows[0][1]) {
				throw new Error("Did not fill up fan edge flows...right000");
			}
		}

	}

	static calcFinalRegionField(region, finalDestPt, edgeFieldMap) {
		const a = CALC_VEC;
		const b = CALC_VEC2;

		// calculate
		if (!edgeFieldMap.has(region.edge.vertex)) {
			edge = region.edge;
			do {
				edgeFieldMap.set(edge.vertex, new FlowVertex(edge.vertex));
				edge = edge.next;
			} while (edge !== region.edge)
		}

		if (!edgeFieldMap.has(finalDestPt)) {
			edgeFieldMap.set(finalDestPt, new FlowVertex(finalDestPt));
		}

		edge = region.edge;
		//let longestTest;
		//let longestLength = 0;

		do {
			flowVertex = edgeFieldMap.get(edge.vertex);
			a.x = edge.vertex.x;
			a.z = edge.vertex.z;
			b.x = finalDestPt.x;
			b.z = finalDestPt.z;
			flowVertex.subVectors(b, a).initFinal(finalDestPt);

			flowVertex.normalize();
			/*
			longestTest = flowVertex.x * flowVertex.x + flowVertex.z * flowVertex.z;
			if (longestTest > longestLength) {
				longestLength = longestTest;
			}
			*/
			edge = edge.next;
		} while(edge !== region.edge)

		/*
		if (longestLength === 0) throw new Error("Exception longest length zero found!");

		longestLength = 1/Math.sqrt(longestLength);

		do {
			flowVertex = edgeFieldMap.get(edge.vertex);
			longestTest = Math.sqrt(flowVertex.x * flowVertex.x + flowVertex.z * flowVertex.z);
			longestTest *= longestLength;
			flowVertex.x *= longestTest;
			flowVertex.z *= longestTest;
			edge = edge.next;
		} while(edge !== region.edge)
		/*/
	}

	getFromNodeIndex(lastRegion, newRegion, pathRef) {
		let startIndex = this.navMesh.getNodeIndex(lastRegion);
		let endIndex = this.navMesh.getNodeIndex(newRegion);
		if (!pathRef) pathRef = this.pathRef;

		if (!Array.isArray(pathRef)) { // Dijkstra assumed pre-searched (ie. source is fill "destination")
			// iterate through all regions to find lowest costs
			let costs = pathRef._cost;
			let tryCost = Infinity;
			let n = startIndex;
			let tryNode;
			let tryEdge;
			let firstEdge = null;

			while(n !== null) {
				let edges = this.navMesh.graph._edges.get( n );
				let len = edges.length;

				tryNode = null;

				for (let i=0; i<len; i++) {

					let toN = edges[i].to;
					if (toN === endIndex) {
						return n;
					}
					if (costs.has(toN) && costs.get(toN) < tryCost) {
						tryCost = costs.get(toN);
						tryNode = toN;
					}
				}

				// early break out continuiuty
				if (tryNode !== null) {
					tryEdge = this.navMesh.regions[n].getEdgeTo(this.navMesh.regions[tryNode]);
					if (firstEdge !== null) {
						n = tryEdge.vertex === firstEdge.vertex || tryEdge.prev.vertex === firstEdge.prev.vertex ? tryNode : null;
					} else {
						firstEdge = tryEdge;
						n = tryNode;
					}
				} else {
					return -1;
				}
			}

			return -1;

		} else {
			var index = pathRef.indexOf(endIndex);
			if (index <= 0) return -1;
			return pathRef[index - 1];
		}
	}

	/**
	 *
	 * @param {Number} fromNode	Node index to originate from (if any). If unspecified, put as -1.
	 * Using this for entering non-tri regions can influence shape of main corridoor triangulation which goes directly (fromNode) to (destination node of node). Using this for entering tri-regions isn't required at all. (use -1)
	 * @param {Number} node	Node index to start from
	 * @param {[Node]|(Dijkstra)} pathRef	Result from getPath(), or pre-searched to destination Dijkstra
	 * @param {Vector3}	finalDestPt	Final destination point for flowfield.
	 * Required if the 'node' is a final node or last-before-final node along pathRef. If unsure, just include it in.
	 * In some cases, this has to be excluded if final destination point is not known or ever-changing per frame, in which case 'node' cannot be the final node along pathRef.
	 * @return {Array} List of edge-flows used in the calculation
	 */
	calcRegionFlow(fromNode, node, pathRef, finalDestPt) {
		if (!pathRef) {
			pathRef = this.pathRef;
			if (!pathRef) throw new Error("calcRegionFlow:: unable to retrieve pathRef!");
		}
		let flowKey = fromNode + "," + node;
		if (this.savedRegionFlows) {
			if (this.savedRegionFlows.has(flowKey)) return this.savedRegionFlows.get(flowKey);
		}

		let region = this.navMesh.regions[node];
		let edgeFieldMap = this.edgeFieldMap;


		edgeFlows = this.getFlowEdges(node, pathRef);

		if (this.savedRegionFlows) {
			this.savedRegionFlows.set(flowKey, edgeFlows);
		}

		if (edgeFlows === null) {
			// could not find path from "node" along pathRef
			return null;
		}


		if (edgeFlows.length === 0) { // asssumed "node" is last region, finalDestPt must be included in order to calculate this
			NavMeshFlowField.calcFinalRegionField(region, finalDestPt, edgeFieldMap);
			return edgeFlows;
		}

		let nextPortal = edgeFlows[0];
		if (!edgeFieldMap.has(nextPortal)) {
			edgeFieldMap.set(nextPortal, [new FlowVertex(nextPortal.vertex), new FlowVertex(nextPortal.prev.vertex)]);
		}

		let fromPortal;
		// fromPortal not required if calculating region flow in triangle node...
		if (region.edge.next.next.next === region.edge) fromPortal = null;
		else fromPortal = fromNode >= 0 ? this.navMesh.regions[fromNode].getEdgeTo(region).twin : null; // determine with node/fromNode (if any);

		if (fromPortal) {
			if (!edgeFieldMap.has(fromPortal)) {
				edgeFieldMap.set(fromPortal, [new FlowVertex(fromPortal.vertex), new FlowVertex(fromPortal.prev.vertex)]);
			}
		}

		// remove finalDestPt reference if not applicable along edgeFlows (ie. last destination node along edgeFLow isn't final destination node)
		if (!this._flowedFinal) finalDestPt = null;

		if (region.edge.next.next.next !== region.edge) {	// >=4ngon region
			//if (fromPortal && this.collinear(fromPortal, nextPortal)) fromPortal = null;
			let triangulation = this.setupTriangulation(null, nextPortal, nextPortal);
			this._calcNonTriRegionField(triangulation, edgeFlows, finalDestPt);
			this.lastTriangulation = triangulation;
		} else {	// triangle region
			this._calcTriRegionField(region, edgeFlows, finalDestPt);
		}

		return edgeFlows;
	}

}

const CALC_VEC$1 = new Vector3();

class FlowAgent {

	// A navmesh flow agent to manage continuous flowfield movement across navmesh regions for a given entity

	// FlowVertex(s) for current triangle
	// a
	// b
	// c
	// curRegion	(FlowTriangulate OR Polygon)

	// prevEdge: {[FlowVertex, FlowVertex]}
	// lastSavedEdge: {[FlowVertex, FlowVertex]}

	constructor() {

	}

	/**
	 * Update direction of agent based off a,b,c flow vertices for agent
	 * @param {Vector3} pt 	The position of agent
	 * @param {Vector3} dir The result direction vector
	 */
	calcDir(pt, dir) {
		let a = this.a.vertex;
		let b = this.b.vertex;
		let c = this.c.vertex;
		let area;
		let sumArea = 0;
		let dx = 0;
		let dz = 0;

		let calcVec;

		/*
		// I J K vertex vectors
		u(q) = (Ai*vqi + Aj*vqj + Ak*vqk)
			  / (Ai + Aj + Ak)
		Where area A`v` corresponds along triangle edge with vertices not incident to `v`
	   */

		// area Ac
		calcVec = this.c;
		area =  ( ( pt.x - a.x ) * ( b.z - a.z ) ) - ( ( b.x - a.x ) * ( pt.z - a.z ) );
		sumArea += area;
		if (calcVec.spinning || (calcVec.splitNormal && calcVec.splitNormal.x * pt.x + calcVec.splitNormal.z * pt.z > calcVec.splitNormal.offset) ) {
			calcVec = CALC_VEC$1;
			calcVec.x = pt.x - c.x;
			calcVec.z = pt.z - c.z;
			calcVec.normalize();
		}
		dx += area * calcVec.x;
		dz += area * calcVec.z;

		// area Aa
		calcVec = this.a;
		area =  ( ( pt.x - b.x ) * ( c.z - b.z ) ) - ( ( c.x - b.x ) * ( pt.z - b.z ) );
		sumArea += area;
		if (calcVec.spinning || (calcVec.splitNormal && calcVec.splitNormal.x * pt.x + calcVec.splitNormal.z * pt.z > calcVec.splitNormal.offset) ) {
			calcVec = CALC_VEC$1;
			calcVec.x = pt.x - a.x;
			calcVec.z = pt.z - a.z;
			calcVec.normalize();
		}
		dx += area * calcVec.x;
		dz += area * calcVec.z;

		// area Ab
		calcVec = this.b;
		area =  ( ( pt.x - c.x ) * ( a.z - c.z ) ) - ( ( a.x - c.x ) * ( pt.z - c.z ) );
		sumArea += area;
		if (calcVec.spinning || (calcVec.splitNormal && calcVec.splitNormal.x * pt.x + calcVec.splitNormal.z * pt.z > calcVec.splitNormal.offset) ) {
			calcVec = CALC_VEC$1;
			calcVec.x = pt.x - b.x;
			calcVec.z = pt.z - b.z;
			calcVec.normalize();
		}
		dx += area * calcVec.x;
		dz += area * calcVec.z;

		dir.x = dx / sumArea;
		// dir.y = 0;
		dir.z = dz / sumArea;
		// dir.normalize();
	}

	reset(clearCurRegion) {
		this.prevEdge = null;
		this.lastSavedEdge = null;
		this.lane = null;
		if (clearCurRegion) {
			this.curRegion = null;
		}
	}

	withinFlowPlane(pt, epsilon = 1e-3) {
		// distance to plane test
		let curRegion = this.curRegion.fromPortal ? this.curRegion.fromPortal.polygon : this.curRegion;
		return Math.abs( curRegion.distanceToPoint( pt ) ) <= epsilon;
	}

	static pointWithinTriangleBounds(pt, a, b, c) {
		let px = pt.x;
		let py = pt.z;
		// convex test
		return (c.x - px) * (a.z - py) - (a.x - px) * (c.z - py) >= 0 &&
			   (a.x - px) * (b.z - py) - (b.x - px) * (a.z - py) >= 0 &&
			   (b.x - px) * (c.z - py) - (c.x - px) * (b.z - py) >= 0;
	}

	currentTriArea() {
		let a = this.a.vertex;
		let b = this.b.vertex;
		let c = this.c.vertex;
		return ( ( c.x - a.x ) * ( b.z - a.z ) ) - ( ( b.x - a.x ) * ( c.z - a.z ) );
	}

	withinCurrentTriangleBounds(pt) {
		let px = pt.x;
		let py = pt.z;
		let a = this.a.vertex;
		let b = this.b.vertex;
		let c = this.c.vertex;
		// convex test
		return (c.x - px) * (a.z - py) - (a.x - px) * (c.z - py) >= 0 &&
			   (a.x - px) * (b.z - py) - (b.x - px) * (a.z - py) >= 0 &&
			   (b.x - px) * (c.z - py) - (c.x - px) * (b.z - py) >= 0;
	}

	getCurRegion() {
		return this.curRegion && this.curRegion.fromPortal ? this.curRegion.fromPortal.polygon : this.curRegion;
	}

	static pointWithinRegion(pt, curRegion) {
		let edge = curRegion.edge;
		// convex test
		do {
			const v1 = edge.tail();
			const v2 = edge.head();

			// MathUtils.area( v1, v2, pt ) < 0
			if ( ( ( pt.x - v1.x ) * ( v2.z - v1.z ) ) - ( ( v2.x - v1.x ) * ( pt.z - v1.z ) ) < 0  ) {
				return false;
			}
			edge = edge.next;

		} while ( edge !== curRegion.edge );
	}

	withinCurrentRegionBounds(pt) {
		let curRegion = this.curRegion.fromPortal ? this.curRegion.fromPortal.polygon : this.curRegion;
		let edge = curRegion.edge;
		// convex test
		do {
			const v1 = edge.tail();
			const v2 = edge.head();

			// MathUtils.area( v1, v2, pt ) < 0
			if ( ( ( pt.x - v1.x ) * ( v2.z - v1.z ) ) - ( ( v2.x - v1.x ) * ( pt.z - v1.z ) ) < 0  ) {
				return false;
			}
			edge = edge.next;

		} while ( edge !== curRegion.edge );
	}
}

const desiredVelocity$3 = new Vector3();

const closestPoint$2=  new Vector3();

const pointOnLineSegment$1 = new Vector3();
const lineSegment$2 = new LineSegment();
function clampPointWithinRegion(region, point) {
	let edge = region.edge;
	let minDistance = Infinity;

	// consider todo: alternate faster implementation with edge perp dot product checks?
	do {
		lineSegment$2.set( edge.prev.vertex, edge.vertex );
		const t = lineSegment$2.closestPointToPointParameter( point );
		lineSegment$2.at( t, pointOnLineSegment$1 );
		const distance = pointOnLineSegment$1.squaredDistanceTo( point );
		if ( distance < minDistance ) {
			minDistance = distance;
			//closestBorderEdge.edge = edge;
			//closestBorderEdge.
			closestPoint$2.copy( pointOnLineSegment$1 );
		}
		edge = edge.next;
	} while (edge !== region.edge);

	return closestPoint$2;
}

/**
* Flowfield behavior through a navmesh
*
* @author Glidias
* @augments SteeringBehavior
*/

class NavMeshFlowFieldBehavior extends SteeringBehavior {

	/**
	 *
	 * @param {NavMeshFlowField} flowField For now, only accepts a persistant NavMeshFLowField. (todo: non-persitant flowfield case)
	 */
	constructor(flowField, finalDestPt, pathRef, epsilon = 1e-3, arrivalDist = 0, arrivalCallback=null) {
		super();
		this.flowField = flowField;
		this.finalDestPt = finalDestPt;
		this.epsilon = epsilon;
		this.pathRef = pathRef;
		this.arrivalSqDist = arrivalDist === 0 ? this.epsilon : arrivalDist;
		this.arrivalSqDist *= this.arrivalSqDist;
		this.arrivalCallback = arrivalCallback;
	}

	onAdded(vehicle) {
		vehicle.agent = new FlowAgent();
	}

	onRemoved(vehicle) {
		vehicle.agent = null;
	}

	calculate( vehicle, force /*, delta */ ) {
		let agent = vehicle.agent;

		desiredVelocity$3.x = 0;
		desiredVelocity$3.z = 0;
		let refPosition = vehicle.position;

		if (agent.lane === false || agent.lane === true) {	// arrival routine
			if (vehicle.position.squaredDistanceTo(this.finalDestPt) < this.arrivalSqDist) {
				if (agent.lane === false) {
					if (this.arrivalCallback !== null) this.arrivalCallback(vehicle);
					agent.lane = true;
				}
			} else {
				agent.calcDir(refPosition, desiredVelocity$3);
			}
			desiredVelocity$3.x *= vehicle.maxSpeed;
			desiredVelocity$3.z *= vehicle.maxSpeed;
			force.x = desiredVelocity$3.x - vehicle.velocity.x;
			force.z = desiredVelocity$3.z - vehicle.velocity.z;
			return force;
		}

		if (!agent.curRegion) {
			this.setCurRegion(vehicle);
			if (!agent.curRegion) {
				force.x = -vehicle.velocity.x;
				force.z = -vehicle.velocity.z;
				return force;
			}
		} else {
			let region;
			if (agent.lane === null) {
				region = agent.getCurRegion();
				if (this.flowField.hasFlowFromRegion(region)) this.setCurRegion(vehicle, region);
				else {
					force.x = -vehicle.velocity.x;
					force.z = -vehicle.velocity.z;
					return force;
				}
			}
			if (!agent.withinCurrentTriangleBounds(refPosition)) {
				region = agent.getCurRegion();
				if ((region.edge.next.next.next !== region.edge && agent.withinCurrentRegionBounds(vehicle.position)) && agent.withinFlowPlane(vehicle.position, this.epsilon) ) {
					// update triangle from triangulation
					agent.curRegion.updateLane(refPosition, agent);
					//console.log("New lane:"+agent.lane);
					agent.curRegion.updateFlowTriLaned(refPosition, agent, this.flowField.edgeFieldMap);
				} else { // doesn't belong to current region
					let lastRegion = agent.curRegion;


					if (this.setCurRegion(vehicle) === false) {
						// ARRIVED
						//vehicle.velocity.x = 0;
						//vehicle.velocity.y = 0;

						agent.lane = false;
						agent.calcDir(refPosition, desiredVelocity$3);
						desiredVelocity$3.x *= vehicle.maxSpeed;
						desiredVelocity$3.z *= vehicle.maxSpeed;

						force.x = desiredVelocity$3.x - vehicle.velocity.x;
						force.z = desiredVelocity$3.z - vehicle.velocity.z;

						return force;
					}

					if (!agent.curRegion) {
						refPosition = clampPointWithinRegion(region, refPosition);
						agent.curRegion = lastRegion;
						if (region.edge.next.next.next !== region.edge && lastRegion !== region) { // 2nd && case for FlowTriangulate
							lastRegion.updateLane(refPosition, agent);
							//console.log("New lane222:"+agent.lane);
							lastRegion.updateFlowTriLaned(refPosition, agent, this.flowField.edgeFieldMap);
						}
					}
				}
			}
		}

		agent.calcDir(refPosition, desiredVelocity$3);

		/*
		if (isNaN(desiredVelocity.x)) {
			console.log([agent.a, agent.b, agent.c, agent.curRegion])
			throw new Error("NaN desired velocity calculated!"+agent.currentTriArea() + " :: "+agent.lane);
		}
		*/

		// desiredVelocity.multiplyScalar( vehicle.maxSpeed );
		desiredVelocity$3.x *= vehicle.maxSpeed;
		desiredVelocity$3.z *= vehicle.maxSpeed;

		// The steering force returned by this method is the force required,
		// which when added to the agent’s current velocity vector gives the desired velocity.
		// To achieve this you simply subtract the agent’s current velocity from the desired velocity.

		//return force.subVectors( desiredVelocity, vehicle.velocity );
		force.x = desiredVelocity$3.x - vehicle.velocity.x;
		force.z = desiredVelocity$3.z - vehicle.velocity.z;
		//force.x = desiredVelocity.x;
		//force.z = desiredVelocity.z;
		return force;
	}

	/**
	 * Set current region based on vehicle's position to vehicle's agent
	 * @param {Vehicle} vehicle The vehicle
	 * @param {Polygon} forceSetRegion (Optional) A region to force a vehicle to be assosiated with, else attempt will search a suitable region on navmesh.
	 *  Setting this parameter to a falsey value that isn't undefined (eg. null) will perform additional within bounds refPosition clamp check.
	 *  WARNING: It is assumed this `forceSetRegion` will be able to reach final destination node
	 * @return {Null|Number|Boolean}
	 * Null if no region could be picked.
	 * True if same region detected from last saved region
	 * False if no flow path could be found due to reaching final destination.
	 * Zero `0` if no flow path  ould be found at all to reach final destination.
	 * One `1` if no flow path could be found (not yet reached final destination).
	 */
	setCurRegion(vehicle, forceSetRegion) {
		let agent = vehicle.agent;
		let flowField = this.flowField;
		let lastRegion = !forceSetRegion ? agent.getCurRegion() : null;
		let regionPicked = !forceSetRegion ? flowField.navMesh.getRegionForPoint(vehicle.position, this.epsilon) : forceSetRegion;
		if (!regionPicked) {
			agent.curRegion = null;
			return null;
		}

		let refPosition = vehicle.position;

		// ensure refPosition clamped is within forceSetRegion
		if (forceSetRegion !== undefined && !FlowAgent.pointWithinRegion(refPosition, regionPicked)) {
			refPosition = clampPointWithinRegion(regionPicked, refPosition);
		}

		if (regionPicked === lastRegion) {
			if (agent.curRegion !== regionPicked) {
				agent.curRegion.updateLane(refPosition, agent);
				agent.curRegion.updateFlowTriLaned(refPosition, agent, flowField.edgeFieldMap);
			}
			return true;
		}

		let lastNodeIndex = lastRegion ? flowField.getFromNodeIndex(lastRegion, regionPicked, this.pathRef) : -1;
		//console.log(lastNodeIndex + ">>>");

		let edgeFlows = flowField.calcRegionFlow(lastNodeIndex, flowField.navMesh.getNodeIndex(regionPicked), this.pathRef, this.finalDestPt);
		if (!edgeFlows) {
			agent.curRegion = null;
			console.log("setCurRegion:: Could not find flow path from current position");
			return 0;
		}

		if (regionPicked.edge.next.next.next === regionPicked.edge) { // triangle
			agent.curRegion = regionPicked;
			if (edgeFlows.length ===0) {
				//console.log("ARRIVED at last triangle region");
				FlowTriangulate.updateNgonFinalTri(regionPicked, refPosition, agent, flowField.edgeFieldMap, this.finalDestPt, this.epsilon);
				return false;
			}
			agent.lane = 0;
			FlowTriangulate.updateTriRegion(agent.curRegion, agent, flowField.edgeFieldMap);
		} else { // non-tri zone
			if (edgeFlows.length === 0) {
				//console.log("ARRIVED at last non-tri region");
				agent.curRegion = regionPicked;
				FlowTriangulate.updateNgonFinalTri(regionPicked, refPosition, agent, flowField.edgeFieldMap, this.finalDestPt, this.epsilon);
				return false;
			}

			/*
			(lastNodeIndex >= 0 ?
					regionPicked.getEdgeTo(flowField.navMesh.regions[lastNodeIndex]) :
					flowField.triangulationMap.get(regionPicked)
			*/
			agent.curRegion = flowField.triangulationMap.get(edgeFlows[0]);


			if (!agent.curRegion) {
				agent.curRegion = flowField.setupTriangulation(null, edgeFlows[0], edgeFlows[0]);
			}
			agent.curRegion.updateLane(refPosition, agent);
			agent.curRegion.updateFlowTriLaned(refPosition, agent, flowField.edgeFieldMap);
		}
		return 1;
	}
}

/**
* Base class for representing tasks. A task is an isolated unit of work that is
* processed in an asynchronous way. Tasks are managed within a {@link TaskQueue task queue}.
*
* @author {@link https://github.com/robp94|robp94}
*/
class Task {

	/**
	* This method represents the actual unit of work.
	* Must be implemented by all concrete tasks.
	*/
	execute() {}

}

/**
* This class is used for task management. Tasks are processed in an asynchronous
* way when there is idle time within a single simulation step or after a defined amount
* of time (deadline). The class is a wrapper around {@link https://w3.org/TR/requestidlecallback|requestidlecallback()},
* a JavaScript API for cooperative scheduling of background tasks.
*
* @author {@link https://github.com/robp94|robp94}
*/
class TaskQueue {

	/**
	* Constructs a new task queue.
	*/
	constructor() {

		/**
		* A list of pending tasks.
		* @type Array
		*/
		this.tasks = new Array();

		/**
		* Used to control the asynchronous processing.
		* - timeout: After this amount of time (in ms), a scheduled task is executed even if
		* doing so risks causing a negative performance impact (e.g. bad frame time).
		* @type Object
		*/
		this.options = {
			timeout: 1000 // ms
		};

		//

		this._active = false;
		this._handler = runTaskQueue.bind( this );
		this._taskHandle = 0;

	}

	/**
	* Adds the given task to the task queue.
	*
	* @param {Task} task - The task to add.
	* @return {TaskQueue} A reference to this task queue.
	*/
	enqueue( task ) {

		this.tasks.push( task );

		return this;

	}

	/**
	* Updates the internal state of the task queue. Should be called
	* per simulation step.
	*
	* @return {TaskQueue} A reference to this task queue.
	*/
	update() {

		if ( this.tasks.length > 0 ) {

			if ( this._active === false ) {

				this._taskHandle = requestIdleCallback( this._handler, this.options );
				this._active = true;

			}

		} else {

			this._active = false;

		}

		return this;

	}

}

/**
* This function controls the processing of tasks. It schedules tasks when there
* is idle time at the end of a simulation step.
*
* @param {Object} deadline - This object contains a function which returns
* a number indicating how much time remains for task processing.
*/
function runTaskQueue( deadline ) {

	const tasks = this.tasks;

	while ( deadline.timeRemaining() > 0 && tasks.length > 0 ) {

		const task = tasks[ 0 ];

		task.execute();

		tasks.shift();

	}

	if ( tasks.length > 0 ) {

		this._taskHandle = requestIdleCallback( this._handler, this.options );
		this._active = true;

	} else {

		this._taskHandle = 0;
		this._active = false;

	}

}

export { AABB, AStar, AlignmentBehavior, ArriveBehavior, BFS, BVH, BVHNode, BoundingSphere, Face as CHFace, Vertex as CHVertex, VertexList as CHVertexList, Cell, CellSpacePartitioning, CohesionBehavior, CompositeGoal, ConvexHull, Corridor, CostTable, DFS, Dijkstra, Edge, EntityManager, EvadeBehavior, EventDispatcher, FleeBehavior, FlowAgent, FlowVertex, FollowPathBehavior, FuzzyAND, FuzzyCompositeTerm, FuzzyFAIRLY, FuzzyModule, FuzzyOR, FuzzyRule, FuzzySet, FuzzyTerm, FuzzyVERY, FuzzyVariable, GameEntity, Goal, GoalEvaluator, Graph, GraphUtils, HalfEdge, HeuristicPolicyDijkstra, HeuristicPolicyEuclid, HeuristicPolicyEuclidSquared, HeuristicPolicyManhattan, InterposeBehavior, LeftSCurveFuzzySet, LeftShoulderFuzzySet, LineSegment, Logger, MathUtils, Matrix3, Matrix4, MemoryRecord, MemorySystem, MeshGeometry, MessageDispatcher, MovingEntity, NavEdge, NavMesh, NavMeshFlowField, NavMeshFlowFieldBehavior, NavMeshLoader, NavNode, Node, NormalDistFuzzySet, OBB, ObstacleAvoidanceBehavior, OffsetPursuitBehavior, OnPathBehavior, Path, Plane, Polygon, Polyhedron, PriorityQueue, PursuitBehavior, Quaternion, Ray, RectangularTriggerRegion, Regulator, RightSCurveFuzzySet, RightShoulderFuzzySet, SAT, SeekBehavior, SeparationBehavior, SingletonFuzzySet, Smoother, SphericalTriggerRegion, State, StateMachine, SteeringBehavior, SteeringManager, Task, TaskQueue, Telegram, Think, Time, TriangularFuzzySet, Trigger, TriggerRegion, Vector3, Vehicle, Vision, WanderBehavior, WorldUp };<|MERGE_RESOLUTION|>--- conflicted
+++ resolved
@@ -20576,7 +20576,6 @@
 
 		}
 		edge.polygon.debugTriangulation = this;
-<<<<<<< HEAD
 
 		if (this.leftEdgeDirs && this.leftEdgeDirs.length === 1) {
 			this.leftEdgeDirs = null;
@@ -21015,446 +21014,6 @@
 					}
 				}
 
-=======
-
-		if (this.leftEdgeDirs && this.leftEdgeDirs.length === 1) {
-			this.leftEdgeDirs = null;
-			this.leftEdgeFlows = null;
-		}
-		if (this.rightEdgeDirs && this.rightEdgeDirs.length === 1) {
-			this.rightEdgeDirs = null;
-			this.rightEdgeFlows = null;
-		}
-	}
-
-	/**
-	 * Updates agent's a,b,c flow triangle flow-vertices from a given tri-region polygon along main path corridoor
-	 * @param {Vector3} pos	The position of agent within polygon region
-	 * @param {Object} result Typically a FlowAgent object that has `a`, `b`, and `c` flow vertices=
-	 * @param {Map} edgeFieldMap Edge field map from flowfield to get flow vectors along main region portals along path corridoor
-	 */
-	static updateTriRegion(region, result, edgeFieldMap) {
-		let targetEdge =
-			edgeFieldMap.has(region.edge) ? region.edge :
-			edgeFieldMap.has(region.edge.prev) ? region.edge.prev :
-												 region.edge.next;
-
-
-		result.a = edgeFieldMap.get(targetEdge.next.vertex);
-		targetEdge = edgeFieldMap.get(targetEdge);
-		result.b = targetEdge[1];
-		result.c = targetEdge[0];
-
-		if (result.prevEdge && !FlowTriangulate.checkPrevFlowVertices(result, result.prevEdge)) {
-			result.prevEdge = null;
-		}
-		if (result.lastSavedEdge && result.lastSavedEdge !== result.prevEdge && !FlowTriangulate.checkPrevFlowVertices(result, result.lastSavedEdge)) {
-			result.lastSavedEdge = null;
-		}
-		// todo: check for spinning flowVertex splitNormal for subtriangle selection?
-	}
-
-		// Method 1 , check fan sector
-		/*	// alternate approach, check with fan
-		let foundTriEdge = null;
-		let dx;
-		let dz;
-		let handedness = USE_HANDEDNESS;
-		do {
-			dz = -edge.prev.vertex.x + finalDestPt.x;
-			dx = edge.prev.vertex.z - finalDestPt.z;
-			dz *= handedness;
-			dx *+ handedness;
-			if (dz * pos.z + dx * pos.x < 0) {
-				edge = edge.next;
-				continue;
-			}
-
-			dz = -edge.vertex.x + finalDestPt.x;
-			dx = edge.vertex.z - finalDestPt.z;
-			dz *= handedness;
-			dx *+ handedness;
-			if (dz * pos.z + dx * pos.x > 0) {
-				edge = edge.next;
-				continue;
-			}
-
-			foundTriEdge = edge;
-			break;
-
-		} while (edge !== region.edge)
-		*/
-
-		/*	// Method 2 , check sector triangle
-		if (pointInTriangle(finalDestPt, edge.prev.vertex, edge.vertex, pos)) {
-			foundTriEdge = edge;
-			break;
-		}
-		edge = edge.next;
-		*/
-
-	/**
-	 * Updates agent's a,b,c flow triangle flow-vertices for final destination's n-gon region based off agent's position
-	 * @param {Vector3} pos	The position of agent within polygon region
-	 * @param {Object} result Typically a FlowAgent object that has `a`, `b`, and `c` flow vertice
-	 * @param {Map} edgeFieldMap Edge field map from flowfield to get flow vectors
-	 * @param {Vector3} finalDestPt The final destination point
-	 */
-	static updateNgonFinalTri(region, pos, result, edgeFieldMap, finalDestPt) {
-		let edge = region.edge;
-		let foundTriEdge = null;
-		let dx;
-		let dz;
-		let handedness = USE_HANDEDNESS;
-		do {
-			dz = -edge.prev.vertex.x + finalDestPt.x;
-			dx = edge.prev.vertex.z - finalDestPt.z;
-			dz *= handedness;
-			if (dz * pos.z + dx * pos.x < 0) {
-				edge = edge.next;
-				continue;
-			}
-
-			dz = -edge.vertex.x + finalDestPt.x;
-			dx = edge.vertex.z - finalDestPt.z;
-			dz *= handedness;
-			if (dz * pos.z + dx * pos.x > 0) {
-				edge = edge.next;
-				continue;
-			}
-
-			foundTriEdge = edge;
-			break;
-
-		} while (edge !== region.edge)
-
-		if (foundTriEdge === null) {
-			console.log(region);
-			throw new Error("Failed to find final destination center fan triangle");
-		}
-
-		result.a = edgeFieldMap.get(finalDestPt);
-		result.b = edgeFieldMap.get(foundTriEdge.prev.vertex);
-		result.c = edgeFieldMap.get(foundTriEdge.vertex);
-
-		if (result.prevEdge && !FlowTriangulate.checkPrevFlowVertices(result, result.prevEdge)) {
-			result.prevEdge = null;
-		}
-		if (result.lastSavedEdge && result.lastSavedEdge !== result.prevEdge && !FlowTriangulate.checkPrevFlowVertices(result, result.lastSavedEdge)) {
-			result.lastSavedEdge = null;
-		}
-	}
-
-	/**
-	 * Naive cache flow vertex check for agent to re-use previous flow-edge vertices along flowfield (if any)
-	 * @param {Object} result The agent with a,b,c flow vertices
-	 * @param {Array<FlowVertex>} prevFlowEdge	The flow edge cache to check
-	 * @return Whether there were any incident vertices to the given prevFlowEdge parameter
-	 */
-	static checkPrevFlowVertices(result, prevFlowEdge) {
-		if (DISCONTINUOUS) return false;
-
-		let gotReplace = false;
-		if ( prevFlowEdge[0] && result.a.vertex === prevFlowEdge[0].vertex  ) {
-			result.a = prevFlowEdge[0];
-			gotReplace = true;
-		} else if (prevFlowEdge[1] && result.a.vertex === prevFlowEdge[1].vertex  ) {
-			result.a = prevFlowEdge[1];
-			gotReplace = true;
-		}
-
-		if (prevFlowEdge[0] && result.b.vertex === prevFlowEdge[0].vertex  ) {
-			result.b = prevFlowEdge[0];
-			gotReplace = true;
-		} else if (prevFlowEdge[1] && result.b.vertex === prevFlowEdge[1].vertex  ) {
-			result.b = prevFlowEdge[1];
-			gotReplace = true;
-		}
-
-		if (prevFlowEdge[0] && result.c.vertex === prevFlowEdge[0].vertex  ) {
-			result.c = prevFlowEdge[0];
-			gotReplace = true;
-		} else if (prevFlowEdge[1] && result.c.vertex === prevFlowEdge[1].vertex  ) {
-			result.c = prevFlowEdge[1];
-			gotReplace = true;
-		}
-		return gotReplace;
-	}
-
-	/**
-	 * Updates agent's a,b,c flow triangle flow-vertices based on it's stored lane value
-	 * @param {Vector3} pos	The position of agent within polygon region
-	 * @param {Object} result Typically a FlowAgent object that has `a`, `b`, and `c` flow vertices, and `lane` index variable storage that was already updated based off it's position
-	 * @param {Map} edgeFieldMap Edge field map from flowfield to get flow vectors along main region portals along path corridoor
-	 */
-	updateFlowTriLaned(pos, result, edgeFieldMap) {
-		let norm;
-		let a;
-		let b;
-		let c;
-		let tarEdgeFlows;
-		if (result.lane === 0) {
-			if (this.diagonal) { // quad lane
-				norm = this.diagonal;
-				a = edgeFieldMap.get(this.fromPortal)[0]; // this.fromPortal.prev.vertex;
-				if (norm.x * pos.x + norm.z * pos.z >= norm.offset) {	// left (top left)
-					b = edgeFieldMap.get(this.nextPortal)[1]; // this.nextPortal.prev.vertex;
-					c = edgeFieldMap.get(this.nextPortal)[0]; // this.nextPortal.vertex;
-				} else {	// right (bottom right)
-					b = edgeFieldMap.get(this.fromPortal)[1]; // this.fromPortal.vertex;
-					c = edgeFieldMap.get(this.nextPortal)[1]; // this.nextPortal.prev.vertex;
-				}
-			} else { // tri lane
-				a = edgeFieldMap.get(this.fromPortal)[0]; // this.fromPortal.prev.vertex;
-				b = edgeFieldMap.get(this.fromPortal)[1]; // this.fromPortal.vertex;
-				c = edgeFieldMap.get(this.nextPortal)[this.nextPortal.vertex !== a.vertex && this.nextPortal.vertex !== b.vertex ? 0 : 1];
-			}
-		} else {
-			let leftwards = result.lane < 0;
-			tarEdgeFlows = leftwards ? this.leftEdgeFlows : this.rightEdgeFlows;
-			let index = leftwards ? -result.lane - 1 : result.lane - 1;
-			let subIndex = leftwards ? 1 : 0;
-			let edgeFlow = tarEdgeFlows[index][subIndex];
-			index++;
-			let edgeFlow2 = tarEdgeFlows[index][subIndex];
-			let portalVertexFlow = tarEdgeFlows[index][leftwards ? 0 : 1];
-
-
-			// leftwards: edgeFlow, portalVertexFlow, edgeFlow2
-			// rightwards: edgeFlow, edgeFlow2, portalVertexFlow
-			if (leftwards) {
-				a = edgeFlow;
-				b = portalVertexFlow;
-				c = edgeFlow2;
-			} else {
-				a = edgeFlow;
-				b = edgeFlow2;
-				c = portalVertexFlow;
-			}
-		}
-
-		if (!a || !b || !c) throw new Error("Should have abc vertices! " + result.lane + " / " + (tarEdgeFlows ? tarEdgeFlows.length : '') + " ::"+a+","+b+","+c + "["+(leftwards ? "<" : ">")+"]");
-
-		result.a = a;
-		result.b = b;
-		result.c = c;
-
-		if (result.prevEdge && !FlowTriangulate.checkPrevFlowVertices(result, result.prevEdge)) {
-			result.prevEdge = null;
-		}
-		if (result.lastSavedEdge && result.lastSavedEdge !== result.prevEdge && !FlowTriangulate.checkPrevFlowVertices(result, result.lastSavedEdge)) {
-			result.lastSavedEdge = null;
-		}
-		// TODO: check for spinning flowVertex splitNormal for subtriangle selection?
-	}
-
-	/**
-	 * Updates agent's lane index within non-tri polygon
-	 * @param {Vector3} pos	The position of agent within polygon region
-	 * @param {Object} result Typically a FlowAgent object that has `a`, `b`, and `c` flow vertices, and `lane` index variable storage
-	 */
-	updateLane(pos, result) {
-		let dir;
-		let lane;
-		let len;
-		let i;
-		let prevLane;
-		if ( (dir=(this.leftEdgeDirs ? this.leftEdgeDirs[0] : false)) && (dir.x*pos.x + dir.z*pos.z > dir.offset) ) {
-			lane = -1;
-			len = this.leftEdgeDirs.length - 1;
-			for (i=1; i<len; i++) {
-				dir = this.leftEdgeDirs[i];
-				if (dir.offset >= dir.x * pos.x + dir.z * pos.z) {
-					break;
-				}
-				lane--;
-			}
-			if (lane < result.lane) { // agent inadvertedly dislodged/backpedaled position
-				// break continuity of motion
-				result.lastSavedEdge = null;
-				result.prevEdge = null;
-			} else if (lane > result.lane) {
-				// update prevEdge
-				prevLane = lane - 1;
-				result.prevEdge = -prevLane < this.leftEdgeDirs.length - 1 ? this.leftEdgeDirs[-prevLane] : null;
-				if (!result.lastSavedEdge) result.lastSavedEdge = result.prevEdge;
-				if (result.prevEdge === null) {
-					result.lastSavedEdge = null;
-					console.warn("Out of bounds detected for position..left");
-				}
-			}
-
-		} else if ( (dir=(this.rightEdgeDirs ? this.rightEdgeDirs[0] : false)) && (dir.x*pos.x + dir.z*pos.z > dir.offset) ) {
-			lane = 1;
-			len = this.rightEdgeDirs.length - 1;
-			for (i=1; i<len; i++) {
-				dir = this.rightEdgeDirs[i];
-				if (dir.offset >= dir.x * pos.x + dir.z * pos.z) {
-					break;
-				}
-				lane++;
-			}
-			if (lane > result.lane) { // agent inadvertedly dislodged/backpedaled position
-				// break continuity of motion
-				result.lastSavedEdge = null;
-				result.prevEdge = null;
-			} else if (lane < result.lane) {
-				prevLane = lane + 1;
-				result.prevEdge = prevLane < this.rightEdgeDirs.length - 1 ? this.rightEdgeDirs[prevLane] : null;
-				if (!result.lastSavedEdge) result.lastSavedEdge = result.prevEdge;
-				if (result.prevEdge === null) {
-					result.lastSavedEdge = null;
-					console.warn("Out of bounds detected for position..right");
-				}
-			}
-		} else {
-			lane = 0;
-		}
-
-		// debug
-		if (lane != 0) console.log("Lane != 0 case detected:"+lane +" / "+ (lane < 0 ? this.leftEdgeDirs : this.rightEdgeDirs ).length);
-
-		result.lane = lane;
-	}
-
-	static calculateDirForFanEdge(startVertex, destVertex, dir, rightSided) {
-		let dx = destVertex.x - startVertex.x;
-		let dz = destVertex.z - startVertex.z;
-		let flowVertex = new FlowVertex(startVertex);
-		flowVertex.x = dx;
-		flowVertex.z = dz;
-		flowVertex.normalize();  // todo: remove and test not needed
-
-		// perp
-		let multSide = rightSided ? -USE_HANDEDNESS : USE_HANDEDNESS;
-		dir.x = -dz*multSide;
-		dir.z = dx*multSide;
-		dir.normalize(); // <- consider not needed:: remove for production
-		dir.offset = dir.x * startVertex.x + dir.z * startVertex.z;
-
-		// flow vertices below
-		return rightSided ? [flowVertex, null] :  [null, flowVertex];
-	}
-
-}
-
-const CALC_VEC = new Vector3();
-const CALC_VEC2 = new Vector3();
-const CALC_VEC3 = new Vector3();
-
-/**
- * Gridless flowfield on navmesh generation
- * https://gingkoapp.com/how-to-gridless-rts
- */
-
-class NavMeshFlowField {
-	constructor(navMesh) {
-		this.navMesh = navMesh;
-
-		this._flowedFinal = false;
-	}
-
-	static cacheRegionIndexLookup(navMesh) {
-		if (!navMesh.regionIndexMap) {
-			navMesh.regionIndexMap = new Map();
-			var len = navMesh.regions.length;
-			for (var i=0; i<len; i++) {
-				navMesh.regionIndexMap.set(navMesh.regions[i], i);
-			}
-			navMesh.getNodeIndex = NavMeshFlowField.getCachedNodeIndexForRegionProto;
-		}
-	}
-
-	static getCachedNodeIndexForRegionProto(region) {
-		return this.regionIndexMap.has(region) ? this.regionIndexMap.get(region) : -1;
-	}
-
-	/**
-	 * Init persistant flowfield for leading up to a specific final  destination node, or for a single fixed path
-	 * @param {[Node]|(Dijkstra|Map)} pathRef	Result from getPath(), or pre-searched to destination Dijkstra result cost map
-	 */
-	initPersistant(pathRef) {
-		this.edgeFieldMap = new Map();	// <Edge (of portal), [vec1, vec2]>
-		this.triangulationMap = new Map();	// <Edge (of portal?|region), FlowTriangulate>
-		this.savedRegionFlows = new Map();
-		this.pathRef = pathRef;
-	}
-
-	resetPersistant(pathRef) {
-		this.edgeFieldMap.clear();
-		this.triangulationMap.clear();
-		this.savedRegionFlows.clear();
-		this.pathRef = pathRef;
-	}
-
-	initTransitional(fromNode, node, pathRef) {
-		this.edgeFieldMap = new Map();	// <Edge (of portal), [vec1, vec2]>
-		this.triangulationMap = null;
-		this.savedRegionFlows = null;
-		this.pathRef = null;
-
-		this.calcRegionFlow(fromNode, node, pathRef);
-		return "";	// return string-based key for external LRU cache storage
-	}
-
-	hasFlowFromRegion(fromRegion, pathRef) {
-		if (!pathRef) pathRef = this.pathRef;
-		return !Array.isArray(pathRef) ? pathRef._cost.has(this.navMesh.getNodeIndex(fromRegion)) // Dijkstra assumed pre-searched (ie. source is fill "destination")
-			: pathRef.indexOf(this.navMesh.getNodeIndex(fromRegion)) >= 0; // Pathed array
-	}
-
-	/**
-	 *
-	 * @param {Number} node	Node index to start from
-	 * @param {[Node]|(Dijkstra)} pathRef	Result from getPath(), or pre-searched to destination Dijkstra with .source as the final destination and .destination as -1
-	 * @param {BooleanD} getAll Always get all flow edges until reach end of path
-	 * @return [Number] All portal edges that comprise of the necesary regions to be able to help calculate flowfield from given node (as if starting from that node).
-	 *  If no path can be found from given node, returns null.
-	 */
-	getFlowEdges(node, pathRef, getAll) {
-		let resultArr = [];
-		let n;
-		let tryNode;
-		let tryEdge;
-		let firstEdge = null;
-
-		this._flowedFinal = false;	// for test-debugging purposes
-
-		if (!Array.isArray(pathRef)) { // Dijkstra assumed pre-searched (ie. source is fill "destination")
-			// iterate through all regions to find lowest costs
-			let costs = pathRef._cost;
-			if (!costs.has(node)) {
-				return null;
-			}
-			let tryCost = Infinity;
-			n = node;
-			if (node === pathRef.source) {
-				this._flowedFinal = true;
-				return resultArr;
-			}
-
-			while(n !== null) {
-				let edges = this.navMesh.graph._edges.get( n );
-				let len = edges.length;
-
-
-				tryNode = null;
-
-
-				for (let i=0; i<len; i++) {
-
-					let toN = edges[i].to;
-					if (toN === pathRef.source) {
-						tryNode = toN;
-						break;
-					}
-					if (costs.has(toN) && costs.get(toN) < tryCost) {
-						tryCost = costs.get(toN);
-						tryNode = toN;
-					}
-				}
-
->>>>>>> bd6b5f51
 				if (tryNode !== null) {
 					tryEdge = this.navMesh.regions[n].getEdgeTo(this.navMesh.regions[tryNode]);
 					if (firstEdge !== null) {
